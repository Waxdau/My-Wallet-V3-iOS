//
//  PaymentMethodTypesService.swift
//  PlatformKit
//
//  Created by Daniel Huri on 08/04/2020.
//  Copyright © 2020 Blockchain Luxembourg S.A. All rights reserved.
//

import RxRelay
import RxSwift
import ToolKit
import PlatformKit

/// The type of payment method
public enum PaymentMethodType: Equatable {

    /// A card payment method (from the user's buy data)
    case card(CardData)
    
    /// An account for an asset. Currency supports fiat
    case account(FundData)
    
    /// Suggested payment methods (e.g bank-wire / card)
    case suggested(PaymentMethod)
    
    public var method: PaymentMethod.MethodType {
        switch self {
        case .card(let data):
            return .card([data.type])
        case .account(let data):
            return .funds(data.balance.base.currencyType)
        case .suggested(let method):
            return method.type
        }
    }
    
    var methodId: String? {
        switch self {
        case .card(let card):
            return card.identifier
        case .suggested:
            return nil
        case .account:
            return nil
        }
    }
}

public protocol PaymentMethodTypesServiceAPI {
    
    var methodTypes: Observable<[PaymentMethodType]> { get }
        
    var cards: Observable<[CardData]> { get }
    
    var availableCurrenciesForBankLinkage: Observable<Set<FiatCurrency>> { get }
    
    var preferredPaymentMethodTypeRelay: BehaviorRelay<PaymentMethodType?> { get }
    
    var preferredPaymentMethodType: Observable<PaymentMethodType?> { get }
    
    func fetchCards(andPrefer cardId: String) -> Completable
}

/// A service that aggregates all the payment method types and possible methods.
final class PaymentMethodTypesService: PaymentMethodTypesServiceAPI {

    // MARK: - Exposed
    
    var methodTypes: Observable<[PaymentMethodType]> {
        Observable
            .combineLatest(
                paymentMethodsService.paymentMethods,
                cardListService.cards,
                balanceProvider.fiatFundsBalances
            )
            .map(weak: self) { (self, payload) in
                self.merge(paymentMethods: payload.0, cards: payload.1, balances: payload.2)
            }
            .share()
    }
    
    var cards: Observable<[CardData]> {
        methodTypes.map { $0.cards }
    }
    
    var availableCurrenciesForBankLinkage: Observable<Set<FiatCurrency>> {
        methodTypes
            .map { types in
                let exisiting = Set(types.accounts.compactMap { FiatCurrency(code: $0.balance.baseCurrency.code) })
                let suggested = types.suggestedFunds
                return suggested.subtracting(exisiting)
            }
    }
    
    /// Preferred payment method
    let preferredPaymentMethodTypeRelay = BehaviorRelay<PaymentMethodType?>(value: nil)
    var preferredPaymentMethodType: Observable<PaymentMethodType?> {
        Observable
            .combineLatest(
                preferredPaymentMethodTypeRelay,
                fiatCurrencyService.fiatCurrencyObservable
            )
            .flatMap(weak: self) { (self, payload) in
                let (preferredMethod, fiatCurrecy) = payload
                if let preferredMethod = preferredMethod {
                    return .just(preferredMethod)
                } else {
                    return self.methodTypes.take(1)
                        .map { (types: [PaymentMethodType]) -> [PaymentMethodType] in
<<<<<<< HEAD
                            types.filter { type in
                                switch type {
                                case .card(let card):
                                    return card.state.isActive
                                case .account(let data):
                                    return data.balance.baseCurrency == fiatCurrecy.currency
                                case .suggested(let method):
                                    return !method.type.isBankTransfer
                                }
                            }
=======
                            types.filterValidForBuy(currentWalletCurrency: fiatCurrecy)
>>>>>>> 7ec7dc21
                        }
                        .map { $0.first }
                        .asObservable()
                        .catchErrorJustReturn(.none)
                }
            }
    }
    
    // MARK: - Injected
    
    private let fiatCurrencyService: FiatCurrencyServiceAPI
    private let paymentMethodsService: PaymentMethodsServiceAPI
    private let cardListService: CardListServiceAPI
    private let balanceProvider: BalanceProviding
        
    // MARK: - Setup
    
    init(paymentMethodsService: PaymentMethodsServiceAPI,
         fiatCurrencyService: FiatCurrencyServiceAPI,
         cardListService: CardListServiceAPI,
         balanceProvider: BalanceProviding) {
        self.paymentMethodsService = paymentMethodsService
        self.fiatCurrencyService = fiatCurrencyService
        self.cardListService = cardListService
        self.balanceProvider = balanceProvider
    }
        
    func fetchCards(andPrefer cardId: String) -> Completable {
        Single
            .zip(
                paymentMethodsService.paymentMethodsSingle,
                cardListService.fetchCards(),
                balanceProvider.fiatFundsBalances.take(1).asSingle()
            )
            .map(weak: self) { (self, payload) in
                self.merge(paymentMethods: payload.0, cards: payload.1, balances: payload.2)
            }
            .do(onSuccess: { [weak preferredPaymentMethodTypeRelay] types in
                let card = types
                    .compactMap { type -> CardData? in
                        switch type {
                        case .card(let cardData):
                            return cardData
                        case .suggested, .account:
                            return nil
                        }
                    }
                    .first
                guard let data = card else { return }
                preferredPaymentMethodTypeRelay?.accept(.card(data))
            })
            .asCompletable()
    }
    
    private func merge(paymentMethods: [PaymentMethod],
                       cards: [CardData],
                       balances: MoneyBalancePairsCalculationStates) -> [PaymentMethodType] {
        let topCardLimit = (paymentMethods.first { $0.type.isCard })?.max
        let cardTypes = cards
            .filter { $0.state.isUsable }
            .map { card in
                var card = card
                if let limit = topCardLimit {
                    card.topLimit = limit
                }
                return card
            }
            .map { PaymentMethodType.card($0) }
        let suggestedMethods = paymentMethods.map { PaymentMethodType.suggested($0) }
        
        let fundsCurrencies = Set(
            paymentMethods
                .compactMap { method -> CurrencyType? in
                    switch method.type {
                    case .funds(let currencyType):
                        return currencyType
                    default:
                        return nil
                    }
                }
        )
        
        let fundsMaxAmounts = paymentMethods
            .filter { $0.type.isFunds }
            .map { $0.max }
        
        let balances = balances.all
            .compactMap { $0.value }
            .filter { !$0.isAbsent }
            .filter { fundsCurrencies.contains($0.baseCurrency) }
            .map { balance in
                let fundTopLimit = fundsMaxAmounts.first { balance.base.currencyType == $0.currency }!
                let data = FundData(topLimit: fundTopLimit, balance: balance)
                return data
            }
            .map { PaymentMethodType.account($0) }
        
        return balances + cardTypes + suggestedMethods
    }
}

extension Array where Element == PaymentMethodType {
    
    var suggestedFunds: Set<FiatCurrency> {
        let array = compactMap { paymentMethod -> FiatCurrency? in
            guard case .suggested(let method) = paymentMethod else {
                return nil
            }
            guard case .funds(let currencyType) = method.type else {
                return nil
            }
            return FiatCurrency(code: currencyType.code)
        }
        return Set(array)
    }
    
    fileprivate var cards: [CardData] {
        compactMap { paymentMethod in
            switch paymentMethod {
            case .card(let data):
                return data
            case .suggested, .account:
                return nil
            }
        }
    }
    
    var accounts: [FundData] {
        compactMap { paymentMethod in
            switch paymentMethod {
            case .account(let data):
                return data
            case .suggested, .card:
                return nil
            }
        }
    }
    
    /// Returns the payment methods valid for buy usage
    public func filterValidForBuy(currentWalletCurrency: FiatCurrency) -> [PaymentMethodType] {
        filter { method in
            switch method {
            case .account(let data):
                return !data.balance.base.isZero && data.balance.base.currencyType == currentWalletCurrency.currency
            case .suggested(let paymentMethod):
                switch paymentMethod.type {
                case .bankTransfer:
                    return false
                case .funds(let currency):
                    return currency == currentWalletCurrency.currency
                case .card:
                    return true
                }
            case .card(let data):
                return data.state == .active
            }
        }
    }
}<|MERGE_RESOLUTION|>--- conflicted
+++ resolved
@@ -107,20 +107,7 @@
                 } else {
                     return self.methodTypes.take(1)
                         .map { (types: [PaymentMethodType]) -> [PaymentMethodType] in
-<<<<<<< HEAD
-                            types.filter { type in
-                                switch type {
-                                case .card(let card):
-                                    return card.state.isActive
-                                case .account(let data):
-                                    return data.balance.baseCurrency == fiatCurrecy.currency
-                                case .suggested(let method):
-                                    return !method.type.isBankTransfer
-                                }
-                            }
-=======
                             types.filterValidForBuy(currentWalletCurrency: fiatCurrecy)
->>>>>>> 7ec7dc21
                         }
                         .map { $0.first }
                         .asObservable()
