// Copyright © Blockchain Luxembourg S.A. All rights reserved.

import DIKit
import Foundation
import ToolKit

public protocol EnabledCurrenciesServiceAPI {
    var allEnabledCurrencies: [CurrencyType] { get }
    var allEnabledCryptoCurrencies: [CryptoCurrency] { get }
    var allEnabledFiatCurrencies: [FiatCurrency] { get }
    /// This returns the supported currencies that a user can link a bank through a partner, eg Yodlee
    var bankTransferEligibleFiatCurrencies: [FiatCurrency] { get }
}

final class EnabledCurrenciesService: EnabledCurrenciesServiceAPI {

    // MARK: EnabledCurrenciesServiceAPI

    let allEnabledFiatCurrencies: [FiatCurrency] = [.USD, .EUR, .GBP]

    var bankTransferEligibleFiatCurrencies: [FiatCurrency] {
        [.USD]
    }

    var allEnabledCurrencies: [CurrencyType] {
        defer { allEnabledCurrenciesLock.unlock() }
        allEnabledCurrenciesLock.lock()
        return allEnabledCurrenciesLazy
    }

    var allEnabledCryptoCurrencies: [CryptoCurrency] {
        defer { allEnabledCryptoCurrenciesLock.unlock() }
        allEnabledCryptoCurrenciesLock.lock()
        return allEnabledCryptoCurrenciesLazy
    }

    // MARK: Private Properties

    private var nonCustodialCryptoCurrencies: [CryptoCurrency] {
        [
            .bitcoin,
            .ethereum,
            .bitcoinCash,
            .stellar
        ]
    }

    private var custodialCurrencies: [CryptoCurrency] {
        repository.custodialAssets
            .currencies
            .filter(\.products.enablesCurrency)
            .filter { !NonCustodialCoinCode.allCases.map(\.rawValue).contains($0.code) }
            .compactMap(\.cryptoCurrency)
    }

    private var erc20Currencies: [CryptoCurrency] {
        repository.erc20Assets
            .currencies
            .filter { !NonCustodialCoinCode.allCases.map(\.rawValue).contains($0.code) }
            .filter(\.kind.isERC20)
            .compactMap(\.cryptoCurrency)
    }

<<<<<<< HEAD
    private lazy var allEnabledCryptoCurrenciesLazy: [CryptoCurrency] = {
        (nonCustodialCryptoCurrencies + custodialCurrencies + erc20Currencies)
            .unique
            .sorted()
    }()
=======
    private lazy var allEnabledCryptoCurrenciesLazy: [CryptoCurrency] = (nonCustodialCryptoCurrencies + custodialCurrencies + erc20Currencies)
        .unique
        .sorted()
>>>>>>> 8cc4a1d2

    private lazy var allEnabledCurrenciesLazy: [CurrencyType] = {
        let crypto: [CurrencyType] = allEnabledCryptoCurrencies
            .map { .crypto($0) }
        let fiat: [CurrencyType] = allEnabledFiatCurrencies
            .map { .fiat($0) }
        return crypto + fiat
    }()

    private let allEnabledCryptoCurrenciesLock = NSLock()
    private let allEnabledCurrenciesLock = NSLock()
    private let internalFeatureFlagService: InternalFeatureFlagServiceAPI
    private let repository: SupportedAssetsRepositoryAPI

    // MARK: Init

    init(
        internalFeatureFlagService: InternalFeatureFlagServiceAPI = resolve(),
        repository: SupportedAssetsRepositoryAPI = resolve()
    ) {
        self.internalFeatureFlagService = internalFeatureFlagService
        self.repository = repository
    }
}<|MERGE_RESOLUTION|>--- conflicted
+++ resolved
@@ -61,17 +61,9 @@
             .compactMap(\.cryptoCurrency)
     }
 
-<<<<<<< HEAD
-    private lazy var allEnabledCryptoCurrenciesLazy: [CryptoCurrency] = {
-        (nonCustodialCryptoCurrencies + custodialCurrencies + erc20Currencies)
-            .unique
-            .sorted()
-    }()
-=======
     private lazy var allEnabledCryptoCurrenciesLazy: [CryptoCurrency] = (nonCustodialCryptoCurrencies + custodialCurrencies + erc20Currencies)
         .unique
         .sorted()
->>>>>>> 8cc4a1d2
 
     private lazy var allEnabledCurrenciesLazy: [CurrencyType] = {
         let crypto: [CurrencyType] = allEnabledCryptoCurrencies
