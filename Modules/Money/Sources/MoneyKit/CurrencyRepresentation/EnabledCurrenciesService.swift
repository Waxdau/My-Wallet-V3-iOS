// Copyright © Blockchain Luxembourg S.A. All rights reserved.

import DIKit
import Foundation

public protocol EnabledCurrenciesServiceAPI {
    var allEnabledCurrencies: [CurrencyType] { get }
    var allEnabledCryptoCurrencies: [CryptoCurrency] { get }
    var allEnabledFiatCurrencies: [FiatCurrency] { get }
    /// This returns the supported currencies that a user can link a bank through a partner, eg Yodlee
    var bankTransferEligibleFiatCurrencies: [FiatCurrency] { get }
}

public let allEnabledFiatCurrencies: [FiatCurrency] = [.USD, .EUR, .GBP, .ARS]

final class EnabledCurrenciesService: EnabledCurrenciesServiceAPI {

    // MARK: EnabledCurrenciesServiceAPI

<<<<<<< HEAD
    let allEnabledFiatCurrencies: [FiatCurrency] = [.USD, .EUR, .GBP, .ARS, .BRL]
=======
    let allEnabledFiatCurrencies: [FiatCurrency] = MoneyKit.allEnabledFiatCurrencies
>>>>>>> 708bddd4

    let bankTransferEligibleFiatCurrencies: [FiatCurrency] = [.USD, .ARS, .BRL]

    var allEnabledCurrencies: [CurrencyType] {
        defer { allEnabledCurrenciesLock.unlock() }
        allEnabledCurrenciesLock.lock()
        return allEnabledCurrenciesLazy
    }

    var allEnabledCryptoCurrencies: [CryptoCurrency] {
        defer { allEnabledCryptoCurrenciesLock.unlock() }
        allEnabledCryptoCurrenciesLock.lock()
        return allEnabledCryptoCurrenciesLazy
    }

    // MARK: Private Properties

    private var nonCustodialCryptoCurrencies: [CryptoCurrency] {
        var base: [CryptoCurrency] = [
            .bitcoin,
            .ethereum,
            .bitcoinCash,
            .stellar
        ]
        if polygonSupport.isEnabled {
            base.append(.polygon)
        }
        return base
    }

    private var custodialCurrencies: [CryptoCurrency] {
        repository.custodialAssets
            .currencies
            .filter(\.products.enablesCurrency)
            .filter { !NonCustodialCoinCode.allCases.map(\.rawValue).contains($0.code) }
            .compactMap(\.cryptoCurrency)
    }

    private var ethereumERC20Currencies: [CryptoCurrency] {
        repository.ethereumERC20Assets
            .currencies
            .filter(\.kind.isERC20)
            .compactMap(\.cryptoCurrency)
    }

    private var polygonERC20Currencies: [CryptoCurrency] {
        guard polygonSupport.isEnabled else {
            return []
        }
        return repository.polygonERC20Assets
            .currencies
            .filter { PolygonERC20CodeAllowList.allCases.map(\.rawValue).contains($0.code) }
            .filter(\.kind.isERC20)
            .compactMap(\.cryptoCurrency)
    }

    private lazy var allEnabledCryptoCurrenciesLazy: [CryptoCurrency] = (
        nonCustodialCryptoCurrencies
            + custodialCurrencies
            + ethereumERC20Currencies
            + polygonERC20Currencies
    )
    .unique
    .sorted()

    private lazy var allEnabledCurrenciesLazy: [CurrencyType] = allEnabledCryptoCurrencies.map(CurrencyType.crypto)
        + allEnabledFiatCurrencies.map(CurrencyType.fiat)

    private let allEnabledCryptoCurrenciesLock = NSLock()
    private let allEnabledCurrenciesLock = NSLock()

    private let polygonSupport: PolygonSupport
    private let repository: SupportedAssetsRepositoryAPI

    // MARK: Init

    init(
        polygonSupport: PolygonSupport,
        repository: SupportedAssetsRepositoryAPI
    ) {
        self.polygonSupport = polygonSupport
        self.repository = repository
    }
}

public protocol PolygonSupport: AnyObject {
    var isEnabled: Bool { get }
}<|MERGE_RESOLUTION|>--- conflicted
+++ resolved
@@ -17,11 +17,7 @@
 
     // MARK: EnabledCurrenciesServiceAPI
 
-<<<<<<< HEAD
-    let allEnabledFiatCurrencies: [FiatCurrency] = [.USD, .EUR, .GBP, .ARS, .BRL]
-=======
     let allEnabledFiatCurrencies: [FiatCurrency] = MoneyKit.allEnabledFiatCurrencies
->>>>>>> 708bddd4
 
     let bankTransferEligibleFiatCurrencies: [FiatCurrency] = [.USD, .ARS, .BRL]
 
