// Copyright © Blockchain Luxembourg S.A. All rights reserved.

import AnalyticsKit
import BlockchainUI
import DelegatedSelfCustodyDomain
import FeatureDexData
import FeatureDexDomain
import SwiftUI

public struct DexDashboardAnalytics: ReducerProtocol {

    private typealias Event = AnalyticsEvents.New.Dex

    @Dependency(\.app) var app
    var analyticsRecorder: AnalyticsEventRecorderAPI

    init(analyticsRecorder: AnalyticsEventRecorderAPI) {
        self.analyticsRecorder = analyticsRecorder
    }

    public var body: some ReducerProtocol<DexDashboard.State, DexDashboard.Action> {
        Reduce { state, action in
            switch action {
            case .onAppear:
                return .none
            case .setIntro:
                return .none
            case .introAction(let introAction):
                return reduce(&state.intro, introAction)
            case .mainAction(let mainAction):
                return reduce(&state.main, mainAction)
            case .binding:
                return .none
            }
        }
    }

    private func reduce(_ state: inout DexMain.State, _ action: DexMain.Action) -> EffectTask<DexDashboard.Action> {
        switch action {
        case .refreshQuote:
            if state.source.isCurrentInput, let currency = state.source.currency, state.source.amount?.isPositive == true {
                record(.swapAmountEntered(currency: currency.code, position: .source))
            } else if state.destination.isCurrentInput, let currency = state.destination.currency, state.destination.amount?.isPositive == true {
                record(.swapAmountEntered(currency: currency.code, position: .destination))
            }
        case .sourceAction(.onTapCurrencySelector):
            record(.swapInputOpened)
        case .destinationAction(.onTapCurrencySelector):
            record(.swapOutputOpened)
        case .didTapAllowance:
            record(.swapApproveTokenClicked)
        case .binding(\.allowance.$transactionHash):
            record(.swapApproveTokenConfirmed)
        case .destinationAction(.didSelectCurrency(let balance)):
            record(.swapOutputSelected(outputCurrency: balance.currency.code))
        case .binding(\.$slippage):
            record(.slippageChanged)
        case .didTapSettings:
            record(.settingsOpened)
        case .didTapFlip:
            record(.swapFlipClicked)
        case .didTapPreview:
            if let payload = QuotePayloadFactory.create(state.quote?.success) {
                record(.swapPreviewViewed(payload))
            }
        case .confirmationAction(.confirm):
            if let payload = QuotePayloadFactory.create(state.quote?.success) {
                record(.swapConfirmClicked(payload))
            }
        case .confirmationAction(.binding(\.$pendingTransaction)):
            switch state.confirmation?.pendingTransaction?.status {
            case .none:
                break
            case .error:
                record(.swapFailedViewed)
            case .inProgress:
                record(.swappingViewed)
            case .success:
                record(.swapExecutedViewed)
            }
        case .destinationAction(.assetPicker(.binding(\.$searchText))):
            if let assetPicker = state.destination.assetPicker,
               assetPicker.searchResults.isEmpty
            {
                record(.swapOutputNotFound(textSearched: String(assetPicker.searchText.prefix(32))))
            }
        default:
            break
        }
        return .none
    }

    private func reduce(_ state: inout DexIntro.State, _ action: DexIntro.Action) -> EffectTask<DexDashboard.Action> {
        switch action {
        case .onAppear:
            record(.onboardingViewed)
        default:
            break
        }
        return .none
    }

    private func record(_ event: Event) {
        analyticsRecorder.record(event: event)
    }
}

enum QuotePayloadFactory {

    static func create(
        _ quote: DexQuoteOutput?,
        service: EnabledCurrenciesServiceAPI = EnabledCurrenciesService.default
    ) -> AnalyticsEvents.New.Dex.QuotePayload? {
        guard let quote else {
            return nil
        }
        let network = service.network(for: quote.networkFee.currency)
        return AnalyticsEvents.New.Dex.QuotePayload(
            inputCurrency: quote.sellAmount.code,
            inputAmount: "\(quote.sellAmount.displayMajorValue)",
            inputAmountUsd: nil,
            outputCurrency: quote.buyAmount.amount.code,
            expectedOutputAmount: "\(quote.buyAmount.amount.displayMajorValue)",
            expectedOutputAmountUsd: nil,
            minOutputAmount: quote.buyAmount.minimum.flatMap { "\($0.displayMajorValue)" },
            slippageAllowed: quote.slippage,
            networkFeeAmount: "\(quote.networkFee.displayMajorValue)",
            networkFeeCurrency: quote.networkFee.currency.code,
            blockchainFeeAmount: "\(quote.productFee.displayMajorValue)",
            blockchainFeeAmountUsd: nil,
            blockchainFeeCurrency: quote.productFee.code,
            inputNetwork: network?.networkConfig.networkTicker,
            outputNetwork: network?.networkConfig.networkTicker,
            venue: DexQuoteVenue.zeroX.rawValue
        )
    }
<<<<<<< HEAD

=======
>>>>>>> ab6824c9
}<|MERGE_RESOLUTION|>--- conflicted
+++ resolved
@@ -134,8 +134,4 @@
             venue: DexQuoteVenue.zeroX.rawValue
         )
     }
-<<<<<<< HEAD
-
-=======
->>>>>>> ab6824c9
 }