// Copyright © Blockchain Luxembourg S.A. All rights reserved.

import DIKit
import RxSwift

public typealias HTTPHeaders = [String: String]

public struct NetworkRequest {

    public enum NetworkMethod: String {
        case get = "GET"
        case post = "POST"
        case put = "PUT"
        case delete = "DELETE"
        case patch = "PATCH"
    }

    public enum ContentType: String {
        case json = "application/json"
        case formUrlEncoded = "application/x-www-form-urlencoded"
    }
<<<<<<< HEAD

    var URLRequest: URLRequest {

=======
    
    var urlRequest: URLRequest {
        
>>>>>>> 275be527
        if authenticated && headers[HttpHeaderField.authorization] == nil {
            fatalError("Missing Autentication Header")
        }

        let request: NSMutableURLRequest = NSMutableURLRequest(
            url: endpoint,
            cachePolicy: .reloadIgnoringLocalCacheData,
            timeoutInterval: 30.0
        )

        request.httpMethod = method.rawValue

        let requestHeaders = headers.merging(defaultHeaders)

        for (key, value) in requestHeaders {
            request.addValue(value, forHTTPHeaderField: key)
        }

        if request.value(forHTTPHeaderField: HttpHeaderField.accept) == nil {
            request.addValue(
                HttpHeaderValue.json,
                forHTTPHeaderField: HttpHeaderField.accept
            )
        }
        if request.value(forHTTPHeaderField: HttpHeaderField.contentType) == nil {
            request.addValue(
                contentType.rawValue,
                forHTTPHeaderField: HttpHeaderField.contentType
            )
        }

        addHttpBody(to: request)

        return request.copy() as! URLRequest
    }

    let method: NetworkMethod
    let endpoint: URL
    private(set) var headers: HTTPHeaders
    let contentType: ContentType
    let decoder: NetworkResponseDecoderAPI
    let responseHandler: NetworkResponseHandlerAPI

    // TODO: modify this to be an Encodable type so that JSON serialization is done in this class
    // vs. having to serialize outside of this class
    let body: Data?

    let recordErrors: Bool

    let authenticated: Bool

    let requestId = UUID()

    private var defaultHeaders: HTTPHeaders {
        [HttpHeaderField.requestId: requestId.uuidString]
    }

    public init(
        endpoint: URL,
        method: NetworkMethod,
        body: Data? = nil,
        headers: HTTPHeaders = [:],
        authenticated: Bool = false,
        contentType: ContentType = .json,
        decoder: NetworkResponseDecoderAPI = resolve(),
        responseHandler: NetworkResponseHandlerAPI = resolve(),
        recordErrors: Bool = false
    ) {
        self.endpoint = endpoint
        self.method = method
        self.body = body
        self.headers = headers
        self.authenticated = authenticated
        self.contentType = contentType
        self.decoder = decoder
        self.responseHandler = responseHandler
        self.recordErrors = recordErrors
    }

    func adding(authenticationToken: String) -> Self {
        var request = self
        request.headers[HttpHeaderField.authorization] = authenticationToken
        return request
    }

    private func addHttpBody(to request: NSMutableURLRequest) {
        guard let data = body else {
            return
        }

        switch contentType {
        case .json:
            request.httpBody = data
        case .formUrlEncoded:
            if let params = try? JSONDecoder().decode([String: String].self, from: data) {
                request.encode(params: params)
            } else {
                request.httpBody = data
            }
        }
    }
}

extension NetworkRequest: CustomStringConvertible {

    public var description: String {
        "\(type(of: self)) underlying URLRequest: \(urlRequest)"
    }
}

extension NetworkRequest: Hashable {

    public static func == (lhs: NetworkRequest, rhs: NetworkRequest) -> Bool {
        // NOTE: Can't compare urlRequests directly because each request's headers object contains a unique ID T_T
        lhs.endpoint == rhs.endpoint && lhs.method == rhs.method && lhs.body == rhs.body
    }

    public func hash(into hasher: inout Hasher) {
        // NOTE: Can't hash urlRequests directly because each request's headers object contains a unique ID T_T
        hasher.combine(endpoint)
        hasher.combine(method)
        hasher.combine(body)
    }
}

extension NSMutableURLRequest {

    public func encode(params: [String : String]) {
        let encodedParamsArray = params.map { keyPair -> String in
            let (key, value) = keyPair
            return "\(key)=\(self.percentEscapeString(value))"
        }
        self.httpBody = encodedParamsArray.joined(separator: "&").data(using: .utf8)
    }

    private func percentEscapeString(_ stringToEscape: String) -> String {
        let characterSet = NSMutableCharacterSet.alphanumeric()
        characterSet.addCharacters(in: "-._* ")
        return stringToEscape
            .addingPercentEncoding(withAllowedCharacters: characterSet as CharacterSet)?
            .replacingOccurrences(of: " ", with: "+", options: [], range: nil) ?? stringToEscape
    }
}<|MERGE_RESOLUTION|>--- conflicted
+++ resolved
@@ -19,15 +19,8 @@
         case json = "application/json"
         case formUrlEncoded = "application/x-www-form-urlencoded"
     }
-<<<<<<< HEAD
 
-    var URLRequest: URLRequest {
-
-=======
-    
     var urlRequest: URLRequest {
-        
->>>>>>> 275be527
         if authenticated && headers[HttpHeaderField.authorization] == nil {
             fatalError("Missing Autentication Header")
         }
