// Copyright © Blockchain Luxembourg S.A. All rights reserved.

#if canImport(SharedComponentLibrary)
import SharedComponentLibrary
#else
import ComponentLibrary
#endif
import SwiftUI

/// A simple template for any `View` that features some content followed by a number of buttons at the end.
/// - NOTE:Having buttons at the end is optional and they can be omitted. If omitted, no button is rendered and the content takes 100% of the view.
public struct ActionableView<Content: View>: View {

    /// Represents a `LoadingButton` in the Design System
    public struct ButtonState: Hashable {
        public enum Style: Hashable {
            case primary, secondary
        }

        public let title: String
        public let action: () -> Void
        public let style: Style
        public let loading: Bool
        public let enabled: Bool

        public init(
            title: String,
            action: @escaping () -> Void,
            style: Style = .primary,
            loading: Bool = false,
            enabled: Bool = true
        ) {
            self.title = title
            self.action = action
            self.style = style
            self.loading = loading
            self.enabled = enabled
        }

        public func hash(into hasher: inout Hasher) {
            hasher.combine(title)
            hasher.combine(style)
        }

        public static func == (lhs: ButtonState, rhs: ButtonState) -> Bool {
            lhs.title == rhs.title && lhs.style == rhs.style && lhs.loading == rhs.loading
        }
    }

    public let content: () -> Content
    public let buttons: [ButtonState]

    public init(buttons: [ButtonState] = [], @ViewBuilder content: @escaping () -> Content) {
        self.buttons = buttons
        self.content = content
    }

    public var body: some View {
        VStack(alignment: .center) {
            content()
            VStack(spacing: LayoutConstants.VerticalSpacing.withinButtonsGroup) {
                ForEach(buttons, id: \.title) { button in
                    switch button.style {
                    case .primary:
                        UIComponentsKit.PrimaryButton(
                            title: button.title,
                            action: button.action,
                            loading: .constant(button.loading)
                        )
                        .disabled(!button.enabled)
                        .frame(maxWidth: .infinity)
                    case .secondary:
                        UIComponentsKit.SecondaryButton(
                            title: button.title,
                            action: button.action,
                            loading: .constant(button.loading)
                        )
                        .disabled(!button.enabled)
                        .frame(maxWidth: .infinity)
                    }
                }
            }
        }
        .padding()
    }
}

extension ActionableView where Content == AnyView {

    public init<Image: View>(
        @ViewBuilder image: @escaping () -> Image,
        title: String,
        message: String,
        buttons: [ButtonState] = [],
        imageSpacing: CGFloat = LayoutConstants.VerticalSpacing.betweenContentGroups
    ) {
        self.init(buttons: buttons) {
            AnyView(
                VStack(alignment: .center, spacing: imageSpacing) {
                    Spacer()
                    image()
                    VStack {
                        RichText(title)
                            .textStyle(.title)
                        RichText(message)
                            .textStyle(.body)
                    }
                    Spacer()
                }
                .frame(maxWidth: .infinity)
                .multilineTextAlignment(.center)
                .background(Color.viewPrimaryBackground)
            )
        }
    }
}

extension ActionableView where Content == TupleView<(Spacer, InfoView, Spacer)> {

<<<<<<< HEAD
    public init(_ model: InfoView.Model, buttons: [ButtonState], in bundle: Bundle = .main) {
=======
    public init(_ model: InfoView.Model, buttons: [ButtonState] = [], in bundle: Bundle = .main) {
>>>>>>> a5176c42
        self.init(buttons: buttons) {
            Spacer()
            InfoView(model, in: bundle)
            Spacer()
        }
    }
}

#if DEBUG
// swiftlint:disable line_length
struct ActionableView_Previews: PreviewProvider {
    static var previews: some View {
        ActionableView(
            image: {
                Image(systemName: "applelogo")
                    .font(.largeTitle)
                    .imageScale(.large)
                    .foregroundColor(.black)
            },
            title: "Lorem Ipsum",
            message: "Lorem ipsum **dolor** sit amet, consectetur adipiscing **elit**. Nulla sit amet mi sodales, egestas nulla eu, tincidunt est.",
            buttons: [
                .init(
                    title: "Primary",
                    action: {},
                    style: .primary
                ),
                .init(
                    title: "Secondary",
                    action: {},
                    style: .secondary
                )
            ]
        )

        ActionableView(
            image: {
                Image(systemName: "applelogo")
                    .font(.largeTitle)
                    .imageScale(.large)
                    .foregroundColor(.black)
            },
            title: "Lorem Ipsum",
            message: "Lorem ipsum dolor sit amet, consectetur adipiscing elit. Nulla sit amet mi sodales, egestas nulla eu, tincidunt est.",
            buttons: [
                .init(
                    title: "Primary",
                    action: {},
                    style: .primary,
                    loading: true
                ),
                .init(
                    title: "Secondary",
                    action: {},
                    style: .secondary
                )
            ]
        )

        ActionableView(
            image: {
                Image(systemName: "applelogo")
                    .font(.largeTitle)
                    .imageScale(.large)
                    .foregroundColor(.black)
            },
            title: "Lorem Ipsum",
            message: "Lorem ipsum dolor sit amet, consectetur adipiscing elit. Nulla sit amet mi sodales, egestas nulla eu, tincidunt est.",
            buttons: [
                .init(
                    title: "Primary",
                    action: {},
                    style: .primary,
                    enabled: false
                )
            ]
        )

        ActionableView(
            image: {
                Image(systemName: "applelogo")
                    .font(.largeTitle)
                    .imageScale(.large)
                    .foregroundColor(.black)
            },
            title: "Lorem Ipsum",
            message: "Lorem ipsum dolor sit amet, consectetur adipiscing elit. Nulla sit amet mi sodales, egestas nulla eu, tincidunt est."
        )

        ActionableView(
            .init(
                media: .image(systemName: "applelogo"),
                title: "Lorem Ipsum",
                subtitle: "Lorem ipsum dolor sit amet, consectetur adipiscing elit. Nulla sit amet mi sodales, egestas nulla eu, tincidunt est."
            ),
            buttons: [
                .init(
                    title: "Primary",
                    action: {},
                    style: .primary,
                    enabled: false
                )
            ]
        )
    }
}
#endif<|MERGE_RESOLUTION|>--- conflicted
+++ resolved
@@ -117,11 +117,7 @@
 
 extension ActionableView where Content == TupleView<(Spacer, InfoView, Spacer)> {
 
-<<<<<<< HEAD
-    public init(_ model: InfoView.Model, buttons: [ButtonState], in bundle: Bundle = .main) {
-=======
     public init(_ model: InfoView.Model, buttons: [ButtonState] = [], in bundle: Bundle = .main) {
->>>>>>> a5176c42
         self.init(buttons: buttons) {
             Spacer()
             InfoView(model, in: bundle)
