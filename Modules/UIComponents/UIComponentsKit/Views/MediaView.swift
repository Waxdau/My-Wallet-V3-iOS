--- conflicted
+++ resolved
@@ -146,14 +146,13 @@
     public init(_ media: Media, in bundle: Bundle = .main) {
         self.init(media, in: bundle, failure: EmptyView.init)
     }
-<<<<<<< HEAD
 }
 
 #if DEBUG
 struct MediaView_Previews: PreviewProvider {
 
     static var previews: some View {
-        Image(Icon.blockchainCircle.name, bundle: .componentLibrary)
+        Image(Icon.chartBubble.name, bundle: .componentLibrary)
             .resizable()
             .aspectRatio(contentMode: .fit)
             .imageScale(.small)
@@ -162,6 +161,3 @@
     }
 }
 #endif
-=======
-}
->>>>>>> f0f3ef1f
