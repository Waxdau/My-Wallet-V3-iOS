--- conflicted
+++ resolved
@@ -57,21 +57,14 @@
         .sheet(
             isPresented: .constant(
                 viewStore.screenFlow == .emailLoginScreen
-<<<<<<< HEAD
-=======
                     || viewStore.screenFlow == .restoreWalletScreen
->>>>>>> 0f2202a8
                     || viewStore.screenFlow == .manualLoginScreen
                     || viewStore.modals == .secondPasswordNoticeScreen
             ),
             onDismiss: {
-<<<<<<< HEAD
-                if viewStore.modals == .secondPasswordNoticeScreen {
-=======
                 if viewStore.screenFlow == .emailLoginScreen {
                     viewStore.send(.presentScreenFlow(.welcomeScreen))
                 } else if viewStore.modals == .secondPasswordNoticeScreen {
->>>>>>> 0f2202a8
                     viewStore.send(.modalDismissed(.secondPasswordNoticeScreen))
                 }
             },
@@ -84,7 +77,23 @@
                         ),
                         then: EmailLoginView.init(store:)
                     )
-<<<<<<< HEAD
+                } else if viewStore.screenFlow == .restoreWalletScreen {
+                    IfLetStore(
+                        store.scope(
+                            state: \.restoreWalletState,
+                            action: WelcomeAction.restoreWallet
+                        ),
+                        then: { store in
+                            NavigationView {
+                                SeedPhraseView(context: .importWallet, store: store)
+                                    .trailingNavigationButton(.close) {
+                                        viewStore.send(.restoreWallet(.closeButtonTapped))
+                                    }
+                                    .whiteNavigationBarStyle()
+                                    .hideBackButtonTitle()
+                            }
+                        }
+                    )
                 } else if viewStore.screenFlow == .manualLoginScreen {
                     IfLetStore(
                         store.scope(
@@ -107,47 +116,6 @@
                             }
                         }
                     )
-=======
-                } else if viewStore.screenFlow == .restoreWalletScreen {
-                    IfLetStore(
-                        store.scope(
-                            state: \.restoreWalletState,
-                            action: WelcomeAction.restoreWallet
-                        ),
-                        then: { store in
-                            NavigationView {
-                                SeedPhraseView(context: .importWallet, store: store)
-                                    .trailingNavigationButton(.close) {
-                                        viewStore.send(.restoreWallet(.closeButtonTapped))
-                                    }
-                                    .whiteNavigationBarStyle()
-                                    .hideBackButtonTitle()
-                            }
-                        }
-                    )
-                } else if viewStore.screenFlow == .manualLoginScreen {
-                    IfLetStore(
-                        store.scope(
-                            state: \.manualCredentialsState,
-                            action: WelcomeAction.manualPairing
-                        ),
-                        then: { store in
-                            NavigationView {
-                                CredentialsView(
-                                    context: .manualPairing,
-                                    store: store
-                                )
-                                .trailingNavigationButton(.close) {
-                                    viewStore.send(.manualPairing(.closeButtonTapped))
-                                }
-                                .whiteNavigationBarStyle()
-                                .navigationTitle(
-                                    LocalizedString.Button.manualPairing
-                                )
-                            }
-                        }
-                    )
->>>>>>> 0f2202a8
                 } else if viewStore.modals == .secondPasswordNoticeScreen {
                     IfLetStore(
                         store.scope(
