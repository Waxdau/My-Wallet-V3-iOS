// Copyright © Blockchain Luxembourg S.A. All rights reserved.

import BlockchainNamespace
import Combine
import ComposableArchitecture
import ComposableNavigation
@testable import FeatureAuthenticationDomain
@testable import FeatureAuthenticationUI
@testable import ToolKit
import XCTest

// Mocks
@testable import AnalyticsKitMock
@testable import FeatureAuthenticationMock
@testable import ToolKitMock

final class WelcomeReducerTests: XCTestCase {

    private var app: AppProtocol!
    private var dummyUserDefaults: UserDefaults!
    private var mockFeatureFlagsService: MockFeatureFlagsService!
    private var mockMainQueue: TestSchedulerOf<DispatchQueue>!
    private var testStore: TestStore<
        WelcomeState,
        WelcomeState,
        WelcomeAction,
        WelcomeAction,
        WelcomeEnvironment
    >!
    private var cancellables = Set<AnyCancellable>()

    override func setUpWithError() throws {
        try super.setUpWithError()
        app = App.test
        mockMainQueue = DispatchQueue.test
        dummyUserDefaults = UserDefaults(suiteName: "welcome.reducer.tests.defaults")!
        mockFeatureFlagsService = MockFeatureFlagsService()
<<<<<<< HEAD
        mockFeatureFlagsService.disable(.local(.manualGUIDLogin)).subscribe().store(in: &cancellables)
=======
        app.remoteConfiguration.override(blockchain.app.configuration.manual.login.is.enabled[].reference, with: true)
>>>>>>> 9c049c2b
        testStore = TestStore(
            initialState: .init(),
            reducer: welcomeReducer,
            environment: WelcomeEnvironment(
                app: app,
                mainQueue: mockMainQueue.eraseToAnyScheduler(),
                passwordValidator: PasswordValidator(),
                sessionTokenService: MockSessionTokenService(),
                deviceVerificationService: MockDeviceVerificationService(),
                featureFlagsService: mockFeatureFlagsService,
                buildVersionProvider: { "Test Version" },
                errorRecorder: MockErrorRecorder(),
                externalAppOpener: MockExternalAppOpener(),
                analyticsRecorder: MockAnalyticsRecorder(),
                walletRecoveryService: .mock(),
                walletCreationService: .mock(),
                walletFetcherService: .mock,
                accountRecoveryService: MockAccountRecoveryService(),
                nativeWalletEnabled: { .just(false) }
            )
        )
    }

    override func tearDownWithError() throws {
        BuildFlag.isInternal = false
        mockMainQueue = nil
        testStore = nil
        mockFeatureFlagsService = nil
        dummyUserDefaults.removeSuite(named: "welcome.reducer.tests.defaults")
        try super.tearDownWithError()
    }

    func test_verify_initial_state_is_correct() {
        let state = WelcomeState()
        XCTAssertNil(state.emailLoginState)
    }

    func test_start_updates_the_build_version() {
        testStore.send(.start) { state in
            state.buildVersion = "Test Version"
        }
    }

    func test_start_shows_manual_pairing_when_feature_flag_is_not_enabled_and_build_is_internal() {
        BuildFlag.isInternal = true
<<<<<<< HEAD
        mockFeatureFlagsService.enable(.local(.manualGUIDLogin)).subscribe().store(in: &cancellables)
=======
        app.remoteConfiguration.override(blockchain.app.configuration.manual.login.is.enabled[].reference, with: true)
>>>>>>> 9c049c2b
        testStore.send(.start) { state in
            state.buildVersion = "Test Version"
        }
        testStore.receive(.setManualPairingEnabled) { state in
            state.manualPairingEnabled = true
        }
    }

    func test_start_does_not_shows_manual_pairing_when_feature_flag_is_not_enabled_and_build_is_not_internal() {
        BuildFlag.isInternal = false
<<<<<<< HEAD
        mockFeatureFlagsService.enable(.local(.manualGUIDLogin)).subscribe().store(in: &cancellables)
=======
        app.remoteConfiguration.override(blockchain.app.configuration.manual.login.is.enabled[].reference, with: true)
>>>>>>> 9c049c2b
        testStore.send(.start) { state in
            state.buildVersion = "Test Version"
            state.manualPairingEnabled = false
        }
    }

    func test_enter_into_should_update_welcome_route() {
        let routes: [WelcomeRoute] = [
            .createWallet,
            .emailLogin,
            .restoreWallet,
            .manualLogin
        ]
        routes.forEach { routeValue in
            testStore.send(.navigate(to: routeValue)) { state in
                switch routeValue {
                case .createWallet:
                    state.createWalletState = .init(context: .createWallet)
                case .emailLogin:
                    state.emailLoginState = .init()
                case .restoreWallet:
                    state.restoreWalletState = .init(context: .restoreWallet)
                case .manualLogin:
                    state.manualCredentialsState = .init()
                }
                state.route = RouteIntent(route: routeValue, action: .navigateTo)
            }
        }
    }
    // TODO: enable tests when "resolve()" in credentials reducer are removed
//    func test_second_password_can_be_navigated_to_from_manual_login() {
//        // given (we're in a flow)
//        BuildFlag.isInternal = true
//        testStore.send(.navigate(to: .manualLogin)) { state in
//            state.route = RouteIntent(route: .manualLogin, action: .navigateTo)
//            state.manualCredentialsState = .init()
//        }
//
//        // when
//        testStore.send(.informSecondPasswordDetected)
//        testStore.receive(.manualPairing(.navigate(to: .secondPasswordDetected))) { state in
//            state.manualCredentialsState?.route = RouteIntent(route: .secondPasswordDetected, action: .navigateTo)
//            state.manualCredentialsState?.secondPasswordNoticeState = .init()
//        }
//    }
//
//    func test_second_password_can_be_navigated_to_from_email_login() {
//        // given (we're in a flow)
//        testStore.send(.navigate(to: .emailLogin)) { state in
//            state.route = RouteIntent(route: .emailLogin, action: .navigateTo)
//            state.emailLoginState = .init()
//        }
//        testStore.send(.emailLogin(.navigate(to: .verifyDevice))) { state in
//            state.emailLoginState?.route = RouteIntent(route: .verifyDevice, action: .navigateTo)
//            state.emailLoginState?.verifyDeviceState = .init(emailAddress: "")
//        }
//        testStore.send(.emailLogin(.verifyDevice(.navigate(to: .credentials)))) { state in
//            state.emailLoginState?.verifyDeviceState?.route = RouteIntent(route: .credentials, action: .navigateTo)
//            state.emailLoginState?.verifyDeviceState?.credentialsState = .init()
//        }
//
//        // when
//        testStore.send(.informSecondPasswordDetected)
//        testStore.receive(.emailLogin(.verifyDevice(.credentials(.navigate(to: .secondPasswordDetected))))) { state in
//            state.emailLoginState?.verifyDeviceState?.credentialsState?.route = RouteIntent(route: .secondPasswordDetected, action: .navigateTo)
//            state.emailLoginState?.verifyDeviceState?.credentialsState?.secondPasswordNoticeState = .init()
//        }
//    }
}<|MERGE_RESOLUTION|>--- conflicted
+++ resolved
@@ -35,11 +35,7 @@
         mockMainQueue = DispatchQueue.test
         dummyUserDefaults = UserDefaults(suiteName: "welcome.reducer.tests.defaults")!
         mockFeatureFlagsService = MockFeatureFlagsService()
-<<<<<<< HEAD
-        mockFeatureFlagsService.disable(.local(.manualGUIDLogin)).subscribe().store(in: &cancellables)
-=======
         app.remoteConfiguration.override(blockchain.app.configuration.manual.login.is.enabled[].reference, with: true)
->>>>>>> 9c049c2b
         testStore = TestStore(
             initialState: .init(),
             reducer: welcomeReducer,
@@ -85,11 +81,7 @@
 
     func test_start_shows_manual_pairing_when_feature_flag_is_not_enabled_and_build_is_internal() {
         BuildFlag.isInternal = true
-<<<<<<< HEAD
-        mockFeatureFlagsService.enable(.local(.manualGUIDLogin)).subscribe().store(in: &cancellables)
-=======
         app.remoteConfiguration.override(blockchain.app.configuration.manual.login.is.enabled[].reference, with: true)
->>>>>>> 9c049c2b
         testStore.send(.start) { state in
             state.buildVersion = "Test Version"
         }
@@ -100,11 +92,7 @@
 
     func test_start_does_not_shows_manual_pairing_when_feature_flag_is_not_enabled_and_build_is_not_internal() {
         BuildFlag.isInternal = false
-<<<<<<< HEAD
-        mockFeatureFlagsService.enable(.local(.manualGUIDLogin)).subscribe().store(in: &cancellables)
-=======
         app.remoteConfiguration.override(blockchain.app.configuration.manual.login.is.enabled[].reference, with: true)
->>>>>>> 9c049c2b
         testStore.send(.start) { state in
             state.buildVersion = "Test Version"
             state.manualPairingEnabled = false
