--- conflicted
+++ resolved
@@ -21,13 +21,6 @@
 
     public var body: some View {
         VStack(spacing: 16.pt) {
-<<<<<<< HEAD
-
-            FinancialPromotionDisclaimerView()
-
-            MoneyValue.zero(currency: onboarding.currency).headerView()
-                .padding(.top)
-=======
             if externalTradingMigrationIsPending == false {
                 MoneyValue.zero(currency: onboarding.currency).headerView()
                     .padding(.top)
@@ -35,7 +28,6 @@
 
             FinancialPromotionDisclaimerView()
 
->>>>>>> b51c542a
             if onboarding.isRejected {
                 RejectedVerificationView()
             } else {
