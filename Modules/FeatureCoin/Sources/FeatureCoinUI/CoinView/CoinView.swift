// Copyright © Blockchain Luxembourg S.A. All rights reserved.

import BlockchainComponentLibrary
import BlockchainNamespace
import Combine
import ComposableArchitecture
import ComposableArchitectureExtensions
import FeatureCoinDomain
import Localization
import SwiftUI
import ToolKit

public struct CoinView: View {

    let store: Store<CoinViewState, CoinViewAction>
    @ObservedObject var viewStore: ViewStore<CoinViewState, CoinViewAction>

    @BlockchainApp var app

    @Environment(\.context) var context

    public init(store: Store<CoinViewState, CoinViewAction>) {
        self.store = store
        _viewStore = .init(initialValue: ViewStore(store))
    }

    typealias Localization = LocalizationConstants.Coin

    public var body: some View {
        VStack(alignment: .leading, spacing: 0) {
            ScrollView {
                header()
                accounts()
                about()
                Color.clear
                    .frame(height: Spacing.padding2)
            }
            if viewStore.accounts.isNotEmpty {
                actions()
            }
        }
        .primaryNavigation(
            leading: navigationLeadingView,
            title: viewStore.currency.name,
            trailing: {
                dismiss()
            }
        )
        .frame(maxWidth: .infinity, maxHeight: .infinity)
        .onAppear { viewStore.send(.onAppear) }
        .onDisappear { viewStore.send(.onDisappear) }
        .bottomSheet(
            item: viewStore.binding(\.$account).animation(.spring()),
            content: { account in
                AccountSheet(
                    account: account,
                    isVerified: viewStore.kycStatus != .unverified,
                    onClose: {
                        withAnimation(.spring()) {
                            viewStore.send(.set(\.$account, nil))
                        }
                    }
                )
                .context(
                    [
                        blockchain.ux.asset.account.id: account.id,
                        blockchain.ux.asset.account: account
                    ]
                )
            }
        )
        .bottomSheet(
            item: viewStore.binding(\.$explainer).animation(.spring()),
            content: { account in
                AccountExplainer(
                    account: account,
                    onClose: {
                        withAnimation(.spring()) {
                            viewStore.send(.set(\.$explainer, nil))
                        }
                    }
                )
                .context(
                    [
                        blockchain.ux.asset.account.id: account.id,
                        blockchain.ux.asset.account: account
                    ]
                )
            }
        )
    }

    @ViewBuilder func header() -> some View {
        GraphView(
            store: store.scope(state: \.graph, action: CoinViewAction.graph)
        )
    }

    @ViewBuilder func totalBalance() -> some View {
        TotalBalanceView(
            currency: viewStore.currency,
            accounts: viewStore.accounts,
            trailing: {
                WithViewStore(store) { viewStore in
                    if let isFavorite = viewStore.isFavorite {
                        IconButton(icon: isFavorite ? .favorite : .favoriteEmpty) {
                            viewStore.send(isFavorite ? .removeFromWatchlist : .addToWatchlist)
                        }
                    } else {
                        ProgressView()
                            .progressViewStyle(.circular)
                            .frame(width: 28, height: 28)
                    }
                }
            }
        )
    }

    @ViewBuilder func accounts() -> some View {
        VStack {
            if viewStore.error == .failedToLoad {
                AlertCard(
                    title: Localization.Accounts.Error.title,
                    message: Localization.Accounts.Error.message,
                    variant: .error,
                    isBordered: true
                )
                .padding([.leading, .trailing, .top], Spacing.padding2)
            } else if viewStore.currency.isTradable {
                totalBalance()
                if let status = viewStore.kycStatus {
                    AccountListView(
                        accounts: viewStore.accounts,
                        currency: viewStore.currency,
                        interestRate: viewStore.interestRate,
                        kycStatus: status
                    )

                    if let swapAction = viewStore.swapButton {
                        PrimaryButton(title: swapAction.title) {
<<<<<<< HEAD
=======
                            swapAction.icon
                        } action: {
>>>>>>> 6391fad3
                            app.post(event: swapAction.event[].ref(to: context), context: context)
                        }
                        .disabled(swapAction.disabled)
                        .padding(.top, Spacing.padding2)
                        .padding(.horizontal, Spacing.padding2)
                    }
                }
            } else {
                totalBalance()
                AlertCard(
                    title: Localization.Label.Title.notTradable.interpolating(
                        viewStore.currency.name,
                        viewStore.currency.displayCode
                    ),
                    message: Localization.Label.Title.notTradableMessage.interpolating(
                        viewStore.currency.name,
                        viewStore.currency.displayCode
                    )
                )
                .padding([.leading, .trailing], Spacing.padding2)
            }
        }
    }

    @State private var isExpanded: Bool = false

    @ViewBuilder func about() -> some View {
        if viewStore.assetInformation?.description.nilIfEmpty == nil, viewStore.assetInformation?.website == nil {
            EmptyView()
        } else {
            HStack {
                VStack(alignment: .leading, spacing: Spacing.padding1) {
                    Text(
                        Localization.Label.Title.aboutCrypto
                            .interpolating(viewStore.currency.name)
                    )
                    .foregroundColor(.semantic.title)
                    .typography(.body2)
                    if let about = viewStore.assetInformation?.description {
                        Text(rich: about)
                            .lineLimit(isExpanded ? nil : 6)
                            .typography(.paragraph1)
                            .foregroundColor(.semantic.title)
                        if !isExpanded {
                            Button(
                                action: {
                                    withAnimation {
                                        isExpanded.toggle()
                                    }
                                },
                                label: {
                                    Text(Localization.Button.Title.readMore)
                                        .typography(.paragraph1)
                                        .foregroundColor(.semantic.primary)
                                }
                            )
                        }
                    }
                    if let url = viewStore.assetInformation?.website {
                        Spacer()
                        SmallMinimalButton(title: Localization.Link.Title.visitWebsite) {
                            app.post(
                                event: blockchain.ux.asset.bio.visit.website[].ref(to: context),
                                context: [blockchain.ux.asset.bio.visit.website.url[]: url]
                            )
                        }
                    }
                }
                .padding(Spacing.padding3)
            }
        }
    }

    @ViewBuilder func navigationLeadingView() -> some View {
        if let url = viewStore.currency.assetModel.logoPngUrl {
            Backport.AsyncImage(
                url: url,
                content: { image in
                    image
                        .resizable()
                        .aspectRatio(contentMode: .fit)
                        .cornerRadius(12)
                }, placeholder: {
                    Color.semantic.muted
                        .opacity(0.3)
                        .overlay(
                            ProgressView()
                                .progressViewStyle(.circular)
                        )
                        .clipShape(Circle())
                }
            )
            .frame(width: 24.pt, height: 24.pt)
        }
    }

    @ViewBuilder func dismiss() -> some View {
        IconButton(icon: .closev2.circle()) {
            viewStore.send(.dismiss)
        }
        .frame(width: 24.pt, height: 24.pt)
    }

    @ViewBuilder func actions() -> some View {
        VStack {
            let actions = viewStore.actions
            if actions.isNotEmpty {
                VStack(spacing: 0) {
                    PrimaryDivider()
                    HStack(spacing: 8, content: {
                        ForEach(actions, id: \.event) { action in
                            SecondaryButton(
                                title: action.title,
                                leadingView: { action.icon },
                                action: {
                                    app.post(event: action.event[].ref(to: context), context: context)
                                }
                            )
                            .disabled(action.disabled)
                        }
                    })
                    .padding(.horizontal, Spacing.padding2)
                }
            }
        }
    }
}

// swiftlint:disable type_name
struct CoinView_PreviewProvider: PreviewProvider {

    static var previews: some View {

        PrimaryNavigationView {
            CoinView(
                store: .init(
                    initialState: .init(
                        currency: .bitcoin,
                        kycStatus: .gold,
                        accounts: [
                            .preview.privateKey,
                            .preview.trading,
                            .preview.rewards
                        ],
                        isFavorite: true,
                        graph: .init(
                            interval: .day,
                            result: .success(.preview)
                        )
                    ),
                    reducer: coinViewReducer,
                    environment: .preview
                )
            )
            .app(App.preview)
        }
        .previewDevice("iPhone SE (2nd generation)")
        .previewDisplayName("Gold - iPhone SE (2nd generation)")

        PrimaryNavigationView {
            CoinView(
                store: .init(
                    initialState: .init(
                        currency: .bitcoin,
                        kycStatus: .gold,
                        accounts: [
                            .preview.privateKey,
                            .preview.trading,
                            .preview.rewards
                        ],
                        isFavorite: true,
                        graph: .init(
                            interval: .day,
                            result: .success(.preview)
                        )
                    ),
                    reducer: coinViewReducer,
                    environment: .preview
                )
            )
            .app(App.preview)
        }
        .previewDevice("iPhone 13 Pro Max")
        .previewDisplayName("Gold - iPhone 13 Pro Max")

        PrimaryNavigationView {
            CoinView(
                store: .init(
                    initialState: .init(
                        currency: .ethereum,
                        kycStatus: .silver,
                        accounts: [
                            .preview.privateKey,
                            .preview.trading,
                            .preview.rewards
                        ],
                        isFavorite: false,
                        graph: .init(
                            interval: .day,
                            result: .success(.preview)
                        )
                    ),
                    reducer: coinViewReducer,
                    environment: .preview
                )
            )
            .app(App.preview)
        }
        .previewDisplayName("Silver")

        PrimaryNavigationView {
            CoinView(
                store: .init(
                    initialState: .init(
                        currency: .nonTradeable,
                        kycStatus: .unverified,
                        accounts: [
                            .preview.rewards
                        ],
                        isFavorite: false,
                        graph: .init(
                            interval: .day,
                            result: .success(.preview)
                        )
                    ),
                    reducer: coinViewReducer,
                    environment: .preview
                )
            )
            .app(App.preview)
        }
        .previewDisplayName("Not Tradable")

        PrimaryNavigationView {
            CoinView(
                store: .init(
                    initialState: .init(
                        currency: .bitcoin,
                        kycStatus: .unverified,
                        accounts: [
                            .preview.privateKey
                        ],
                        isFavorite: false,
                        graph: .init(
                            interval: .day,
                            result: .success(.preview)
                        )
                    ),
                    reducer: coinViewReducer,
                    environment: .preview
                )
            )
            .app(App.preview)
        }
        .previewDisplayName("Unverified")

        PrimaryNavigationView {
            CoinView(
                store: .init(
                    initialState: .init(
                        currency: .stellar,
                        isFavorite: nil,
                        graph: .init(isFetching: true)
                    ),
                    reducer: coinViewReducer,
                    environment: .previewEmpty
                )
            )
            .app(App.preview)
        }
        .previewDisplayName("Loading")

        PrimaryNavigationView {
            CoinView(
                store: .init(
                    initialState: .init(
                        currency: .bitcoin,
                        kycStatus: .unverified,
                        error: .failedToLoad,
                        isFavorite: false,
                        graph: .init(
                            interval: .day,
                            result: .failure(.init(request: nil, type: .serverError(.badResponse)))
                        )
                    ),
                    reducer: coinViewReducer,
                    environment: .previewEmpty
                )
            )
            .app(App.preview)
        }
        .previewDisplayName("Error")
    }
}<|MERGE_RESOLUTION|>--- conflicted
+++ resolved
@@ -138,11 +138,8 @@
 
                     if let swapAction = viewStore.swapButton {
                         PrimaryButton(title: swapAction.title) {
-<<<<<<< HEAD
-=======
                             swapAction.icon
                         } action: {
->>>>>>> 6391fad3
                             app.post(event: swapAction.event[].ref(to: context), context: context)
                         }
                         .disabled(swapAction.disabled)
