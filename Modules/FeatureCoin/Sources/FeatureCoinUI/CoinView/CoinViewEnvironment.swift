// Copyright © Blockchain Luxembourg S.A. All rights reserved.

import BlockchainNamespace
import Combine
import ComposableArchitecture
import ComposableArchitectureExtensions
import FeatureCoinDomain
import Foundation

public struct CoinViewEnvironment: BlockchainNamespaceAppEnvironment {

    public let app: AppProtocol
    public let mainQueue: AnySchedulerOf<DispatchQueue>
    public let kycStatusProvider: () -> AnyPublisher<KYCStatus, Never>
    public let accountsProvider: () -> AnyPublisher<[Account], Error>
    public let historicalPriceService: HistoricalPriceServiceAPI
    public let interestRatesRepository: RatesRepositoryAPI
    public let explainerService: ExplainerService
<<<<<<< HEAD
=======
    public let dismiss: () -> Void
>>>>>>> 92cdfb21

    public init(
        app: AppProtocol,
        mainQueue: AnySchedulerOf<DispatchQueue> = .main,
        kycStatusProvider: @escaping () -> AnyPublisher<KYCStatus, Never>,
        accountsProvider: @escaping () -> AnyPublisher<[Account], Error>,
        historicalPriceService: HistoricalPriceServiceAPI,
        interestRatesRepository: RatesRepositoryAPI,
<<<<<<< HEAD
        explainerService: ExplainerService
=======
        explainerService: ExplainerService,
        dismiss: @escaping () -> Void
>>>>>>> 92cdfb21
    ) {
        self.app = app
        self.mainQueue = mainQueue
        self.kycStatusProvider = kycStatusProvider
        self.accountsProvider = accountsProvider
        self.historicalPriceService = historicalPriceService
        self.interestRatesRepository = interestRatesRepository
        self.explainerService = explainerService
<<<<<<< HEAD
=======
        self.dismiss = dismiss
>>>>>>> 92cdfb21
    }
}

extension CoinViewEnvironment {
    static var preview: Self = .init(
        app: App.preview,
        kycStatusProvider: { .empty() },
        accountsProvider: { .empty() },
        historicalPriceService: PreviewHelper.HistoricalPriceService(),
        interestRatesRepository: PreviewHelper.InterestRatesRepository(),
<<<<<<< HEAD
        explainerService: .init(app: App.preview)
=======
        explainerService: .init(app: App.preview),
        dismiss: {}
>>>>>>> 92cdfb21
    )
}<|MERGE_RESOLUTION|>--- conflicted
+++ resolved
@@ -16,10 +16,7 @@
     public let historicalPriceService: HistoricalPriceServiceAPI
     public let interestRatesRepository: RatesRepositoryAPI
     public let explainerService: ExplainerService
-<<<<<<< HEAD
-=======
     public let dismiss: () -> Void
->>>>>>> 92cdfb21
 
     public init(
         app: AppProtocol,
@@ -28,12 +25,8 @@
         accountsProvider: @escaping () -> AnyPublisher<[Account], Error>,
         historicalPriceService: HistoricalPriceServiceAPI,
         interestRatesRepository: RatesRepositoryAPI,
-<<<<<<< HEAD
-        explainerService: ExplainerService
-=======
         explainerService: ExplainerService,
         dismiss: @escaping () -> Void
->>>>>>> 92cdfb21
     ) {
         self.app = app
         self.mainQueue = mainQueue
@@ -42,10 +35,7 @@
         self.historicalPriceService = historicalPriceService
         self.interestRatesRepository = interestRatesRepository
         self.explainerService = explainerService
-<<<<<<< HEAD
-=======
         self.dismiss = dismiss
->>>>>>> 92cdfb21
     }
 }
 
@@ -56,11 +46,7 @@
         accountsProvider: { .empty() },
         historicalPriceService: PreviewHelper.HistoricalPriceService(),
         interestRatesRepository: PreviewHelper.InterestRatesRepository(),
-<<<<<<< HEAD
-        explainerService: .init(app: App.preview)
-=======
         explainerService: .init(app: App.preview),
         dismiss: {}
->>>>>>> 92cdfb21
     )
 }