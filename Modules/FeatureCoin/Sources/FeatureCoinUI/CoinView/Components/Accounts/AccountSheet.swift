// Copyright © Blockchain Luxembourg S.A. All rights reserved.

import BlockchainComponentLibrary
import BlockchainNamespace
import Collections
import FeatureCoinDomain
import MoneyKit
import SwiftUI
import ToolKit

struct AccountSheet: View {

    @BlockchainApp var app
    @Environment(\.context) var context

    let account: Account.Snapshot
    var isVerified: Bool
    let onClose: () -> Void

    private var isNotVerified: Bool { !isVerified }

    var actions: [Account.Action] {
        account.actions
            .union(account.importantActions)
            .intersection(account.allowedActions)
            .sorted(like: account.allowedActions)
    }

    var maxHeight: Length {
        (85 / actions.count).clamped(to: 8..<11).vh
    }

    var body: some View {
        VStack(spacing: 0) {
            HStack {
                account.accountType.icon
                    .accentColor(account.color)
                    .frame(maxHeight: 24.pt)
                Text(account.name)
                    .typography(.body2)
                    .foregroundColor(.semantic.title)
                Spacer()
                IconButton(icon: Icon.closev2.circle(), action: onClose)
                    .frame(width: 24.pt, height: 24.pt)
            }
            .padding([.leading, .trailing])
            BalanceSectionHeader(
                title: account.fiat.displayString,
                subtitle: account.crypto.displayString
            )
            let resolved = isNotVerified && account.isPrivateKey
                ? [.send, .receive, .swap, .sell, .activity]
                : actions
            ForEach(resolved) { action in
                PrimaryDivider()
                if actions.contains(action) {
                    PrimaryRow(
                        title: action.title,
                        subtitle: action.description.interpolating(account.cryptoCurrency.displayCode),
                        leading: {
                            action.icon.circle()
                                .accentColor(account.color)
                                .frame(maxHeight: 24.pt)
                        },
                        action: {
                            app.post(event: action.id[].ref(to: context))
                        }
                    )
                    .accessibility(identifier: action.id(\.id))
                    .frame(maxHeight: maxHeight)
                } else {
                    LockedAccountRow(
                        title: action.title,
                        subtitle: action.description.interpolating(account.cryptoCurrency.displayCode),
                        icon: action.icon.circle()
                    )
                    .accessibility(identifier: action.id(\.id))
                    .frame(maxHeight: maxHeight)
                }
            }
        }
    }
}

extension Account.Snapshot {

    var color: Color {
        cryptoCurrency.color
    }

    var allowedActions: [Account.Action] {
        switch accountType {
        case .interest:
            return [.rewards.withdraw, .rewards.deposit, .rewards.summary, .activity]
        case .privateKey:
            return [.send, .receive, .swap, .sell, .activity]
        case .trading:
            return [.buy, .sell, .swap, .send, .receive, .activity]
        case .exchange:
            return [.exchange.withdraw, .exchange.deposit]
        }
    }

    var importantActions: [Account.Action] {
        switch accountType {
        case .interest:
            return [.rewards.withdraw, .rewards.deposit, .rewards.summary]
        default:
            return []
        }
    }
}

extension CryptoCurrency {

    var color: Color {
<<<<<<< HEAD
        assetModel.spotColor.map(Color.init(hex:))
            ?? (CustodialCoinCode(rawValue: code)?.spotColor).map(Color.init(hex:))
            ?? Color(hex: ERC20Code.spotColor(code: code))
=======
        assetModel.spotColor.map(Color.init(hex:)) ?? Color(hex: ERC20Code.spotColor(code: code))
>>>>>>> 79b03aa9
    }
}

struct AccountSheetPreviewProvider: PreviewProvider {
    static var previews: some View {
        AccountSheet(
            account: .preview.trading,
            isVerified: true,
            onClose: {}
        )
    }
}<|MERGE_RESOLUTION|>--- conflicted
+++ resolved
@@ -114,13 +114,7 @@
 extension CryptoCurrency {
 
     var color: Color {
-<<<<<<< HEAD
-        assetModel.spotColor.map(Color.init(hex:))
-            ?? (CustodialCoinCode(rawValue: code)?.spotColor).map(Color.init(hex:))
-            ?? Color(hex: ERC20Code.spotColor(code: code))
-=======
         assetModel.spotColor.map(Color.init(hex:)) ?? Color(hex: ERC20Code.spotColor(code: code))
->>>>>>> 79b03aa9
     }
 }
 
