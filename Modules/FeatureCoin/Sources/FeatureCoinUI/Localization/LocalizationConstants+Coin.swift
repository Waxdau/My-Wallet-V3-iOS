// Copyright © Blockchain Luxembourg S.A. All rights reserved.

// swiftlint:disable line_length

import Localization

extension LocalizationConstants {
    enum Coin {
        enum Label {
            enum Title {
                static let currentCryptoPrice = NSLocalizedString(
                    "Current %@ Price",
                    comment: "Coin View: Current crypto price label title"
                )
                static let aboutCrypto = NSLocalizedString(
                    "About %@",
                    comment: "Coin View: About crypto label title"
                )

                static let notTradable = NSLocalizedString(
                    "%@ (%@) is not tradable.",
<<<<<<< HEAD
                    comment: "Coin View: Not tradeable crypto label title"
=======
                    comment: "Coin View: Not tradable crypto label title"
                )

                static let notTradableMessage = NSLocalizedString(
                    "%@ (%@) is currently unavailable to trade",
                    comment: "Coin View: Not tradable crypto label message"
>>>>>>> 8cc4a1d2
                )

                static let addToWatchListInfo = NSLocalizedString(
                    "Add to your watchlist to be notified when %@ is available to trade.",
                    comment: "Coin View: add crypto to watchlist label title"
                )
            }
        }

        enum Link {
            enum Title {
                static let visitWebsite = NSLocalizedString(
                    "Visit Website ->",
                    comment: "Coin View: Visit website link title"
                )
            }
        }

        enum Button {
            enum Title {
                static let buy = NSLocalizedString(
                    "Buy",
                    comment: "Coin View: Buy CTA"
                )
                static let sell = NSLocalizedString(
                    "Sell",
                    comment: "Coin View: Sell CTA"
                )
                static let send = NSLocalizedString(
                    "Send",
                    comment: "Coin View: Send CTA"
                )
                static let receive = NSLocalizedString(
                    "Receive",
                    comment: "Coin View: Receive CTA"
                )
            }
        }

        enum Accounts {
<<<<<<< HEAD
=======

            enum Error {
                static let title = NSLocalizedString(
                    "Oops! There was a problem loading account data",
                    comment: "Coin View: Error loading account data title"
                )
                static let message = NSLocalizedString(
                    "We are experiencing a service issue that may affect displayed balances. Don't worry, your funds are safe.",
                    comment: "Coin View: Error loading account data message"
                )
            }

            static let totalBalance = NSLocalizedString(
                "Your Total %@",
                comment: "Coin View: Total balance title, interpolating the cryptocurrency code. e.g. BTC"
            )

>>>>>>> 8cc4a1d2
            static let sectionTitle = NSLocalizedString(
                "Wallets & Accounts",
                comment: "Coin View: accounts section header title"
            )

            static let tradingAccountTitle = NSLocalizedString(
                "Trading Account",
                comment: "Coin View: trading account title"
            )

            static let tradingAccountSubtitle = NSLocalizedString(
                "Buy and Sell Bitcoin",
                comment: "Coin View: trading account subtitle"
            )

            static let rewardsAccountTitle = NSLocalizedString(
                "Rewards Account",
                comment: "Coin View: rewards account title"
            )

            static let rewardsAccountSubtitle = NSLocalizedString(
                "Earn %.1f%% APY",
                comment: "Coin View: rewards account subtitle"
            )

            static let exchangeAccountTitle = NSLocalizedString(
                "Exchange Account",
                comment: "Coin View: exchange account title"
            )

            static let exchangeAccountSubtitle = NSLocalizedString(
                "Connect to the Exchange",
                comment: "Coin View: exchange account subtitle"
            )
        }

<<<<<<< HEAD
=======
        enum Account {

            static let privateKey = (
                subtitle: NSLocalizedString(
                    "Non-custodial",
                    comment: "Coin View: Non-custodial account subtitle"
                ), ()
            )

            static let trading = (
                subtitle: NSLocalizedString(
                    "Custodial",
                    comment: "Coin View: Custodial account subtitle"
                ), ()
            )

            static let interest = (
                subtitle: NSLocalizedString(
                    "Earning %.1f%%",
                    comment: "Coin View: Rewards account subtitle"
                ), ()
            )

            static let exchange = (
                subtitle: NSLocalizedString(
                    "Pro Trading",
                    comment: "Coin View: Exchange account subtitle"
                ), ()
            )

            enum Explainer {

                static let privateKey = (
                    title: NSLocalizedString(
                        "Private Key Wallet",
                        comment: "Coin View: Private Key Wallet Explainer title"
                    ),
                    body: NSLocalizedString(
                        "Your Private Key Wallet means your funds are owned and controlled by you and you alone. Blockchain.com cannot see or manage your balances in this wallet.",
                        comment: "Coin View: Private Key Wallet Explainer body"
                    ),
                    action: NSLocalizedString(
                        "I understand",
                        comment: "Coin View: Private Key Wallet Explainer action"
                    )
                )

                static let trading = (
                    title: NSLocalizedString(
                        "Trading Account",
                        comment: "Coin View: Trading Account Explainer title"
                    ),
                    body: NSLocalizedString(
                        "Your Trading Account is a custodial account hosted by Blockchain.com. Your trading account allows you to trade with cheaper fees and buy and sell crypto in seconds.",
                        comment: "Coin View: Trading Account Explainer body"
                    ),
                    action: NSLocalizedString(
                        "I understand",
                        comment: "Coin View: Trading Account Explainer action"
                    )
                )

                static let rewards = (
                    title: NSLocalizedString(
                        "Rewards Account",
                        comment: "Coin View:Rewards Account Explainer title"
                    ),
                    body: NSLocalizedString(
                        "Your Rewards Account allows you to earn rewards on your crypto; up to %.1f%% APY.",
                        comment: "Coin View: Rewards Account Explainer body"
                    ),
                    action: NSLocalizedString(
                        "I understand",
                        comment: "Coin View: Rewards Account Explainer action"
                    )
                )

                static let exchange = (
                    title: NSLocalizedString(
                        "Connect to Exchange",
                        comment: "Coin View: Exchange Explainer title"
                    ),
                    body: NSLocalizedString(
                        "Connect your Exchange and Wallet accounts to view your balances and transfer funds.",
                        comment: "Coin View: Exchange Explainer body"
                    ),
                    action: NSLocalizedString(
                        "Connect",
                        comment: "Coin View: Exchange Explainer action"
                    )
                )
            }
        }

>>>>>>> 8cc4a1d2
        enum Graph {

            static let price = NSLocalizedString(
                "Price",
                comment: "Coin View Graph: graph title showing price"
            )

            static let currentPrice = NSLocalizedString(
                "Current Price",
                comment: "Coin View Graph: graph title showing current price"
            )

            enum Error {
                static let title = NSLocalizedString(
                    "Oops! Something went wrong!",
                    comment: "Coin View Graph: Error title"
                )
                static let description = NSLocalizedString(
                    "There seems to be a problem connecting, please try again",
                    comment: "Coin View Graph: Error description"
                )
                static let retry = NSLocalizedString(
                    "Retry",
                    comment: "Coin View Graph: Retry on failure CTA"
                )
            }

            enum TimePeriod {
                static let day = NSLocalizedString(
                    "1D",
                    comment: "Coin View: day time period"
                )
                static let week = NSLocalizedString(
                    "1W",
                    comment: "Coin View: week time period"
                )
                static let month = NSLocalizedString(
                    "1M",
                    comment: "Coin View: month time period"
                )
                static let year = NSLocalizedString(
                    "1Y",
                    comment: "Coin View: year time period"
                )
                static let all = NSLocalizedString(
                    "ALL",
                    comment: "Coin View: all time period"
                )
            }
        }
    }
}<|MERGE_RESOLUTION|>--- conflicted
+++ resolved
@@ -19,16 +19,12 @@
 
                 static let notTradable = NSLocalizedString(
                     "%@ (%@) is not tradable.",
-<<<<<<< HEAD
-                    comment: "Coin View: Not tradeable crypto label title"
-=======
                     comment: "Coin View: Not tradable crypto label title"
                 )
 
                 static let notTradableMessage = NSLocalizedString(
                     "%@ (%@) is currently unavailable to trade",
                     comment: "Coin View: Not tradable crypto label message"
->>>>>>> 8cc4a1d2
                 )
 
                 static let addToWatchListInfo = NSLocalizedString(
@@ -69,8 +65,6 @@
         }
 
         enum Accounts {
-<<<<<<< HEAD
-=======
 
             enum Error {
                 static let title = NSLocalizedString(
@@ -88,7 +82,6 @@
                 comment: "Coin View: Total balance title, interpolating the cryptocurrency code. e.g. BTC"
             )
 
->>>>>>> 8cc4a1d2
             static let sectionTitle = NSLocalizedString(
                 "Wallets & Accounts",
                 comment: "Coin View: accounts section header title"
@@ -125,8 +118,6 @@
             )
         }
 
-<<<<<<< HEAD
-=======
         enum Account {
 
             static let privateKey = (
@@ -221,7 +212,6 @@
             }
         }
 
->>>>>>> 8cc4a1d2
         enum Graph {
 
             static let price = NSLocalizedString(
