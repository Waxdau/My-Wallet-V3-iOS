// swift-tools-version:5.5

import PackageDescription

let package = Package(
    name: "FeatureCoin",
    defaultLocalization: "en",
    platforms: [.iOS(.v14), .macOS(.v11)],
    products: [
        .library(name: "FeatureCoin", targets: [
            "FeatureCoinDomain",
            "FeatureCoinUI",
            "FeatureCoinData"
        ]),
        .library(name: "FeatureCoinDomain", targets: ["FeatureCoinDomain"]),
        .library(name: "FeatureCoinUI", targets: ["FeatureCoinUI"]),
        .library(name: "FeatureCoinData", targets: ["FeatureCoinData"])
    ],
    dependencies: [
        .package(
            name: "swift-composable-architecture",
            url: "https://github.com/pointfreeco/swift-composable-architecture",
            from: "0.32.0"
        ),
        .package(path: "../BlockchainComponentLibrary"),
        .package(path: "../BlockchainNamespace"),
        .package(path: "../ComposableArchitectureExtensions"),
        .package(path: "../Localization"),
        .package(path: "../Money"),
        .package(path: "../Network"),
        .package(path: "../NetworkErrors"),
        .package(path: "../Tool")
    ],
    targets: [
        .target(
            name: "FeatureCoinDomain",
            dependencies: [
                .product(
                    name: "MoneyKit",
                    package: "Money"
                ),
                .product(
                    name: "NetworkError",
                    package: "NetworkErrors"
                ),
                .product(
                    name: "BlockchainComponentLibrary",
                    package: "BlockchainComponentLibrary"
<<<<<<< HEAD
=======
                ),
                .product(
                    name: "BlockchainNamespace",
                    package: "BlockchainNamespace"
>>>>>>> 92cdfb21
                )
            ]
        ),
        .target(
            name: "FeatureCoinData",
            dependencies: [
                .target(
                    name: "FeatureCoinDomain"
                ),
                .product(
                    name: "NetworkKit",
                    package: "Network"
                ),
                .product(
                    name: "NetworkError",
                    package: "NetworkErrors"
                ),
                .product(
                    name: "MoneyKit",
                    package: "Money"
                )
            ]
        ),
        .target(
            name: "FeatureCoinUI",
            dependencies: [
                .target(name: "FeatureCoinDomain"),
                .product(
                    name: "ComposableArchitecture",
                    package: "swift-composable-architecture"
                ),
                .product(
                    name: "BlockchainComponentLibrary",
                    package: "BlockchainComponentLibrary"
                ),
                .product(
                    name: "BlockchainNamespace",
                    package: "BlockchainNamespace"
                ),
                .product(
                    name: "Localization",
                    package: "Localization"
                ),
                .product(
                    name: "ToolKit",
                    package: "Tool"
                ),
                .product(
                    name: "MoneyKit",
                    package: "Money"
                ),
                .product(
                    name: "NetworkError",
                    package: "NetworkErrors"
                ),
                .product(
                    name: "ComposableArchitectureExtensions",
                    package: "ComposableArchitectureExtensions"
                )
            ]
        ),
        .testTarget(
            name: "FeatureCoinDomainTests",
            dependencies: [
            ]
        ),
        .testTarget(
            name: "FeatureCoinDataTests",
            dependencies: [
            ]
        ),
        .testTarget(
            name: "FeatureCoinUITests",
            dependencies: [
            ]
        )
    ]
)<|MERGE_RESOLUTION|>--- conflicted
+++ resolved
@@ -46,13 +46,10 @@
                 .product(
                     name: "BlockchainComponentLibrary",
                     package: "BlockchainComponentLibrary"
-<<<<<<< HEAD
-=======
                 ),
                 .product(
                     name: "BlockchainNamespace",
                     package: "BlockchainNamespace"
->>>>>>> 92cdfb21
                 )
             ]
         ),
