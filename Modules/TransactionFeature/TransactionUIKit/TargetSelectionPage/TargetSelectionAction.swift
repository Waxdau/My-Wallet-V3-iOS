--- conflicted
+++ resolved
@@ -55,16 +55,9 @@
         case .addressValidated(let inputValidation):
             switch inputValidation {
             case .valid(let address):
-<<<<<<< HEAD
-                let destination = address as TransactionTarget
-                return oldState
-                    .update(keyPath: \.inputValidated, value: .text(inputValidation))
-                    .update(keyPath: \.destination, value: destination)
-=======
                 return oldState
                     .update(keyPath: \.inputValidated, value: .text(inputValidation))
                     .update(keyPath: \.destination, value: address)
->>>>>>> 275be527
                     .update(keyPath: \.nextEnabled, value: true)
                     .withUpdatedBackstack(oldState: oldState)
             case .invalid, .inactive:
