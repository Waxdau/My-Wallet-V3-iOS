--- conflicted
+++ resolved
@@ -27,11 +27,7 @@
     func test_handle_consent_token_without_callback_path() throws {
         app.state.set(blockchain.ux.payment.method.open.banking.consent.token, to: "token")
         let error: OpenBanking.Error = try app.state.result(for: blockchain.ux.payment.method.open.banking.consent.error).decode().get()
-<<<<<<< HEAD
-        XCTAssertEqual(error, .namespace(.keyDoesNotExist(blockchain.ux.payment.method.open.banking.callback.path[].ref())))
-=======
         XCTAssertEqual(error, .namespace(.keyDoesNotExist(blockchain.ux.payment.method.open.banking.callback.path[].reference)))
->>>>>>> 8cc4a1d2
     }
 
     func test_handle_consent_token_error() throws {
