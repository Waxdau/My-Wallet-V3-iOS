--- conflicted
+++ resolved
@@ -225,12 +225,8 @@
                         }
                     }
                     .frame(width: 12.vw, height: 12.vw, alignment: .center)
-<<<<<<< HEAD
                 },
                 action: action
-=======
-                }
->>>>>>> f40f9a40
             )
             .frame(height: 9.5.vh, alignment: .center)
             .background(Color.semantic.background)
