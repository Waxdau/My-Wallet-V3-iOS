--- conflicted
+++ resolved
@@ -12,17 +12,10 @@
     {
       "identity" : "lexicon",
       "kind" : "remoteSourceControl",
-<<<<<<< HEAD
-      "location" : "https://github.com/thousandyears/Lexicon",
-      "state" : {
-        "revision" : "a939924e470270a9bdaff22219ca82eee2f07ea5",
-        "version" : "0.6.1"
-=======
       "location" : "https://github.com/thousandyears/Lexicon.git",
       "state" : {
         "revision" : "ad872021299ba5673b705c05852d45d3efe2a804",
         "version" : "0.6.2"
->>>>>>> 6391fad3
       }
     },
     {
