--- conflicted
+++ resolved
@@ -109,8 +109,6 @@
     func test_isDescendant() throws {
         XCTAssertTrue(blockchain.user.email.address[].isDescendant(of: blockchain.user[]))
     }
-<<<<<<< HEAD
-=======
 
     func test_static_key_indices() throws {
         let id = blockchain.user["abcdef"].account
@@ -137,5 +135,4 @@
             ]
         )
     }
->>>>>>> 8cc4a1d2
 }