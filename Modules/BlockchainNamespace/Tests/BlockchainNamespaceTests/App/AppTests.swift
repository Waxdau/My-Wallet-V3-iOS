@testable import BlockchainNamespace
import Combine
import FirebaseProtocol
import XCTest

final class AppTests: XCTestCase {

    var app: AppProtocol = App.test
    var count: [L: Int] = [:]

    var bag: Set<AnyCancellable> = []

    override func setUp() {
        super.setUp()

        app = App.test
        count = [:]

        let observations = [
            blockchain.session.event.will.sign.in,
            blockchain.session.event.did.sign.in,
            blockchain.session.event.will.sign.out,
            blockchain.session.event.did.sign.out,
            blockchain.ux.type.analytics.event
        ]

        for event in observations {
            app.on(event)
                .sink { _ in self.count[event, default: 0] += 1 }
                .store(in: &bag)
        }
    }

    func test_pub_sub() {

        app.post(event: blockchain.session.event.will.sign.in)
        app.post(event: blockchain.session.event.did.sign.in)
        app.post(event: blockchain.session.event.will.sign.out)
        app.post(event: blockchain.session.event.did.sign.out)

        XCTAssertEqual(count[blockchain.session.event.will.sign.in], 1)
        XCTAssertEqual(count[blockchain.session.event.did.sign.in], 1)
        XCTAssertEqual(count[blockchain.session.event.will.sign.out], 1)
        XCTAssertEqual(count[blockchain.session.event.did.sign.out], 1)

        XCTAssertEqual(count[blockchain.ux.type.analytics.event], 4)
    }

    func test_ref_no_id_then_update_when_session_value_arrives() throws {

        var token: String?
        let subscription = app.publisher(for: blockchain.user.token.firebase.installation, as: String.self)
            .sink { token = $0.value }
        addTeardownBlock(subscription.cancel)

        XCTAssertNil(token)

        app.state.set(blockchain.user["Oliver"].token.firebase.installation, to: "Token")

        XCTAssertNil(token)

        app.state.set(blockchain.user.id, to: "Oliver")

        XCTAssertEqual(token, "Token")
    }

    func test_action() {
        var count: Int = 0
        let subscription = app.on(blockchain.ui.type.action.then.launch.url) { _ in count += 1 }
            .subscribe()
        addTeardownBlock {
            subscription.cancel()
        }
        app.post(event: blockchain.ux.error.then.launch.url)
        XCTAssertEqual(count, 1)
    }

    func test_observer_to_ref() {

        var count: Int = 0
        let subscription = app.on(blockchain.db.collection["test"]) { _ in count += 1 }
            .subscribe()
        addTeardownBlock {
            subscription.cancel()
        }

        app.post(event: blockchain.db.collection["test"])
        XCTAssertEqual(count, 1)

        app.post(event: blockchain.db.collection)
        XCTAssertEqual(count, 1)
    }

    func test_set_get() async throws {

        app.signIn(userId: "Oliver")

        try await app.set(blockchain.user.email.address, to: "oliver@blockchain.com")
        let email: String = try await app.get(blockchain.user.email.address)

        XCTAssertEqual(email, "oliver@blockchain.com")
    }

    func test_set_get_with_iTag() async throws {

        try await app.set(blockchain.user["Oliver"].email.address, to: "oliver@blockchain.com")
        app.state.set(blockchain.namespace.test.session.state.value, to: "Oliver")

        let email: String = try await app.get(blockchain.user[{ blockchain.namespace.test.session.state.value }].email.address)

        XCTAssertEqual(email, "oliver@blockchain.com")
    }

    func test_set_get_with_iTag_recursive() async throws {

        try await app.set(blockchain.user["Oliver"].email.address, to: "oliver@blockchain.com")

        app.state.set(blockchain.app.dynamic["Recursive"].session.state.value, to: "Oliver")
        app.state.set(blockchain.namespace.test.session.state.value, to: "Recursive")

        let email: String = try await app.get(blockchain.user[{ blockchain.app.dynamic[{ blockchain.namespace.test.session.state.value }].session.state.value }].email.address)

        XCTAssertEqual(email, "oliver@blockchain.com")
    }

    func test_set_and_execute_action() async throws {

        var enterInto: (story: Tag.Event?, promise: XCTestExpectation) = (nil, expectation(description: "enterInto story"))
        app.on(blockchain.ui.type.action.then.enter.into) { event in
            enterInto.story = try event.action?.data.as(Tag.Event.self)
            enterInto.promise.fulfill()
        }
        .subscribe()
        .tearDown(after: self)

        try await app.set(blockchain.ui.type.button.primary.tap.then.enter.into, to: blockchain.ux.asset["BTC"])
        app.post(event: blockchain.ui.type.button.primary.tap)

        await fulfillment(of: [enterInto.promise])

        XCTAssertEqual(enterInto.story?.key(to: [:]), blockchain.ux.asset["BTC"].key(to: [:]))
    }

    func test_nested_collection_data() async throws {

        try await app.set(
            blockchain.user["oliver"].wallet,
            to: [
                "bitcoin": ["is": ["funded": false]],
                "stellar": ["is": ["funded": true]]
            ]
        )

        try await app.set(blockchain.user["augustin"].wallet["bitcoin"], to: ["is": ["funded": true]])
        try await app.set(blockchain.user["augustin"].wallet["stellar"], to: ["is": ["funded": true]])

        try await app.set(blockchain.user["dimitris"].wallet["bitcoin"].is.funded, to: true)
        try await app.set(blockchain.user["dimitris"].wallet["stellar"].is.funded, to: false)

        do {
            let isFunded: Bool? = try? await app.get(blockchain.user.wallet["bitcoin"].is.funded)
            XCTAssertNil(isFunded)
        }

        do {
            let isFunded: Bool? = try? await app.get(blockchain.user["oliver"].wallet.is.funded)
            XCTAssertNil(isFunded)
        }

        do {
            let isFunded: Bool = try await app.get(blockchain.user["oliver"].wallet["bitcoin"].is.funded)
            XCTAssertFalse(isFunded)
        }

        do {
            let isFunded: Bool = try await app.get(blockchain.user["oliver"].wallet["stellar"].is.funded)
            XCTAssertTrue(isFunded)
        }

        do {
            let isFunded: Bool = try await app.get(blockchain.user["augustin"].wallet["bitcoin"].is.funded)
            XCTAssertTrue(isFunded)
        }

        do {
            let isFunded: Bool = try await app.get(blockchain.user["augustin"].wallet["stellar"].is.funded)
            XCTAssertTrue(isFunded)
        }

        do {
            let isFunded: Bool = try await app.get(blockchain.user["dimitris"].wallet["bitcoin"].is.funded)
            XCTAssertTrue(isFunded)
        }

        do {
            let isFunded: Bool = try await app.get(blockchain.user["dimitris"].wallet["stellar"].is.funded)
            XCTAssertFalse(isFunded)
        }
    }

    func test_local_store() async throws {

        let context: Tag.Context = [
            blockchain.ux.earn.portfolio.product.id: "staking",
            blockchain.ux.earn.portfolio.product.asset.id: "BTC"
        ]

        let key = blockchain.ux.earn.portfolio.product.asset.summary.add.paragraph.button.primary.tap.then.emit[].ref(
            to: context
        )

        let before = try await app.local.data.contains(key.route())
        XCTAssertFalse(before)

        let input = blockchain.ux.asset["BTC"].account["CryptoInterestAccount"].staking.deposit.key()
        let any: AnyHashable = input as AnyHashable
        try await app.set(key, to: any)

        let after = try await app.local.data.contains(key.route())
        XCTAssertTrue(after)

        let json: AnyJSON = try await app.get(key)
        let reference = try json.decode(Tag.Reference.self, using: BlockchainNamespaceDecoder())

        XCTAssertEqual(reference.string, input.string)

        let parent = blockchain.ux.earn.portfolio.product.asset.summary.add.paragraph.button.primary.tap[].ref(
            to: context
        )

        let parentExists = try await app.local.data.contains(parent.route())
        XCTAssertTrue(parentExists)
    }

    func test_napi() async throws {

        try await app.register(
            napi: blockchain.namespace.test.napi,
            domain: blockchain.namespace.test.napi.path,
            repository: { _ in .just(["to": ["value": "example"]]) }
        )

        try await app.register(
            napi: blockchain.namespace.test.napi,
            domain: blockchain.namespace.test.napi.path.to.collection.value,
            repository: { ref in
                .just(["string": ref.indices[blockchain.namespace.test.napi.path.to.collection.id] ?? "no"])
            }
        )

        await Task.megaYield()

        do {
            let (object, leaf) = try await (
                app.get(blockchain.namespace.test.napi.path.to, as: AnyJSON.self),
                app.get(blockchain.namespace.test.napi.path.to.value, as: AnyJSON.self)
            )
            try XCTAssertEqual(object.decode([String: String].self), ["value": "example"])
            try XCTAssertEqual(leaf.decode(String.self), "example")
        }

        do {
            let test = try await app.get(blockchain.namespace.test.napi.path.to.collection["test"].value.string, as: String.self)
            XCTAssertEqual(test, "test")
        }

        do {
            let id = UUID().uuidString
            let test = try await app.get(blockchain.namespace.test.napi.path.to.collection[id].value.string, as: String.self)
            XCTAssertEqual(test, id)
        }
    }

<<<<<<< HEAD
=======
    func test_napi_price() async throws {

        app.state.set(blockchain.api.nabu.gateway.price.crypto.fiat.id, to: "GBP")

        try await app.register(
            napi: blockchain.api.nabu.gateway.price,
            domain: blockchain.api.nabu.gateway.price.crypto.fiat,
            repository: { tag in
                .just(
                     [
                         "quote": [
                             "value": [
                                 "amount": 1,
                                 "currency": tag.indices[blockchain.api.nabu.gateway.price.crypto.fiat.id] as Any
                             ]
                         ]
                     ]
                 )
            }
        )

        let money = try await app.get(blockchain.api.nabu.gateway.price.crypto["BTC"].fiat.quote.value, as: AnyJSON.self)

        XCTAssertEqual(money, ["amount": 1, "currency": "GBP"])
    }

>>>>>>> a65529d9
    func test_napi_policy() async throws {

        var integers = (1..<100).makeIterator()

        try await app.register(
            napi: blockchain.namespace.test.napi,
            domain: blockchain.namespace.test.napi.path,
            repository: { _ in .just(["to": ["value": integers.next()]]) }
        )

        try await app.set(
            blockchain.namespace.test.napi.napi[blockchain.namespace.test.napi.path].policy.invalidate.on,
            to: [blockchain.db.type.string[]]
        )

        do {
            let int = try await app.get(blockchain.namespace.test.napi.path.to.value, as: Int.self)
            XCTAssertEqual(int, 1)
        }

        do {
            let int = try await app.get(blockchain.namespace.test.napi.path.to.value, as: Int.self)
            XCTAssertEqual(int, 1)
        }

        app.post(event: blockchain.db.type.string)

        do {
            let int = try await app.get(blockchain.namespace.test.napi.path.to.value, as: Int.self)
            XCTAssertEqual(int, 2)
        }

        app.post(event: blockchain.db.type.string)

        do {
            let int = try await app.get(blockchain.namespace.test.napi.path.to.value, as: Int.self)
            XCTAssertEqual(int, 3)
        }

        do {
            let int = try await app.get(blockchain.namespace.test.napi.path.to.value, as: Int.self)
            XCTAssertEqual(int, 3)
        }
    }

    func test_napi_policy_duration() async throws {

        let scheduler = DispatchQueue.test
        var integers = (1..<100).makeIterator()

        await app.napis.set(scheduler: scheduler.eraseToAnyScheduler())

        try await app.register(
            napi: blockchain.namespace.test.napi,
            domain: blockchain.namespace.test.napi.path,
            repository: { _ in .just(["to": ["value": integers.next()]]) }
        )

        try await app.set(
            blockchain.namespace.test.napi.napi[blockchain.namespace.test.napi.path].policy.invalidate.after.duration,
            to: TimeInterval.seconds(60)
        )

        do {
            let int = try await app.get(blockchain.namespace.test.napi.path.to.value, as: Int.self)
            XCTAssertEqual(int, 1)
        }

        await scheduler.advance(by: .seconds(30))

        do {
            let int = try await app.get(blockchain.namespace.test.napi.path.to.value, as: Int.self)
            XCTAssertEqual(int, 1)
        }

        await scheduler.advance(by: .seconds(30))

        do {
            let int = try await app.get(blockchain.namespace.test.napi.path.to.value, as: Int.self)
            XCTAssertEqual(int, 2)
        }

        await scheduler.advance(by: .seconds(60))

        do {
            let int = try await app.get(blockchain.namespace.test.napi.path.to.value, as: Int.self)
            XCTAssertEqual(int, 3)
        }

        await scheduler.advance(by: .seconds(30))

        do {
            let int = try await app.get(blockchain.namespace.test.napi.path.to.value, as: Int.self)
            XCTAssertEqual(int, 3)
        }
    }

    func test_napi_ref_counting() async throws {

        var integers = (1..<100).makeIterator()

        try await app.register(
            napi: blockchain.namespace.test.napi,
            domain: blockchain.namespace.test.napi.path,
            repository: { _ in
                .just(["to": ["value": integers.next()]])
            }
        )

        var seen = (false, false, false)

        let one = app.publisher(for: blockchain.namespace.test.napi.path.to.value, as: Int.self)
            .handleEvents(receiveOutput: { _ in seen.0 = true })
            .subscribe()

        let two = app.publisher(for: blockchain.namespace.test.napi.path.to.value, as: Int.self)
            .handleEvents(receiveOutput: { _ in seen.1 = true })
            .subscribe()

        let three = app.publisher(for: blockchain.namespace.test.napi.path.to.value, as: Int.self)
            .handleEvents(receiveOutput: { _ in seen.2 = true })
            .subscribe()

        while !(seen.0 && seen.1 && seen.2) { await Task.yield() }

        let domain = try await app.napis.roots[blockchain.namespace.test.napi[].as(blockchain.namespace.napi)]?.domains[blockchain.namespace.test.napi.path[]]

        do {
            let count = await domain?.count
            XCTAssertEqual(count, 3)
        }

        one.cancel()
        await Task.megaYield()

        do {
            let count = await domain?.count
            XCTAssertEqual(count, 2)
        }

        two.cancel()
        three.cancel()
        await Task.megaYield()

        do {
            let count = await domain?.count
            XCTAssertEqual(count, 0)
        }
    }

    func test_event_filtering() throws {
        var count = 0

        app.on(blockchain.ux.home["test"].tab.select) { _ in
            count += 1
        }
        .subscribe()
        .tearDown(after: self)

        XCTAssertEqual(count, 0)

        app.post(event: blockchain.ux.home["test"].tab["paulo"].select)
        XCTAssertEqual(count, 1)

        app.post(event: blockchain.ux.home["ignore"].tab["paulo"].select)
        XCTAssertEqual(count, 1)

        app.post(event: blockchain.ux.home["test"].tab["dimitris"].select)
        XCTAssertEqual(count, 2)
    }
}

final class AppActionTests: XCTestCase {

    var app: App.Test = App.test
    var count: Int { events.count }
    var events: [Session.Event] = []
    var bag: Set<AnyCancellable> = []
    var promise: XCTestExpectation!

    override func setUp() async throws {
        try await super.setUp()

        app = App.test
        events = []

        try await app.set(blockchain.ui.type.button.primary.tap.then.close, to: true)

        app.on(blockchain.ui.type.button.primary.tap.then.close) { [self] e in events.append(e) }
            .store(in: &bag)
    }

    func x_test_action_policy_perform_if() async throws {

        try await app.set(blockchain.ui.type.button.primary.tap.policy.perform.if, to: false)
        await app.post(event: blockchain.ui.type.button.primary.tap, context: [blockchain.db.type.string: "a"])

        try await app.wait(blockchain.ui.type.button.primary.tap.was.handled)

        XCTAssertEqual(count, 0)

        try await app.set(blockchain.ui.type.button.primary.tap.policy.perform.if, to: true)
        await app.post(event: blockchain.ui.type.button.primary.tap, context: [blockchain.db.type.string: "b"])

        try await app.wait(blockchain.ui.type.button.primary.tap.was.handled)

        XCTAssertEqual(count, 1)
        XCTAssertEqual(events.last?.context[blockchain.db.type.string], "b")
    }

    func x_test_action_policy_discard_if() async throws {

        try await app.set(blockchain.ui.type.button.primary.tap.policy.discard.if, to: true)
        await app.post(event: blockchain.ui.type.button.primary.tap, context: [blockchain.db.type.string: "c"])
        try await app.wait(blockchain.ui.type.button.primary.tap.was.handled)

        XCTAssertEqual(count, 0)

        try await app.set(blockchain.ui.type.button.primary.tap.policy.discard.if, to: false)
        await app.post(event: blockchain.ui.type.button.primary.tap, context: [blockchain.db.type.string: "d"])
        try await app.wait(blockchain.ui.type.button.primary.tap.was.handled)

        XCTAssertEqual(count, 1)
        XCTAssertEqual(events.last?.context[blockchain.db.type.string], "d")
    }

    func x_test_action_policy_perform_when() async throws {

        try await app.set(blockchain.ui.type.button.primary.tap.policy.perform.when, to: false)
        await app.post(event: blockchain.ui.type.button.primary.tap, context: [blockchain.db.type.string: "e"])

        XCTAssertEqual(count, 0)

        try await app.set(blockchain.ui.type.button.primary.tap.policy.perform.when, to: true)
        try await app.wait(blockchain.ui.type.button.primary.tap.was.handled)

        XCTAssertEqual(count, 1)
        XCTAssertEqual(events.last?.context[blockchain.db.type.string], "e")
    }

    func x_test_action_policy_discard_when() async throws {

        try await app.set(blockchain.ui.type.button.primary.tap.policy.discard.when, to: false)
        await app.post(event: blockchain.ui.type.button.primary.tap, context: [blockchain.db.type.string: "f"])

        XCTAssertEqual(count, 0)

        try await app.set(blockchain.ui.type.button.primary.tap.policy.discard.when, to: true)
        try await app.wait(blockchain.ui.type.button.primary.tap.was.handled)

        XCTAssertEqual(count, 1)
        XCTAssertEqual(events.last?.context[blockchain.db.type.string], "f")
    }
}

extension App {

    public convenience init(
        language: Language = Language.root.language,
        state: Tag.Context = [:],
        remote: [Mock.RemoteConfigurationSource: [String: Mock.RemoteConfigurationValue]] = [:]
    ) {
        self.init(
            language: language,
            events: .init(),
            state: .init(state),
            remoteConfiguration: Session.RemoteConfiguration(remote: Mock.RemoteConfiguration(remote))
        )
    }
}<|MERGE_RESOLUTION|>--- conflicted
+++ resolved
@@ -271,8 +271,6 @@
         }
     }
 
-<<<<<<< HEAD
-=======
     func test_napi_price() async throws {
 
         app.state.set(blockchain.api.nabu.gateway.price.crypto.fiat.id, to: "GBP")
@@ -299,7 +297,6 @@
         XCTAssertEqual(money, ["amount": 1, "currency": "GBP"])
     }
 
->>>>>>> a65529d9
     func test_napi_policy() async throws {
 
         var integers = (1..<100).makeIterator()
