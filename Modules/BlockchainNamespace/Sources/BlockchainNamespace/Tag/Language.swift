--- conflicted
+++ resolved
@@ -93,18 +93,6 @@
 
     public func post(
         error description: String,
-<<<<<<< HEAD
-        function: String = #function,
-        file: String = #file,
-        line: Int = #line
-    ) {
-        let error = Tag.Error(
-            tag: blockchain[],
-            message: description,
-            function,
-            file,
-            line
-=======
         file: String = #fileID,
         line: Int = #line
     ) {
@@ -112,7 +100,6 @@
             message: description,
             file: file,
             line: line
->>>>>>> 8cc4a1d2
         )
         Language.subject.send(error)
         #if DEBUG
@@ -120,13 +107,8 @@
         #endif
     }
 
-<<<<<<< HEAD
-    public func post(error: Error, function: String = #function, file: String = #file, line: Int = #line) {
-        post(error: String(describing: error), function: function, file: file, line: line)
-=======
     public func post(error: Error, file: String = #fileID, line: Int = #line) {
         post(error: error.localizedDescription, file: file, line: line)
->>>>>>> 8cc4a1d2
     }
 }
 
