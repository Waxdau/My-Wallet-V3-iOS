// Copyright © Blockchain Luxembourg S.A. All rights reserved.

import Combine
import FirebaseProtocol
import Foundation

public protocol AppProtocol: AnyObject, CustomStringConvertible {

    var language: Language { get }

    var events: Session.Events { get }
    var state: Session.State { get }
<<<<<<< HEAD
=======
    var observers: Session.Observers { get }
>>>>>>> 8cc4a1d2
    var remoteConfiguration: Session.RemoteConfiguration { get }

    #if canImport(SwiftUI)
    var environmentObject: App.EnvironmentObject { get }
    #endif
}

public class App: AppProtocol {

    public let language: Language

    public let events: Session.Events
    public let state: Session.State
<<<<<<< HEAD
=======
    public let observers: Session.Observers
>>>>>>> 8cc4a1d2
    public let remoteConfiguration: Session.RemoteConfiguration

    #if canImport(SwiftUI)
    public lazy var environmentObject = App.EnvironmentObject(self)
    #endif

    internal lazy var deepLinks = DeepLink(self)

    public convenience init<Remote: RemoteConfiguration_p>(
        language: Language = Language.root.language,
        remote: Remote
    ) {
        self.init(
            language: language,
<<<<<<< HEAD
            events: .init(),
            state: .init(),
=======
>>>>>>> 8cc4a1d2
            remoteConfiguration: Session.RemoteConfiguration(remote: remote)
        )
    }

    init(
        language: Language = Language.root.language,
        events: Session.Events = .init(),
        state: Session.State = .init(),
<<<<<<< HEAD
=======
        observers: Session.Observers = .init(),
>>>>>>> 8cc4a1d2
        remoteConfiguration: Session.RemoteConfiguration
    ) {
        defer { start() }
        self.language = language
        self.events = events
        self.state = state
<<<<<<< HEAD
=======
        self.observers = observers
>>>>>>> 8cc4a1d2
        self.remoteConfiguration = remoteConfiguration
    }

    private func start() {
        state.app = self
        deepLinks.start()
<<<<<<< HEAD
        for o in observers {
            o.store(in: &bag)
        }
    }

    // Observers

    var bag: Set<AnyCancellable> = []
    var observers: [AnyCancellable] {
        #if DEBUG
        let debug: [AnyCancellable] = [logger]
        #else
        let debug: [AnyCancellable] = []
        #endif
        return debug
    }

    lazy var logger = events.sink { event in
        if let message = event.context[e.message] as? String {
            print("🏷 ‼️", event.tag.id, message)
        } else {
            print("🏷", event.tag.id)
        }
    }
}

extension AppProtocol {

    public func signIn(userId: String) {
        post(event: blockchain.session.event.will.sign.in)
        state.transaction { state in
            state.set(blockchain.user.id, to: userId)
        }
        post(event: blockchain.session.event.did.sign.in)
    }

    public func signOut() {
        post(event: blockchain.session.event.will.sign.out)
        state.transaction { state in
            state.clear(blockchain.user.id)
        }
        post(event: blockchain.session.event.did.sign.out)
=======
        #if DEBUG
        _ = logger
        #endif
    }

    // Observers

    private lazy var logger = events.sink { event in
        if
            let message = event.context[e.message] as? String,
            let file = event.context[e.file] as? String,
            let line = event.context[e.line] as? Int
        {
            print("🏷 ‼️", event, message, "←", file, line)
        } else {
            print("🏷", event)
        }
>>>>>>> 8cc4a1d2
    }
}

extension AppProtocol {

    public func signIn(userId: String) {
        post(event: blockchain.session.event.will.sign.in)
        state.transaction { state in
            state.set(blockchain.user.id, to: userId)
        }
        post(event: blockchain.session.event.did.sign.in)
    }

<<<<<<< HEAD
    public func post(event tag: Tag, context: Tag.Context = [:]) {
        post(event: tag.ref(in: self), context: context)
    }

    public func post(event ref: Tag.Reference, context: Tag.Context = [:]) {
        events.send(Session.Event(ref: ref, context: context))
=======
    public func signOut() {
        post(event: blockchain.session.event.will.sign.out)
        state.transaction { state in
            state.clear(blockchain.user.id)
        }
        post(event: blockchain.session.event.did.sign.out)
    }
}

extension AppProtocol {

    public func post(
        value: AnyHashable,
        of event: Tag.Event,
        file: String = #fileID,
        line: Int = #line
    ) {
        state.set(event.key, to: value)
        post(event: event, context: [event: value])
    }

    public func post(
        event: Tag.Event,
        context: Tag.Context = [:],
        file: String = #fileID,
        line: Int = #line
    ) {
        events.send(
            Session.Event(
                event: event,
                context: [
                    s.file: file,
                    s.line: line
                ] + context,
                file: file,
                line: line
            )
        )
>>>>>>> 8cc4a1d2
    }

    public func post<E: Error>(
        _ tag: L_blockchain_ux_type_analytics_error,
        error: E,
        context: Tag.Context = [:],
        file: String = #fileID,
        line: Int = #line
    ) {
        post(tag[], error: error, context: context, file: file, line: line)
    }

    public func post<E: Error>(
        error: E,
        context: Tag.Context = [:],
        file: String = #fileID,
        line: Int = #line
    ) {
        if let error = error as? Tag.Error {
            post(error.event, error: error, context: context, file: error.file, line: error.line)
        } else {
            post(blockchain.ux.type.analytics.error, error: error, context: context, file: file, line: line)
        }
    }

    private func post<E: Error>(
        _ event: Tag.Event,
        error: E,
        context: Tag.Context = [:],
        file: String = #fileID,
        line: Int = #line
    ) {
        events.send(
            Session.Event(
<<<<<<< HEAD
                ref: tag.ref(in: self),
=======
                event: event,
>>>>>>> 8cc4a1d2
                context: context + [
                    e.message: "\(error.localizedDescription)",
                    e.file: file,
                    e.line: line
                ]
            )
        )
    }

    public func on(
<<<<<<< HEAD
        _ first: L,
        _ rest: L...
    ) -> AnyPublisher<Session.Event, Never> {
        on([first] + rest)
    }

    public func on<Tags>(
        _ tags: Tags
    ) -> AnyPublisher<Session.Event, Never> where Tags: Sequence, Tags.Element == L {
        on(tags.map(\.[]))
    }

    public func on(
        _ first: Tag,
        _ rest: Tag...
=======
        _ first: Tag.Event,
        _ rest: Tag.Event...
>>>>>>> 8cc4a1d2
    ) -> AnyPublisher<Session.Event, Never> {
        on([first] + rest)
    }

    public func on<Tags>(
        _ tags: Tags
<<<<<<< HEAD
    ) -> AnyPublisher<Session.Event, Never> where Tags: Sequence, Tags.Element == Tag {
        on(tags.map(\.ref))
    }

    public func on(
        _ first: Tag.Reference,
        _ rest: Tag.Reference...
    ) -> AnyPublisher<Session.Event, Never> {
        on([first] + rest)
    }

    public func on<Tags>(
        _ tags: Tags
    ) -> AnyPublisher<Session.Event, Never> where Tags: Sequence, Tags.Element == Tag.Reference {
        events.filter(tags).eraseToAnyPublisher()
=======
    ) -> AnyPublisher<Session.Event, Never> where Tags: Sequence, Tags.Element == Tag.Event {
        events.filter(tags.map(\.key)).eraseToAnyPublisher()
>>>>>>> 8cc4a1d2
    }
}

private let e = (
    message: blockchain.ux.type.analytics.error.message[],
    file: blockchain.ux.type.analytics.error.source.file[],
    line: blockchain.ux.type.analytics.error.source.line[]
)

<<<<<<< HEAD
extension AppProtocol {

    public func publisher<T>(for id: L, as _: T.Type) -> AnyPublisher<FetchResult.Value<T>, Never> {
        publisher(for: id)
            .decode(as: T.self)
    }

    public func publisher<T>(for tag: Tag, as _: T.Type) -> AnyPublisher<FetchResult.Value<T>, Never> {
        publisher(for: tag)
            .decode(as: T.self)
    }

    public func publisher<T>(for ref: Tag.Reference, as _: T.Type) -> AnyPublisher<FetchResult.Value<T>, Never> {
        publisher(for: ref)
            .decode(as: T.self)
    }

    public func publisher(for id: L) -> AnyPublisher<FetchResult, Never> {
        publisher(for: language[id])
    }

    public func publisher(for tag: Tag) -> AnyPublisher<FetchResult, Never> {
        publisher(for: tag.ref(in: self))
    }

    public func publisher(for ref: Tag.Reference) -> AnyPublisher<FetchResult, Never> {
=======
private let s = (
    file: blockchain.ux.type.analytics.event.source.file[],
    line: blockchain.ux.type.analytics.event.source.line[]
)

extension AppProtocol {

    public func publisher<T>(for event: Tag.Event, as _: T.Type) -> AnyPublisher<FetchResult.Value<T>, Never> {
        publisher(for: event.key)
            .decode(as: T.self)
    }

    public func publisher(for event: Tag.Event) -> AnyPublisher<FetchResult, Never> {
        let ref = event.key
>>>>>>> 8cc4a1d2
        switch ref.tag {
        case blockchain.session.state.value, blockchain.db.collection.id:
            return state.publisher(for: ref)
        case blockchain.session.configuration.value:
            return remoteConfiguration.publisher(for: ref)
        default:
            return Just(.error(.keyDoesNotExist(ref), ref.metadata()))
                .eraseToAnyPublisher()
        }
    }
}

extension App {
    public var description: String { "App \(language.id)" }
}

extension App {

    public static var preview: AppProtocol = App()

    public convenience init() { self.init(remote: Mock.RemoteConfiguration()) }
}

#if DEBUG
extension App {
    public static var test: AppProtocol { App() }
}
#endif<|MERGE_RESOLUTION|>--- conflicted
+++ resolved
@@ -10,10 +10,7 @@
 
     var events: Session.Events { get }
     var state: Session.State { get }
-<<<<<<< HEAD
-=======
     var observers: Session.Observers { get }
->>>>>>> 8cc4a1d2
     var remoteConfiguration: Session.RemoteConfiguration { get }
 
     #if canImport(SwiftUI)
@@ -27,10 +24,7 @@
 
     public let events: Session.Events
     public let state: Session.State
-<<<<<<< HEAD
-=======
     public let observers: Session.Observers
->>>>>>> 8cc4a1d2
     public let remoteConfiguration: Session.RemoteConfiguration
 
     #if canImport(SwiftUI)
@@ -45,11 +39,6 @@
     ) {
         self.init(
             language: language,
-<<<<<<< HEAD
-            events: .init(),
-            state: .init(),
-=======
->>>>>>> 8cc4a1d2
             remoteConfiguration: Session.RemoteConfiguration(remote: remote)
         )
     }
@@ -58,70 +47,20 @@
         language: Language = Language.root.language,
         events: Session.Events = .init(),
         state: Session.State = .init(),
-<<<<<<< HEAD
-=======
         observers: Session.Observers = .init(),
->>>>>>> 8cc4a1d2
         remoteConfiguration: Session.RemoteConfiguration
     ) {
         defer { start() }
         self.language = language
         self.events = events
         self.state = state
-<<<<<<< HEAD
-=======
         self.observers = observers
->>>>>>> 8cc4a1d2
         self.remoteConfiguration = remoteConfiguration
     }
 
     private func start() {
         state.app = self
         deepLinks.start()
-<<<<<<< HEAD
-        for o in observers {
-            o.store(in: &bag)
-        }
-    }
-
-    // Observers
-
-    var bag: Set<AnyCancellable> = []
-    var observers: [AnyCancellable] {
-        #if DEBUG
-        let debug: [AnyCancellable] = [logger]
-        #else
-        let debug: [AnyCancellable] = []
-        #endif
-        return debug
-    }
-
-    lazy var logger = events.sink { event in
-        if let message = event.context[e.message] as? String {
-            print("🏷 ‼️", event.tag.id, message)
-        } else {
-            print("🏷", event.tag.id)
-        }
-    }
-}
-
-extension AppProtocol {
-
-    public func signIn(userId: String) {
-        post(event: blockchain.session.event.will.sign.in)
-        state.transaction { state in
-            state.set(blockchain.user.id, to: userId)
-        }
-        post(event: blockchain.session.event.did.sign.in)
-    }
-
-    public func signOut() {
-        post(event: blockchain.session.event.will.sign.out)
-        state.transaction { state in
-            state.clear(blockchain.user.id)
-        }
-        post(event: blockchain.session.event.did.sign.out)
-=======
         #if DEBUG
         _ = logger
         #endif
@@ -139,7 +78,6 @@
         } else {
             print("🏷", event)
         }
->>>>>>> 8cc4a1d2
     }
 }
 
@@ -153,14 +91,6 @@
         post(event: blockchain.session.event.did.sign.in)
     }
 
-<<<<<<< HEAD
-    public func post(event tag: Tag, context: Tag.Context = [:]) {
-        post(event: tag.ref(in: self), context: context)
-    }
-
-    public func post(event ref: Tag.Reference, context: Tag.Context = [:]) {
-        events.send(Session.Event(ref: ref, context: context))
-=======
     public func signOut() {
         post(event: blockchain.session.event.will.sign.out)
         state.transaction { state in
@@ -199,7 +129,6 @@
                 line: line
             )
         )
->>>>>>> 8cc4a1d2
     }
 
     public func post<E: Error>(
@@ -234,11 +163,7 @@
     ) {
         events.send(
             Session.Event(
-<<<<<<< HEAD
-                ref: tag.ref(in: self),
-=======
                 event: event,
->>>>>>> 8cc4a1d2
                 context: context + [
                     e.message: "\(error.localizedDescription)",
                     e.file: file,
@@ -249,52 +174,16 @@
     }
 
     public func on(
-<<<<<<< HEAD
-        _ first: L,
-        _ rest: L...
+        _ first: Tag.Event,
+        _ rest: Tag.Event...
     ) -> AnyPublisher<Session.Event, Never> {
         on([first] + rest)
     }
 
     public func on<Tags>(
         _ tags: Tags
-    ) -> AnyPublisher<Session.Event, Never> where Tags: Sequence, Tags.Element == L {
-        on(tags.map(\.[]))
-    }
-
-    public func on(
-        _ first: Tag,
-        _ rest: Tag...
-=======
-        _ first: Tag.Event,
-        _ rest: Tag.Event...
->>>>>>> 8cc4a1d2
-    ) -> AnyPublisher<Session.Event, Never> {
-        on([first] + rest)
-    }
-
-    public func on<Tags>(
-        _ tags: Tags
-<<<<<<< HEAD
-    ) -> AnyPublisher<Session.Event, Never> where Tags: Sequence, Tags.Element == Tag {
-        on(tags.map(\.ref))
-    }
-
-    public func on(
-        _ first: Tag.Reference,
-        _ rest: Tag.Reference...
-    ) -> AnyPublisher<Session.Event, Never> {
-        on([first] + rest)
-    }
-
-    public func on<Tags>(
-        _ tags: Tags
-    ) -> AnyPublisher<Session.Event, Never> where Tags: Sequence, Tags.Element == Tag.Reference {
-        events.filter(tags).eraseToAnyPublisher()
-=======
     ) -> AnyPublisher<Session.Event, Never> where Tags: Sequence, Tags.Element == Tag.Event {
         events.filter(tags.map(\.key)).eraseToAnyPublisher()
->>>>>>> 8cc4a1d2
     }
 }
 
@@ -304,34 +193,6 @@
     line: blockchain.ux.type.analytics.error.source.line[]
 )
 
-<<<<<<< HEAD
-extension AppProtocol {
-
-    public func publisher<T>(for id: L, as _: T.Type) -> AnyPublisher<FetchResult.Value<T>, Never> {
-        publisher(for: id)
-            .decode(as: T.self)
-    }
-
-    public func publisher<T>(for tag: Tag, as _: T.Type) -> AnyPublisher<FetchResult.Value<T>, Never> {
-        publisher(for: tag)
-            .decode(as: T.self)
-    }
-
-    public func publisher<T>(for ref: Tag.Reference, as _: T.Type) -> AnyPublisher<FetchResult.Value<T>, Never> {
-        publisher(for: ref)
-            .decode(as: T.self)
-    }
-
-    public func publisher(for id: L) -> AnyPublisher<FetchResult, Never> {
-        publisher(for: language[id])
-    }
-
-    public func publisher(for tag: Tag) -> AnyPublisher<FetchResult, Never> {
-        publisher(for: tag.ref(in: self))
-    }
-
-    public func publisher(for ref: Tag.Reference) -> AnyPublisher<FetchResult, Never> {
-=======
 private let s = (
     file: blockchain.ux.type.analytics.event.source.file[],
     line: blockchain.ux.type.analytics.event.source.line[]
@@ -346,7 +207,6 @@
 
     public func publisher(for event: Tag.Event) -> AnyPublisher<FetchResult, Never> {
         let ref = event.key
->>>>>>> 8cc4a1d2
         switch ref.tag {
         case blockchain.session.state.value, blockchain.db.collection.id:
             return state.publisher(for: ref)
