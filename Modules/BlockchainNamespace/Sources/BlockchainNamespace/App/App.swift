--- conflicted
+++ resolved
@@ -74,15 +74,9 @@
             let file = event.context[e.file] as? String,
             let line = event.context[e.line] as? Int
         {
-<<<<<<< HEAD
-            print("🏷 ‼️", event, message, "←", file, line)
-        } else {
-            print("🏷", event)
-=======
             print("🏷 ‼️", event.reference, message, "←", file, line)
         } else {
             print("🏷", event.reference)
->>>>>>> 92cdfb21
         }
     }
 }
