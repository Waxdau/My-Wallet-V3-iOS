--- conflicted
+++ resolved
@@ -11,17 +11,6 @@
 
         public let id: UInt
         public let date: Date
-<<<<<<< HEAD
-        public let ref: Tag.Reference
-        public let context: Tag.Context
-
-        public var tag: Tag { ref.tag }
-
-        init(date: Date = Date(), ref: Tag.Reference, context: Tag.Context = [:]) {
-            id = Self.id
-            self.date = date
-            self.ref = ref
-=======
         public let event: Tag.Event
         public let reference: Tag.Reference
         public let context: Tag.Context
@@ -41,17 +30,8 @@
             self.date = date
             self.event = event
             reference = event.key
->>>>>>> 8cc4a1d2
             self.context = context
             source = (file, line)
-        }
-
-        public func hash(into hasher: inout Hasher) {
-            hasher.combine(id)
-        }
-
-        public static func == (lhs: Self, rhs: Self) -> Bool {
-            lhs.id == rhs.id
         }
 
         public func hash(into hasher: inout Hasher) {
@@ -86,17 +66,6 @@
     }
 
     public func filter(_ type: Tag) -> Publishers.Filter<Self> {
-<<<<<<< HEAD
-        filter(type.ref())
-    }
-
-    public func filter(_ type: Tag.Reference) -> Publishers.Filter<Self> {
-        filter { event in event.ref.matches(type) }
-    }
-
-    public func filter<S: Sequence>(_ types: S) -> Publishers.Filter<Self> where S.Element == Tag {
-        filter { $0.tag.is(types) }
-=======
         filter(type.reference)
     }
 
@@ -209,38 +178,5 @@
 
     public func stop() {
         subscription?.cancel()
->>>>>>> 8cc4a1d2
-    }
-
-    public func filter<S: Sequence>(_ types: S) -> Publishers.Filter<Self> where S.Element == Tag.Reference {
-        filter { event in types.contains(where: { type in event.ref.matches(type) }) }
-    }
-}
-
-extension Tag.Reference {
-
-    func matches(_ other: Tag.Reference) -> Bool {
-        if self == other { return true }
-        guard tag.is(other.tag) else { return false }
-        return indices.pairs().isSuperset(of: other.context.filterValues(String.self).pairs())
-    }
-}
-
-extension Dictionary {
-
-    func filterValues<T>(_ type: T.Type) -> [Key: T] {
-        compactMapValues { $0 as? T }
-    }
-}
-
-extension Dictionary where Value: Hashable {
-
-    struct Pair: Hashable {
-        let key: Key
-        let value: Value
-    }
-
-    func pairs() -> Set<Pair> {
-        map(Pair.init).set
     }
 }