--- conflicted
+++ resolved
@@ -52,11 +52,7 @@
 
     static func preview() -> SuccessfullyVerified {
         SuccessfullyVerified(
-<<<<<<< HEAD
-            dismissFlow: {}
-=======
             completion: {}
->>>>>>> 4fdbfd09
         )
     }
 }