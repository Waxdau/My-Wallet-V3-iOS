--- conflicted
+++ resolved
@@ -13,11 +13,7 @@
     private let variant: Variant
     private var icon: Icon?
     private var action: (() -> Void)?
-<<<<<<< HEAD
 
-=======
-    
->>>>>>> 7851ac71
     /// Create an AlertToast view
     /// - Parameters:
     ///   - text: Text displayed in the toast
@@ -71,11 +67,7 @@
                         y: 3
                     )
             }
-<<<<<<< HEAD
         ).gesture(
-=======
-        ) .gesture(
->>>>>>> 7851ac71
             TapGesture()
                 .onEnded { _ in
                     action?()
