--- conflicted
+++ resolved
@@ -72,11 +72,7 @@
 
         supportedFiatCurrencies = app.publisher(for: blockchain.user.currency.available)
             .shareReplay()
-<<<<<<< HEAD
-            .replaceError(with: [.USD, .GBP, .EUR, .ARS, .BRL])
-=======
             .replaceError(with: Set(MoneyKit.allEnabledFiatCurrencies))
->>>>>>> 708bddd4
 
         refresh = app.on(
             blockchain.session.event.did.sign.in,
