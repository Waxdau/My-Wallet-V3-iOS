// Copyright © Blockchain Luxembourg S.A. All rights reserved.

import Combine
import DIKit
import FeatureCardPaymentDomain
import Localization
import MoneyKit
import RxRelay
import RxSwift
import RxToolKit
import ToolKit

/// The type of payment method
public enum PaymentMethodType: Equatable, Identifiable {

    /// A card payment method (from the user's buy data)
    case card(CardData)

    /// An account for an asset. Currency supports fiat
    case account(FundData)

    /// An Apple Pay payment method (from the user's buy data)
    case applePay(CardData)

    /// A linked account bank
    case linkedBank(LinkedBankData)

    /// Suggested payment methods (e.g bank-wire / card)
    case suggested(PaymentMethod)

    public var method: PaymentMethod.MethodType {
        switch self {
        case .card(let data):
            return .card([data.type])
        case .applePay(let data):
            return .applePay([data.type])
        case .account(let data):
            return .funds(data.topLimit.currencyType)
        case .suggested(let method):
            return method.type
        case .linkedBank(let data):
            return .bankTransfer(data.currency.currencyType)
        }
    }

    public var currency: CurrencyType {
        // Make sure to use the limits returned with the payment method, not the currency of the linked data.
        // The currency of the linked data is specific to the payment method's underlying, but the limits get converted into the wallet currency.
        // This fixes IOS-5671.
        switch self {
        case .card(let data):
            return .fiat(data.topLimit.currency)
        case .applePay(let data):
            return .fiat(data.topLimit.currency)
        case .account(let data):
            return data.topLimit.currencyType
        case .suggested(let method):
            return method.max.currencyType
        case .linkedBank(let bank):
            return bank.topLimit.currencyType
        }
    }

    public var isSuggested: Bool {
        switch self {
        case .card,
             .account,
             .linkedBank,
             .applePay:
            return false
        case .suggested:
            return true
        }
    }

    public var label: String {
        switch self {
        case .account(let fundData):
            return fundData.label
        case .card(let card):
            return card.displayLabel
        case .applePay:
            return LocalizationConstants.LineItem.Transactional.applePay
        case .linkedBank(let data):
            return data.label
        case .suggested(let paymentMethod):
            return paymentMethod.label
        }
    }

    public var id: String {
        switch self {
        case .account(let fundData):
            return fundData.topLimit.currency.code
        case .card(let card):
            return card.identifier
        case .applePay:
            return ""
        case .linkedBank(let data):
            return data.identifier
        case .suggested:
            return method.rawType.rawValue
        }
    }

    @available(*, deprecated, message: "Use `id`, instead.")
    var methodId: String? {
        switch self {
        case .card(let card):
            return card.identifier
        case .suggested:
            return nil
        case .applePay:
            return nil
        case .linkedBank(let data):
            return data.identifier
        case .account:
            return nil
        }
    }

    public var balance: MoneyValue {
        switch self {
        case .account(let funds):
            return funds.balance.moneyValue
        case .card(let cardData):
            return cardData.topLimit.moneyValue
        case .applePay(let cardData):
            return cardData.topLimit.moneyValue
        case .linkedBank(let bankData):
            return bankData.topLimit.moneyValue
        case .suggested(let paymentMethod):
            return paymentMethod.max.moneyValue
        }
    }

    public var topLimit: MoneyValue {
        switch self {
        case .account(let funds):
            return funds.topLimit.moneyValue
        case .card(let cardData):
            return cardData.topLimit.moneyValue
        case .applePay(let cardData):
            return cardData.topLimit.moneyValue
        case .linkedBank(let bankData):
            return bankData.topLimit.moneyValue
        case .suggested(let paymentMethod):
            return paymentMethod.max.moneyValue
        }
    }
}

public enum PaymentMethodTypesServiceError: Error {
    case other(Error)
}

public protocol PaymentMethodTypesServiceAPI {

    var paymentMethodTypesValidForBuyPublisher: AnyPublisher<[PaymentMethodType], PaymentMethodTypesServiceError> { get }

    var paymentMethodTypesValidForBuy: Single<[PaymentMethodType]> { get }

    var suggestedPaymentMethodTypes: Single<[PaymentMethodType]> { get }

    /// Streams the current payment method types for `Buy`
    var methodTypes: Observable<[PaymentMethodType]> { get }

    /// Streams any linked card
    var cards: Observable<[CardData]> { get }

    /// Streams any linked banks
    var linkedBanks: Observable<[LinkedBankData]> { get }

    /// A `BehaviorRelay` to adjust the preferred method type
    var preferredPaymentMethodTypeRelay: BehaviorRelay<PaymentMethodType?> { get }

    /// Streams the preferred method type
    var preferredPaymentMethodType: Observable<PaymentMethodType?> { get }

    /// Fetches eligible payment methods for a given currence
    ///
    /// - Parameter currency: A `FiatCurrency`
    func eligiblePaymentMethods(for currency: FiatCurrency) -> Single<[PaymentMethodType]>

    /// Fetches any linked cards and marks the given cardId as the preferred payment method
    ///
    /// - Parameter cardId: A `String` for the bank account to be preferred
    /// - Returns: A `Completable` trait indicating the action is completed
    func fetchCards(andPrefer cardId: String) -> Completable

    /// Fetches any linked banks and marks the given bankId as the preferred payment method
    ///
    /// - Parameter bankId: A `String` for the bank account to be preferred
    /// - Returns: A `Completable` trait indicating the action is completed
    func fetchLinkBanks(andPrefer bankId: String) -> Completable

    /// Returns a `Bool` indicating if the given FiatCurrency can be used
    /// as a bank payment method.
    /// - Parameter fiatCurrency: The fiat currency
    func canTransactWithBankPaymentMethods(fiatCurrency: FiatCurrency) -> Single<Bool>

    /// Fetches an array of supported fiat currencies for bank transactions.
    ///
    /// - Parameter fiatCurrency: The fiat currency
    /// - Returns: A `Single` of `[FiatCurrency]` that are supported.
    func fetchSupportedCurrenciesForBankTransactions(fiatCurrency: FiatCurrency) -> Single<[FiatCurrency]>

    /// Clears a previously preferred payment, if needed, useful when deleting a card or linked bank.
    /// If the given id doesn't match the current payment method, this will do nothing
    func clearPreferredPaymentIfNeeded(by id: String)
}

/// A service that aggregates all the payment method types and possible methods.
final class PaymentMethodTypesService: PaymentMethodTypesServiceAPI {

    // MARK: - Exposed

    var paymentMethodTypesValidForBuyPublisher: AnyPublisher<[PaymentMethodType], PaymentMethodTypesServiceError> {
        fiatCurrencyService
            .tradingCurrencyPublisher
            .setFailureType(to: PaymentMethodTypesServiceError.self)
            .combineLatest(
                kycTiersService.tiers
                    .map(\.isTier2Approved)
                    .mapError(PaymentMethodTypesServiceError.other),
                featureFlagsService
                    .isEnabled(.openBanking)
                    .mapError(PaymentMethodTypesServiceError.other)
            )
            .flatMap { [methodTypes] fiatCurrency, isTier2Approved, isOpenBankingEnabled in
                // In case of no preselection we want the first eligible, if none present, check if available is only 1 and
                // preselect it. Otherwise, don't preselect anything, this is in parallel with Android logic
                methodTypes
                    .map { (types: [PaymentMethodType]) -> [PaymentMethodType] in
                        // we filter valid methods for buy
                        types.filterValidForBuy(
                            currentWalletCurrency: fiatCurrency,
                            accountForEligibility: isTier2Approved,
                            isOpenBankingEnabled: isOpenBankingEnabled
                        )
                    }
                    .asPublisher()
                    .mapError(PaymentMethodTypesServiceError.other)
                    .eraseToAnyPublisher()
            }
            .removeDuplicates()
            .shareReplay()
    }

    var paymentMethodTypesValidForBuy: Single<[PaymentMethodType]> {
        paymentMethodTypesValidForBuyPublisher.asSingle()
    }

    var suggestedPaymentMethodTypes: Single<[PaymentMethodType]> {
        paymentMethodsService
            .paymentMethodsSingle
            .map { paymentMethods in
                paymentMethods.map { paymentMethod in
                    .suggested(paymentMethod)
                }
            }
    }

    var methodTypes: Observable<[PaymentMethodType]> {
        provideMethodTypes()
    }

    var cards: Observable<[CardData]> {
        methodTypes.map(\.cards)
    }

    var linkedBanks: Observable<[LinkedBankData]> {
        methodTypes.map(\.linkedBanks)
    }

    /// Preferred payment method
    let preferredPaymentMethodTypeRelay = BehaviorRelay<PaymentMethodType?>(value: nil)
    var preferredPaymentMethodType: Observable<PaymentMethodType?> {
        preferredPaymentMethodTypeRelay.asObservable()
            .flatMap(weak: self) { (self, paymentMethod) in
                guard let paymentMethod = paymentMethod else {
                    return self.defaultPaymentMethod
                }
                return .just(paymentMethod)
            }
    }

    /// If there is no preferred `PaymentMethodType` selected, this is the value to which the stream should default to.
    private var defaultPaymentMethod: Observable<PaymentMethodType?> {
        paymentMethodTypesValidForBuy
            .map(\.first)
            .asObservable()
            .catchAndReturn(.none)
    }

    // MARK: - Injected

    private let enabledCurrenciesService: EnabledCurrenciesServiceAPI
    private let fiatCurrencyService: FiatCurrencyServiceAPI
    private let paymentMethodsService: PaymentMethodsServiceAPI
    private let cardListService: CardListServiceAPI
    private let tradingBalanceService: TradingBalanceServiceAPI
    private let linkedBankService: LinkedBanksServiceAPI
    private let beneficiariesServiceUpdater: BeneficiariesServiceUpdaterAPI
    private let kycTiersService: KYCTiersServiceAPI
    private let featureFlagsService: FeatureFlagsServiceAPI

    // MARK: - Setup

    init(
        enabledCurrenciesService: EnabledCurrenciesServiceAPI = resolve(),
        paymentMethodsService: PaymentMethodsServiceAPI = resolve(),
        fiatCurrencyService: FiatCurrencyServiceAPI = resolve(),
        cardListService: CardListServiceAPI = resolve(),
        tradingBalanceService: TradingBalanceServiceAPI = resolve(),
        linkedBankService: LinkedBanksServiceAPI = resolve(),
        beneficiariesServiceUpdater: BeneficiariesServiceUpdaterAPI = resolve(),
        kycTiersService: KYCTiersServiceAPI = resolve(),
        featureFlagsService: FeatureFlagsServiceAPI = resolve(),
        notificationCenter: NotificationCenter = .default
    ) {
        self.enabledCurrenciesService = enabledCurrenciesService
        self.paymentMethodsService = paymentMethodsService
        self.fiatCurrencyService = fiatCurrencyService
        self.cardListService = cardListService
        self.tradingBalanceService = tradingBalanceService
        self.linkedBankService = linkedBankService
        self.beneficiariesServiceUpdater = beneficiariesServiceUpdater
        self.kycTiersService = kycTiersService
        self.featureFlagsService = featureFlagsService
        notificationCenter.when(.login) { [weak self] _ in
            self?.preferredPaymentMethodTypeRelay.accept(nil)
        }
        notificationCenter.when(.logout) { [weak self] _ in
            self?.preferredPaymentMethodTypeRelay.accept(nil)
        }
    }

    func canTransactWithBankPaymentMethods(
        fiatCurrency: FiatCurrency
    ) -> Single<Bool> {
        guard fiatCurrency.isBankWireSupportedCurrency else {
            return .just(false)
        }
        let supportedCurrencies = fetchSupportedCurrenciesForBankTransactions(
            fiatCurrency: fiatCurrency
        )
        return supportedCurrencies
            .map { currencies in
                if fiatCurrency.isACHSupportedCurrency {
                    return currencies.contains(fiatCurrency)
                }
                // Filter out all currencies that are supported for ACH.
                // If ACH is disabled, the user should not be able to transact.
                // If ACH is enabled but the currency is not an ACH supported currency
                // the currency will be available.
                let available = currencies.filter { !$0.isACHSupportedCurrency }
                return available.contains(fiatCurrency)
            }
    }

    func eligiblePaymentMethods(
        for currency: FiatCurrency
    ) -> Single<[PaymentMethodType]> {
        paymentMethodsService
            .supportedPaymentMethods(for: currency)
            .map { paymentMethods in
                paymentMethods.map(PaymentMethodType.suggested)
            }
    }

    func fetchSupportedCurrenciesForBankTransactions(
        fiatCurrency: FiatCurrency
    ) -> Single<[FiatCurrency]> {
        eligiblePaymentMethods(for: fiatCurrency)
            .map { paymentMethods -> [PaymentMethodType] in
                paymentMethods.filter {
                    guard case .fiat(let currency) = $0.currency else { return false }
                    guard fiatCurrency == currency else { return false }
                    return ($0.method.isBankAccount || $0.method.isBankTransfer)
                }
            }
            .map { $0.map(\.currency.fiatCurrency!) }
    }

    func fetchCards(andPrefer cardId: String) -> Completable {
        Single
            .zip(
                paymentMethodsService.paymentMethodsSingle,
                cardListService.fetchCards().asSingle(),
                tradingBalanceService.balances.asSingle()
            )
            .map {
                (
                    paymentMethods: $0.0,
                    cards: $0.1,
                    balances: $0.2
                )
            }
            .map(weak: self) { (self, payload) in
                self.merge(
                    paymentMethods: payload.paymentMethods,
                    cards: payload.cards,
                    balances: payload.balances,
                    linkedBanks: []
                )
            }
            .do(onSuccess: { [weak preferredPaymentMethodTypeRelay] types in
                let card = types
                    .compactMap { type -> CardData? in
                        switch type {
                        case .card(let cardData),
                             .applePay(let cardData):
                            return cardData
                        case .suggested, .account, .linkedBank:
                            return nil
                        }
                    }
                    .first
                guard let data = card else { return }
                preferredPaymentMethodTypeRelay?.accept(.card(data))
            })
            .asCompletable()
    }

    func fetchLinkBanks(andPrefer bankId: String) -> Completable {
        Single
            .zip(
                paymentMethodsService.paymentMethodsSingle,
                cardListService.cards.asSingle(),
                tradingBalanceService.balances.asSingle(),
                linkedBankService.fetchLinkedBanks()
            )
            .map {
                (
                    paymentMethods: $0.0,
                    cards: $0.1,
                    balances: $0.2,
                    linkedBanks: $0.3
                )
            }
            .map(weak: self) { (self, payload) in
                self.merge(
                    paymentMethods: payload.paymentMethods,
                    cards: payload.cards,
                    balances: payload.balances,
                    linkedBanks: payload.linkedBanks
                )
            }
            .map { types in
                types
                    .compactMap { type -> LinkedBankData? in
                        switch type {
                        case .linkedBank(let bankData):
                            return bankData
                        case .suggested, .account, .card, .applePay:
                            return nil
                        }
                    }
                    .first(where: { $0.identifier == bankId })
            }
            .do(onSuccess: { [weak preferredPaymentMethodTypeRelay, beneficiariesServiceUpdater] linkedBank in
                guard let data = linkedBank else { return }
                beneficiariesServiceUpdater.markForRefresh()
                preferredPaymentMethodTypeRelay?.accept(.linkedBank(data))
            })
            .asCompletable()
    }

    func clearPreferredPaymentIfNeeded(by id: String) {
        if preferredPaymentMethodTypeRelay.value?.methodId == id {
            preferredPaymentMethodTypeRelay.accept(nil)
        }
    }

    // MARK: - Private

    /// Merges the given payment types and order them in accordance to business rules
    /// - Parameters:
    ///   - paymentMethods: An array of `PaymentMethod` that defines the suggested methods
    ///   - cards: An array of `CardData` the defines the available cards
    ///   - balances: An instance of `MoneyBalancePairsCalculationStates` that provides access to balance pairs
    ///   - linkedBanks: A array of `LinkedBankData` that defines any link bank (specifically ACH or OpenBanking)
    /// - Returns: An sorted array of `PaymentMethodType`
    /// ~~~
    /// Ordering:
    /// - Balances
    /// - Cards
    /// - Linked Banks
    /// - Suggested Methods
    /// ~~~
    private func merge(
        paymentMethods: [PaymentMethod],
        cards: [CardData],
        balances: CustodialAccountBalanceStates,
        linkedBanks: [LinkedBankData]
    ) -> [PaymentMethodType] {
        let topCardLimit = (paymentMethods.first { $0.type.isCard })?.max

        let cardTypes = cards
            .filter(\.state.isUsable)
            .map { card in
                var card = card
                if let limit = topCardLimit {
                    card.topLimit = limit
                }
                return card
            }
            .map { PaymentMethodType.card($0) }

        let suggestedMethods = paymentMethods
            .filter { paymentMethod -> Bool in
                switch paymentMethod.type {
                case .bankAccount,
                     .card,
                     .applePay:
                    return true
                case .bankTransfer:
                    return true
                case .funds(let currency):
                    switch currency {
                    case .crypto:
                        return true
                    case .fiat(let fiatCurrency):
<<<<<<< HEAD
                        return [.USD, .GBP, .EUR, .ARS, .BRL].contains(fiatCurrency)
=======
                        return MoneyKit.allEnabledFiatCurrencies.contains(fiatCurrency)
>>>>>>> 708bddd4
                    }
                }
            }
            .sorted()
            .map { PaymentMethodType.suggested($0) }

        let balancesResult = paymentMethods
            .filter(\.type.isFunds)
            .compactMap { paymentMethod -> FundData? in
                guard case .funds(let currency) = paymentMethod.type else {
                    return nil
                }
                guard let balance = balances[currency].balance else {
                    return nil
                }
                return FundData(balance: balance, max: paymentMethod.max)
            }
            .map(PaymentMethodType.account)

        let topBankTransferLimit = (paymentMethods.first { $0.type.isBankTransfer })?.max
        let activeBanks = linkedBanks.filter(\.isActive)
            .map { bank in
                var bank = bank
                if let limit = topBankTransferLimit {
                    bank.topLimit = limit
                }
                return bank
            }
            .map { PaymentMethodType.linkedBank($0) }

        // Dear future developer,
        // Please note that order matters, if needed to change the order, remember to also update the method's comment!
        return balancesResult + cardTypes + activeBanks + suggestedMethods
    }

    private func provideMethodTypes() -> Observable<[PaymentMethodType]> {
        Observable
            .combineLatest(
                paymentMethodsService.paymentMethods,
                cardListService.cards.asObservable(),
                tradingBalanceService.balances.asObservable(),
                linkedBankService.fetchLinkedBanks().asObservable()
            )
            .map {
                (
                    paymentMethods: $0.0,
                    cards: $0.1,
                    balances: $0.2,
                    linkedBanks: $0.3
                )
            }
            .map(weak: self) { (self, payload) in
                self.merge(
                    paymentMethods: payload.paymentMethods,
                    cards: payload.cards,
                    balances: payload.balances,
                    linkedBanks: payload.linkedBanks
                )
            }
    }
}

extension Array where Element == PaymentMethodType {

    var suggestedFunds: Set<FiatCurrency> {
        let array = compactMap { paymentMethod -> FiatCurrency? in
            guard case .suggested(let method) = paymentMethod else {
                return nil
            }
            switch method.type {
            case .bankTransfer(let currencyType):
                return FiatCurrency(code: currencyType.code)
            case .funds(let currencyType):
                guard currencyType != .fiat(.USD) else {
                    return nil
                }
                return FiatCurrency(code: currencyType.code)
            case .bankAccount, .card, .applePay:
                return nil
            }
        }
        return Set(array)
    }

    fileprivate var cards: [CardData] {
        compactMap { paymentMethod in
            switch paymentMethod {
            case .card(let data), .applePay(let data):
                return data
            case .suggested, .account, .linkedBank:
                return nil
            }
        }
    }

    var linkedBanks: [LinkedBankData] {
        compactMap { paymentMethod in
            switch paymentMethod {
            case .linkedBank(let data):
                return data
            case .suggested, .account, .card, .applePay:
                return nil
            }
        }
    }

    var accounts: [FundData] {
        compactMap { paymentMethod in
            switch paymentMethod {
            case .account(let data):
                return data
            case .suggested, .card, .linkedBank, .applePay:
                return nil
            }
        }
    }

    /// Returns the payment methods valid for buy usage
    /// - Parameters:
    ///   - currentWalletCurrency: The current currency selected in settings
    ///   - accountForEligibility: Pass `true` if the eligibly flag of a suggested paymentMethod should be taken in consideration,
    ///                            otherwise `false`
    /// - Returns: An array of `PaymentMethodType` objects that are valid for buy
    public func filterValidForBuy(
        currentWalletCurrency: FiatCurrency,
        accountForEligibility: Bool,
        isOpenBankingEnabled: Bool
    ) -> [PaymentMethodType] {
        filter { method in
            switch method {
            case .account(let data):
                return data.topLimit.isPositive
                    && data.topLimit.currency == currentWalletCurrency
            case .suggested(let paymentMethod):
                switch paymentMethod.type {
                case .bankAccount:
                    return false // this method is not supported
                case .bankTransfer:
                    let isFiatSupported = paymentMethod.fiatCurrency == currentWalletCurrency
                    return accountForEligibility ? (paymentMethod.isEligible && isFiatSupported) : isFiatSupported
                case .funds(let currency):
                    guard accountForEligibility else {
                        return currency == currentWalletCurrency.currencyType
                    }
                    return currency == currentWalletCurrency.currencyType && paymentMethod.isEligible
                case .card, .applePay:
                    return accountForEligibility ? paymentMethod.isEligible : true
                }
            case .card(let data):
                return data.state == .active
            case .linkedBank(let data) where !isOpenBankingEnabled && data.partner != .yodlee:
                return false
            case .applePay(let data):
                return data.state == .active
            case .linkedBank(let data):
                return data.state == .active && data.currency == currentWalletCurrency
            }
        }
    }
}<|MERGE_RESOLUTION|>--- conflicted
+++ resolved
@@ -522,11 +522,7 @@
                     case .crypto:
                         return true
                     case .fiat(let fiatCurrency):
-<<<<<<< HEAD
-                        return [.USD, .GBP, .EUR, .ARS, .BRL].contains(fiatCurrency)
-=======
                         return MoneyKit.allEnabledFiatCurrencies.contains(fiatCurrency)
->>>>>>> 708bddd4
                     }
                 }
             }
