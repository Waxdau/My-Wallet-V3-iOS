--- conflicted
+++ resolved
@@ -27,11 +27,8 @@
     case assetRename = "asset_rename"
     case celoEUR = "celo_eur_jan22"
     case ukEntitySwitch = "uk_entity_switch_2022"
-<<<<<<< HEAD
+    case claimFreeCryptoDomain = "claim_free_crypto_domain"
     case walletConnect = "wallet_connect"
-=======
-    case claimFreeCryptoDomain = "claim_free_crypto_domain"
->>>>>>> 8cc4a1d2
 
     /// The key identifying the announcement in cache
     var key: AnnouncementRecord.Key {
@@ -76,13 +73,10 @@
             return .celoEUR
         case .ukEntitySwitch:
             return .ukEntitySwitch
-<<<<<<< HEAD
+        case .claimFreeCryptoDomain:
+            return .claimFreeCryptoDomain
         case .walletConnect:
             return .walletConnect
-=======
-        case .claimFreeCryptoDomain:
-            return .claimFreeCryptoDomain
->>>>>>> 8cc4a1d2
         case .newAsset:
             if BuildFlag.isInternal {
                 unimplemented("AnnouncementType.newAsset does not have a default key.")
