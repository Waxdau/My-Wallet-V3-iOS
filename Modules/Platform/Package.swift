--- conflicted
+++ resolved
@@ -101,10 +101,7 @@
                 .product(name: "ComposableArchitectureExtensions", package: "ComposableArchitectureExtensions"),
                 .product(name: "RxToolKit", package: "RxTool"),
                 .product(name: "WalletPayloadKit", package: "WalletPayload"),
-<<<<<<< HEAD
-=======
                 .product(name: "FeatureOpenBankingDomain", package: "FeatureOpenBanking"),
->>>>>>> 06c7b3a5
                 .product(name: "Algorithms", package: "swift-algorithms")
             ],
             resources: [
