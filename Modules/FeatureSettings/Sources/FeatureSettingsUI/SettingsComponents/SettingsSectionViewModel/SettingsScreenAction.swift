// Copyright © Blockchain Luxembourg S.A. All rights reserved.

import FeatureCardPaymentDomain
import MoneyKit
import PlatformKit

/// This enum aggregates possible action types that can be done in the dashboard
public enum SettingsScreenAction {
    case launchChangePassword
    case launchWebLogin
    case promptGuidCopy
    case presentTradeLimits
    case launchPIT
    case logout
    case showAppStore
    case showBackupScreen
    case showChangePinScreen
    case showCurrencySelectionScreen
    case showUpdateEmailScreen
    case showUpdateMobileScreen
    case showURL(URL)
    case showRemoveCardScreen(CardData)
    case showRemoveBankScreen(Beneficiary)
    case showAddCardScreen
    case showAddBankScreen(FiatCurrency)
    case showAccountsAndAddresses
    case showAirdrops
    case showContactSupport
    case showWebLogin
<<<<<<< HEAD
    case showCardIssuance
=======
    case showCardIssuing
>>>>>>> 8cc4a1d2
    case none
}<|MERGE_RESOLUTION|>--- conflicted
+++ resolved
@@ -27,10 +27,6 @@
     case showAirdrops
     case showContactSupport
     case showWebLogin
-<<<<<<< HEAD
-    case showCardIssuance
-=======
     case showCardIssuing
->>>>>>> 8cc4a1d2
     case none
 }