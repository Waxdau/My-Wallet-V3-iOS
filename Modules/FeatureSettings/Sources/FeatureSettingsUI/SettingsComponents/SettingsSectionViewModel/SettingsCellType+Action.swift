// Copyright © Blockchain Luxembourg S.A. All rights reserved.

import FeatureSettingsDomain
import PlatformKit
import PlatformUIKit
import ToolKit

extension SettingsSectionType.CellType {
    var action: SettingsScreenAction {
        switch self {
        case .badge(let type, let presenter):
            guard !presenter.isLoading else { return .none }
            switch type {
            case .currencyPreference:
                return .showCurrencySelectionScreen
            case .emailVerification:
                return .showUpdateEmailScreen
            case .limits:
                return .presentTradeLimits
            case .mobileVerification:
                return .showUpdateMobileScreen
            case .pitConnection:
                return .launchPIT
            case .recoveryPhrase:
                return .showBackupScreen
<<<<<<< HEAD
            case .cardIssuance:
                return .showCardIssuance
=======
            case .cardIssuing:
                return .showCardIssuing
>>>>>>> 8cc4a1d2
            }
        case .cards(let type):
            switch type {
            case .skeleton:
                return .none
            case .linked(let presenter):
                return .showRemoveCardScreen(presenter.cardData)
            case .add(let presenter):
                guard !presenter.isLoading else { return .none }
                return presenter.action
            }
        case .banks(let type):
            switch type {
            case .skeleton:
                return .none
            case .linked(let presenter):
                return .showRemoveBankScreen(presenter.data)
            case .add(let presenter):
                guard !presenter.isLoading else { return .none }
                return presenter.action
            }
        case .clipboard(let type):
            switch type {
            case .walletID:
                return .promptGuidCopy
            }
        case .common(let type):
            switch type {
            case .changePassword:
                return .launchChangePassword
            case .changePIN:
                return .showChangePinScreen
            case .loginToWebWallet:
                return .launchWebLogin
            case .webLogin:
                return .showWebLogin
            case .rateUs:
                return .showAppStore
            case .termsOfService:
                return .showURL(URL(string: Constants.Url.termsOfService)!)
            case .privacyPolicy:
                return .showURL(URL(string: Constants.Url.privacyPolicy)!)
            case .cookiesPolicy:
                return .showURL(URL(string: Constants.Url.cookiesPolicy)!)
            case .logout:
                return .logout
            case .addresses:
                return .showAccountsAndAddresses
            case .contactSupport:
                return .showContactSupport
            case .airdrops:
                return .showAirdrops
            case .cardIssuing:
                return .showCardIssuing
            }
        case .switch:
            return .none
        }
    }
}<|MERGE_RESOLUTION|>--- conflicted
+++ resolved
@@ -23,13 +23,8 @@
                 return .launchPIT
             case .recoveryPhrase:
                 return .showBackupScreen
-<<<<<<< HEAD
-            case .cardIssuance:
-                return .showCardIssuance
-=======
             case .cardIssuing:
                 return .showCardIssuing
->>>>>>> 8cc4a1d2
             }
         case .cards(let type):
             switch type {
