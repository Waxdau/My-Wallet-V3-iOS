// Copyright © Blockchain Luxembourg S.A. All rights reserved.

import AnalyticsKit
import Combine
import DIKit
import FeatureAuthenticationDomain
import FeatureCardIssuingDomain
import FeatureCardPaymentDomain
import FeatureSettingsDomain
import Localization
import MoneyKit
import PlatformKit
import PlatformUIKit
import RxCocoa
import RxRelay
import RxSwift
import SafariServices
import SwiftUI
import ToolKit
import UIKit
import WebKit

public protocol AuthenticationCoordinating: AnyObject {
    func enableBiometrics()
    func changePin()
}

public protocol ExchangeCoordinating: AnyObject {
    func start(from viewController: UIViewController)
}

public protocol PaymentMethodsLinkerAPI {

    func routeToBankLinkingFlow(
        for currency: FiatCurrency,
        from viewController: UIViewController,
        completion: @escaping () -> Void
    )
    func routeToCardLinkingFlow(from viewController: UIViewController, completion: @escaping () -> Void)
}

public protocol KYCRouterAPI {

    func presentLimitsOverview(from presenter: UIViewController)
}

final class SettingsRouter: SettingsRouterAPI {

    typealias AnalyticsEvent = AnalyticsEvents.Settings

    let actionRelay = PublishRelay<SettingsScreenAction>()
    let previousRelay = PublishRelay<Void>()
    let navigationRouter: NavigationRouterAPI

    // MARK: - Routers

    private lazy var updateMobileRouter = UpdateMobileRouter(navigationRouter: navigationRouter)

    private lazy var backupRouterAPI = BackupFundsRouter(entry: .settings, navigationRouter: navigationRouter)

    // MARK: - Private

    private let guidRepositoryAPI: FeatureAuthenticationDomain.GuidRepositoryAPI
    private let analyticsRecording: AnalyticsEventRecorderAPI
    private let alertPresenter: AlertViewPresenter

    private let paymentMethodTypesService: PaymentMethodTypesServiceAPI
    private unowned let tabSwapping: TabSwapping
    private unowned let authenticationCoordinator: AuthenticationCoordinating
    private unowned let exchangeCoordinator: ExchangeCoordinating
    private unowned let appStoreOpener: AppStoreOpening
    private let passwordRepository: PasswordRepositoryAPI
    private let wallet: WalletRecoveryVerifing
    private let repository: DataRepositoryAPI
    private let pitConnectionAPI: PITConnectionStatusProviding
    private let builder: SettingsBuilding
    private let analyticsRecorder: AnalyticsEventRecorderAPI
    private let externalActionsProvider: ExternalActionsProviderAPI

    private let kycRouter: KYCRouterAPI
    private let paymentMethodLinker: PaymentMethodsLinkerAPI

    private let addCardCompletionRelay = PublishRelay<Void>()
    private let disposeBag = DisposeBag()
    private var cancellables = Set<AnyCancellable>()

    private var topViewController: UIViewController {
        let topViewController = navigationRouter.topMostViewControllerProvider.topMostViewController
        guard let viewController = topViewController else {
            fatalError("Failed to present open banking flow, no view controller available for presentation")
        }
        return viewController
    }

    init(
        builder: SettingsBuilding = SettingsBuilder(),
        wallet: WalletRecoveryVerifing = resolve(),
        guidRepositoryAPI: FeatureAuthenticationDomain.GuidRepositoryAPI = resolve(),
        authenticationCoordinator: AuthenticationCoordinating = resolve(),
        exchangeCoordinator: ExchangeCoordinating = resolve(),
        appStoreOpener: AppStoreOpening = resolve(),
        navigationRouter: NavigationRouterAPI = resolve(),
        analyticsRecording: AnalyticsEventRecorderAPI = resolve(),
        alertPresenter: AlertViewPresenter = resolve(),
        kycRouter: KYCRouterAPI = resolve(),
        cardListService: CardListServiceAPI = resolve(),
        paymentMethodTypesService: PaymentMethodTypesServiceAPI = resolve(),
        pitConnectionAPI: PITConnectionStatusProviding = resolve(),
        tabSwapping: TabSwapping = resolve(),
        passwordRepository: PasswordRepositoryAPI = resolve(),
        repository: DataRepositoryAPI = resolve(),
        paymentMethodLinker: PaymentMethodsLinkerAPI = resolve(),
        analyticsRecorder: AnalyticsEventRecorderAPI = resolve(),
        externalActionsProvider: ExternalActionsProviderAPI = resolve()
    ) {
        self.wallet = wallet
        self.builder = builder
        self.authenticationCoordinator = authenticationCoordinator
        self.exchangeCoordinator = exchangeCoordinator
        self.appStoreOpener = appStoreOpener
        self.navigationRouter = navigationRouter
        self.alertPresenter = alertPresenter
        self.analyticsRecording = analyticsRecording
        self.kycRouter = kycRouter
        self.tabSwapping = tabSwapping
        self.guidRepositoryAPI = guidRepositoryAPI
        self.paymentMethodTypesService = paymentMethodTypesService
        self.pitConnectionAPI = pitConnectionAPI
        self.passwordRepository = passwordRepository
        self.repository = repository
        self.paymentMethodLinker = paymentMethodLinker
        self.analyticsRecorder = analyticsRecorder
        self.externalActionsProvider = externalActionsProvider

        previousRelay
            .bindAndCatch(weak: self) { (self) in
                self.dismiss()
            }
            .disposed(by: disposeBag)

        actionRelay
            .bindAndCatch(weak: self) { (self, action) in
                self.handle(action: action)
            }
            .disposed(by: disposeBag)

        addCardCompletionRelay
            .bindAndCatch(weak: self) { (self) in
                cardListService
                    .fetchCards()
                    .asSingle()
                    .subscribe()
                    .disposed(by: self.disposeBag)
            }
            .disposed(by: disposeBag)
    }

    func makeViewController() -> SettingsViewController {
        let interactor = SettingsScreenInteractor(
            pitConnectionAPI: pitConnectionAPI,
            wallet: wallet,
            paymentMethodTypesService: paymentMethodTypesService,
            authenticationCoordinator: authenticationCoordinator
        )
        let presenter = SettingsScreenPresenter(interactor: interactor, router: self)
        return SettingsViewController(presenter: presenter)
    }

    func presentSettings() {
        navigationRouter.present(viewController: makeViewController(), using: .modalOverTopMost)
    }

    func dismiss() {
        guard let navController = navigationRouter.navigationControllerAPI else { return }
        if navController.viewControllersCount > 1 {
            navController.popViewController(animated: true)
        } else {
            navController.dismiss(animated: true, completion: nil)
            navigationRouter.navigationControllerAPI = nil
        }
    }

    // swiftlint:disable:next cyclomatic_complexity function_body_length
    private func handle(action: SettingsScreenAction) {
        switch action {
        case .showURL(let url):
            navigationRouter
                .navigationControllerAPI?
                .present(SFSafariViewController(url: url), animated: true, completion: nil)
        case .launchChangePassword:
            let interactor = ChangePasswordScreenInteractor(passwordAPI: passwordRepository)
            let presenter = ChangePasswordScreenPresenter(previousAPI: self, interactor: interactor)
            let controller = ChangePasswordViewController(presenter: presenter)
            navigationRouter.present(viewController: controller)
        case .showRemoveCardScreen(let data):
            let viewController = builder.removeCardPaymentMethodViewController(cardData: data)
            viewController.transitioningDelegate = sheetPresenter
            viewController.modalPresentationStyle = .custom
            topViewController.present(viewController, animated: true, completion: nil)
        case .showRemoveBankScreen(let data):
            let viewController = builder.removeBankPaymentMethodViewController(beneficiary: data)
            viewController.transitioningDelegate = sheetPresenter
            viewController.modalPresentationStyle = .custom
            topViewController.present(viewController, animated: true, completion: nil)
        case .showAddCardScreen:
            showCardLinkingFlow()
        case .showAddBankScreen(let fiatCurrency):
            showBankLinkingFlow(currency: fiatCurrency)
        case .showAppStore:
            appStoreOpener.openAppStore()
        case .showBackupScreen:
            backupRouterAPI.start()
        case .showChangePinScreen:
            authenticationCoordinator.changePin()
        case .showCurrencySelectionScreen:
            let settingsService: FiatCurrencySettingsServiceAPI = resolve()
            settingsService
                .displayCurrency
                .asSingle()
                .observe(on: MainScheduler.instance)
                .subscribe(onSuccess: { [weak self] currency in
                    self?.showFiatCurrencySelectionScreen(selectedCurrency: currency)
                })
                .disposed(by: disposeBag)
        case .launchWebLogin:
            let presenter = WebLoginScreenPresenter(service: WebLoginQRCodeService())
            let viewController = WebLoginScreenViewController(presenter: presenter)
            viewController.modalPresentationStyle = .overFullScreen
            navigationRouter.present(viewController: viewController)
        case .promptGuidCopy:
            guidRepositoryAPI.guid.asSingle()
                .map(weak: self) { _, value -> String in
                    value ?? ""
                }
                .observe(on: MainScheduler.instance)
                .subscribe(onSuccess: { [weak self] guid in
                    guard let self = self else { return }
                    let alert = UIAlertController(
                        title: LocalizationConstants.AddressAndKeyImport.copyWalletId,
                        message: LocalizationConstants.AddressAndKeyImport.copyWarning,
                        preferredStyle: .actionSheet
                    )
                    let copyAction = UIAlertAction(
                        title: LocalizationConstants.AddressAndKeyImport.copyCTA,
                        style: .destructive,
                        handler: { [weak self] _ in
                            guard let self = self else { return }
                            self.analyticsRecording.record(event: AnalyticsEvent.settingsWalletIdCopied)
                            UIPasteboard.general.string = guid
                        }
                    )
                    let cancelAction = UIAlertAction(title: LocalizationConstants.cancel, style: .cancel, handler: nil)
                    alert.addAction(cancelAction)
                    alert.addAction(copyAction)
                    guard let navController = self.navigationRouter
                        .navigationControllerAPI as? UINavigationController
                    else {
                        return
                    }
                    navController.present(alert, animated: true)
                })
                .disposed(by: disposeBag)

        case .presentTradeLimits:
            kycRouter.presentLimitsOverview(from: topViewController)

        case .launchPIT:
            guard let supportURL = URL(string: Constants.Url.exchangeSupport) else { return }
            let startPITCoordinator = { [weak self] in
                guard let self = self else { return }
                guard let navController = self.navigationRouter
                    .navigationControllerAPI as? UINavigationController else { return }
                self.exchangeCoordinator.start(from: navController)
            }
            let launchPIT = AlertAction(
                style: .confirm(LocalizationConstants.Exchange.Launch.launchExchange),
                metadata: .block(startPITCoordinator)
            )
            let contactSupport = AlertAction(
                style: .default(LocalizationConstants.Exchange.Launch.contactSupport),
                metadata: .url(supportURL)
            )
            let model = AlertModel(
                headline: LocalizationConstants.Exchange.title,
                body: nil,
                actions: [launchPIT, contactSupport],
                image: #imageLiteral(resourceName: "exchange-icon-small"),
                dismissable: true,
                style: .sheet
            )
            let alert = AlertView.make(with: model) { [weak self] action in
                guard let self = self else { return }
                guard let metadata = action.metadata else { return }
                switch metadata {
                case .block(let block):
                    block()
                case .url(let support):
                    let controller = SFSafariViewController(url: support)
                    self.navigationRouter.present(viewController: controller)
                case .dismiss,
                     .pop,
                     .payload:
                    break
                }
            }
            alert.show()
        case .showUpdateEmailScreen:
            let interactor = UpdateEmailScreenInteractor()
            let presenter = UpdateEmailScreenPresenter(emailScreenInteractor: interactor)
            let controller = UpdateEmailScreenViewController(presenter: presenter)
            navigationRouter.present(viewController: controller)
        case .showUpdateMobileScreen:
            updateMobileRouter.start()
        case .logout:
            externalActionsProvider.logout()
        case .showAccountsAndAddresses:
            externalActionsProvider.handleAccountsAndAddresses()
        case .showAirdrops:
            externalActionsProvider.handleAirdrops()
        case .showContactSupport:
            externalActionsProvider.handleSupport()
        case .showWebLogin:
            externalActionsProvider.handleSecureChannel()
<<<<<<< HEAD
        case .showCardIssuance:
            showCardIssuanceFlow()
=======
        case .showCardIssuing:
            showCardIssuingFlow()
>>>>>>> 8cc4a1d2
        case .none:
            break
        }
    }

<<<<<<< HEAD
    private func showCardIssuanceFlow() {}
=======
    private func showCardIssuingFlow() {}
>>>>>>> 8cc4a1d2

    private func showCardLinkingFlow() {
        let presenter = topViewController
        paymentMethodLinker.routeToCardLinkingFlow(from: presenter) { [addCardCompletionRelay] in
            presenter.dismiss(animated: true) {
                addCardCompletionRelay.accept(())
            }
        }
    }

    private func showBankLinkingFlow(currency: FiatCurrency) {
        analyticsRecorder.record(event: AnalyticsEvents.New.Withdrawal.linkBankClicked(origin: .settings))
        let viewController = topViewController
        paymentMethodLinker.routeToBankLinkingFlow(for: currency, from: viewController) {
            viewController.dismiss(animated: true, completion: nil)
        }
    }

    private func showFiatCurrencySelectionScreen(selectedCurrency: FiatCurrency) {
        let selectionService = FiatCurrencySelectionService(defaultSelectedData: selectedCurrency)
        let interactor = SelectionScreenInteractor(service: selectionService)
        let presenter = SelectionScreenPresenter(
            title: LocalizationConstants.Settings.SelectCurrency.title,
            searchBarPlaceholder: LocalizationConstants.Settings.SelectCurrency.searchBarPlaceholder,
            interactor: interactor
        )
        let viewController = SelectionScreenViewController(presenter: presenter)
        viewController.isModalInPresentation = true
        navigationRouter.present(viewController: viewController)

        interactor.selectedIdOnDismissal
            .map { FiatCurrency(code: $0)! }
            .flatMap { currency -> Single<FiatCurrency> in
                let settings: FiatCurrencySettingsServiceAPI = resolve()
                return settings
                    .update(
                        displayCurrency: currency,
                        context: .settings
                    )
                    .asSingle()
                    .asCompletable()
                    .andThen(Single.just(currency))
            }
            .observe(on: MainScheduler.instance)
            .subscribe(
                onSuccess: { [weak self] currency in
                    guard let self = self else { return }
                    // TODO: Remove this and `fiatCurrencySelected` once `ReceiveBTC` and
                    // `SendBTC` are replaced with Swift implementations.
                    NotificationCenter.default.post(name: .fiatCurrencySelected, object: nil)
                    self.analyticsRecording.record(events: [
                        AnalyticsEvents.Settings.settingsCurrencySelected(currency: currency.code),
                        AnalyticsEvents.New.Settings.settingsCurrencyClicked(currency: currency.code)
                    ])
                },
                onFailure: { [weak self] _ in
                    guard let self = self else { return }
                    self.alertPresenter.standardError(
                        message: LocalizationConstants.GeneralError.loadingData
                    )
                }
            )
            .disposed(by: disposeBag)
    }

    private lazy var sheetPresenter = BottomSheetPresenting()
}<|MERGE_RESOLUTION|>--- conflicted
+++ resolved
@@ -321,23 +321,14 @@
             externalActionsProvider.handleSupport()
         case .showWebLogin:
             externalActionsProvider.handleSecureChannel()
-<<<<<<< HEAD
-        case .showCardIssuance:
-            showCardIssuanceFlow()
-=======
         case .showCardIssuing:
             showCardIssuingFlow()
->>>>>>> 8cc4a1d2
         case .none:
             break
         }
     }
 
-<<<<<<< HEAD
-    private func showCardIssuanceFlow() {}
-=======
     private func showCardIssuingFlow() {}
->>>>>>> 8cc4a1d2
 
     private func showCardLinkingFlow() {
         let presenter = topViewController
