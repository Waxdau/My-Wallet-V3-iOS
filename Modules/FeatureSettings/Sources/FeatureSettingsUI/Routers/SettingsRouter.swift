--- conflicted
+++ resolved
@@ -362,7 +362,6 @@
             }
         }
     }
-<<<<<<< HEAD
 
     private func showNotificationsSettingsScreen() {
         let presenter = topViewController
@@ -377,19 +376,6 @@
         presenter.present(notificationCenterView)
     }
 
-=======
-    
-    private func showNotificationsSettingsScreen() {
-        let presenter = topViewController
-        let notificationCenterView = FeatureNotificationPreferencesView(store: .init(
-                initialState: .init(viewState: .idle),
-                reducer: notificationPreferencesReducer,
-                environment: FeatureNotificationPreferencesEnvironment(mainQueue: .main,
-                                                                       notificationPreferencesRepository: DIKit.resolve())))
-        presenter.present(notificationCenterView)
-    }
-    
->>>>>>> 7851ac71
     private func showBankLinkingFlow(currency: FiatCurrency) {
         analyticsRecorder.record(event: AnalyticsEvents.New.Withdrawal.linkBankClicked(origin: .settings))
         let viewController = topViewController
