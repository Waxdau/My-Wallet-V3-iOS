--- conflicted
+++ resolved
@@ -17,32 +17,19 @@
     private let limitsPresenter: TierLimitsCellPresenter
     private let emailVerificationPresenter: EmailVerificationCellPresenter
     private let mobileVerificationPresenter: MobileVerificationCellPresenter
-<<<<<<< HEAD
-    private let cardIssuancePresenter: CardIssuanceCellPresenter
-=======
     private let cardIssuingPresenter: CardIssuingCellPresenter
->>>>>>> 8cc4a1d2
 
     init(
         tiersLimitsProvider: TierLimitsProviding,
         emailVerificationInteractor: EmailVerificationBadgeInteractor,
         mobileVerificationInteractor: MobileVerificationBadgeInteractor,
-<<<<<<< HEAD
-        cardIssuanceInteractor: CardIssuanceBadgeInteractor,
-        featureFlagsService: FeatureFlagsServiceAPI
-=======
         cardIssuingInteractor: CardIssuingBadgeInteractor,
         cardIssuingAdapter: CardIssuingAdapterAPI
->>>>>>> 8cc4a1d2
     ) {
         limitsPresenter = TierLimitsCellPresenter(tiersProviding: tiersLimitsProvider)
         emailVerificationPresenter = .init(interactor: emailVerificationInteractor)
         mobileVerificationPresenter = .init(interactor: mobileVerificationInteractor)
-<<<<<<< HEAD
-        cardIssuancePresenter = .init(interactor: cardIssuanceInteractor)
-=======
         cardIssuingPresenter = .init(interactor: cardIssuingInteractor)
->>>>>>> 8cc4a1d2
         // IOS: 4806: Hiding the web log in for production build as pair wallet with QR code has been deprecated
         // Web log in is enabled in internal production to ease QA testing
         var viewModel = SettingsSectionViewModel(
@@ -59,22 +46,6 @@
             viewModel.items.append(.init(cellType: .common(.loginToWebWallet)))
         }
 
-<<<<<<< HEAD
-        let cardIssuanceCellModel = SettingsCellViewModel(cellType: .badge(.cardIssuance, cardIssuancePresenter))
-
-        state = Publishers
-            .CombineLatest(
-                featureFlagsService.isEnabled(.remote(.cardIssuance)),
-                featureFlagsService.isEnabled(.local(.cardIssuance))
-            )
-            .map { $0 || $1 }
-            .map { cardIssuanceEnabled -> SettingsSectionLoadingState in
-                if cardIssuanceEnabled, !viewModel.items.contains(cardIssuanceCellModel) {
-                    viewModel.items.append(cardIssuanceCellModel)
-                } else {
-                    viewModel.items.removeElementByReference(cardIssuanceCellModel)
-                }
-=======
         let cardIssuingCellModelDisplay = SettingsCellViewModel(cellType: .common(.cardIssuing))
         let cardIssuingCellModelOrder = SettingsCellViewModel(cellType: .badge(.cardIssuing, cardIssuingPresenter))
 
@@ -101,7 +72,6 @@
                     break
                 }
 
->>>>>>> 8cc4a1d2
                 return .loaded(next: .some(viewModel))
             }
             .asObservable()
