// Copyright © Blockchain Luxembourg S.A. All rights reserved.

import Foundation
import SwiftUI
import UIKit

/// An icon asset view from the Component Library
///
/// See extension below for supported icons.
/// Note that coloring the icon is done via `.accentColor(...)` instead of `.foregroundColor(...)`
/// Apply a fixed width or height to size the icon.
///
/// # Usage:
///
/// ```
/// Icon.activity
///     .accentColor(.green)
///     .frame(width: 20)
/// ```
///
/// # Figma
///
///  [Assets - Icons](https://www.figma.com/file/3jESURhHQ4VBTQcu0aZkoX/01---Assets-%7C-Icons)
<<<<<<< HEAD
public struct Icon {
    public let name: String
=======
public struct Icon: View {
    let name: String
>>>>>>> 0e8fa81d

    public var body: some View {
        ImageViewRepresentable(name: name)
            .scaledToFit()
    }
}

extension Icon {
    public static let activity = Icon(name: "Activity")
    public static let airdrop = Icon(name: "Airdrop")
    public static let alert = Icon(name: "Alert")
    public static let android = Icon(name: "Android")
    public static let apple = Icon(name: "Apple")
    public static let arrowRight = Icon(name: "Arrow Right")
    public static let arrowDown = Icon(name: "Arrow-Down")
    public static let arrowUp = Icon(name: "Arrow-Up")
    public static let backspaceAndroid = Icon(name: "Backspace Android")
    public static let backup = Icon(name: "Backup")
    public static let bank = Icon(name: "Bank")
    public static let blockchain = Icon(name: "Blockchain")
    public static let blockchainCircle = Icon(name: "Blockchain Circle")
    public static let calendar = Icon(name: "Calendar")
    public static let call = Icon(name: "Call")
    public static let camera = Icon(name: "Camera")
    public static let cart = Icon(name: "Cart")
    public static let chartBar = Icon(name: "Chart Bar")
    public static let chartBubble = Icon(name: "Chart Bubble")
    public static let chartPie = Icon(name: "Chart Pie")
    public static let chat = Icon(name: "Chat")
    public static let checkCircle = Icon(name: "Check Circle")
    public static let check = Icon(name: "Check")
    public static let chevronDown = Icon(name: "Chevron-Down")
    public static let chevronLeft = Icon(name: "Chevron-Left")
    public static let chevronRight = Icon(name: "Chevron-Right")
    public static let chevronUp = Icon(name: "Chevron-Up")
    public static let clipboard = Icon(name: "Clipboard")
    public static let closeCirclev2 = Icon(name: "Close Circle v2")
    public static let closeCircle = Icon(name: "Close Circle")
    public static let closev2 = Icon(name: "Close v2")
    public static let close = Icon(name: "Close")
    public static let colorPicker = Icon(name: "Color Picker")
    public static let components = Icon(name: "Components")
    public static let computer = Icon(name: "Computer")
    public static let copy = Icon(name: "Copy")
    public static let creditcard = Icon(name: "Creditcard")
    public static let delete = Icon(name: "Delete")
    public static let deposit = Icon(name: "Deposit")
    public static let download = Icon(name: "Download")
    public static let edit = Icon(name: "Edit")
    public static let education = Icon(name: "Education")
    public static let email = Icon(name: "Email")
    public static let error = Icon(name: "Error")
    public static let exchange = Icon(name: "Exchange")
    public static let expandLess = Icon(name: "Expand Less")
    public static let expandMore = Icon(name: "Expand More")
    public static let explore = Icon(name: "Explore")
    public static let faceID = Icon(name: "Face ID")
    public static let favorite = Icon(name: "Favorite")
    public static let filter = Icon(name: "Filter")
    public static let fingerprint = Icon(name: "Fingerprint")
    public static let flag = Icon(name: "Flag")
    public static let flashOff = Icon(name: "Flash Off")
    public static let flashOn = Icon(name: "Flash On")
    public static let fullscreenExit = Icon(name: "Fullscreen Exit")
    public static let fullscreen = Icon(name: "Fullscreen")
    public static let globe = Icon(name: "Globe")
    public static let googleTranslate = Icon(name: "Google Translate")
    public static let hardware = Icon(name: "Hardware")
    public static let history = Icon(name: "History")
    public static let home = Icon(name: "Home")
    public static let identification = Icon(name: "Identification")
    public static let information = Icon(name: "Information")
    public static let interestCircle = Icon(name: "Interest Circle")
    public static let interest = Icon(name: "Interest")
    public static let key = Icon(name: "Key")
    public static let keyboard = Icon(name: "Keyboard")
    public static let laptop = Icon(name: "Laptop")
    public static let legal = Icon(name: "Legal")
    public static let lineChartUp = Icon(name: "Line Chart Up")
    public static let link = Icon(name: "Link")
    public static let listBullets = Icon(name: "List Bullets")
    public static let lockClosed = Icon(name: "Lock Closed")
    public static let lockOpen = Icon(name: "Lock Open")
    public static let logout = Icon(name: "Logout")
    public static let marketUp = Icon(name: "Market Up")
    public static let menu = Icon(name: "Menu")
    public static let microphone = Icon(name: "Microphone")
    public static let minusCircle = Icon(name: "Minus Circle")
    public static let moneyUSD = Icon(name: "Money USD")
    public static let moreHorizontal = Icon(name: "More Horizontal")
    public static let moreVertical = Icon(name: "More Vertical")
    public static let newWindow = Icon(name: "New Window")
    public static let notificationOff = Icon(name: "Notification Off")
    public static let notificationOn = Icon(name: "Notification On")
    public static let paperclip = Icon(name: "Paperclip")
    public static let pending = Icon(name: "Pending")
    public static let people = Icon(name: "People")
    public static let phone = Icon(name: "Phone")
    public static let placeholder = Icon(name: "Placeholder")
    public static let playCircle = Icon(name: "Play Circle")
    public static let plusCircle = Icon(name: "Plus Circle")
    public static let plus = Icon(name: "Plus")
    public static let portfolio = Icon(name: "Portfolio")
    public static let present = Icon(name: "Present")
    public static let print = Icon(name: "Print")
    public static let `private` = Icon(name: "Private")
    public static let qRCode = Icon(name: "QR Code")
    public static let questionCircle = Icon(name: "Question Circle")
    public static let question = Icon(name: "Question")
    public static let receive = Icon(name: "Receive")
    public static let refresh = Icon(name: "Refresh")
    public static let `repeat` = Icon(name: "Repeat")
    public static let search = Icon(name: "Search")
    public static let sell = Icon(name: "Sell")
    public static let send = Icon(name: "Send")
    public static let settings = Icon(name: "Settings")
    public static let shareAndroid = Icon(name: "Share Android")
    public static let shareiOS = Icon(name: "Share iOS")
    public static let shield = Icon(name: "Shield")
    public static let signout = Icon(name: "Signout")
    public static let subdirectory = Icon(name: "Subdirectory")
    public static let support = Icon(name: "Support")
    public static let swap = Icon(name: "Swap")
    public static let sync = Icon(name: "Sync")
    public static let tag = Icon(name: "Tag")
    public static let timeout = Icon(name: "Timeout")
    public static let tor = Icon(name: "Tor")
    public static let trade = Icon(name: "Trade")
    public static let unfoldLess = Icon(name: "Unfold Less")
    public static let unfoldMore = Icon(name: "Unfold More")
    public static let userAdd = Icon(name: "User Add")
    public static let user = Icon(name: "User")
    public static let verified = Icon(name: "Verified")
    public static let visibilityOff = Icon(name: "Visibility Off")
    public static let visibilityOn = Icon(name: "Visibility On")
    public static let wallet = Icon(name: "Wallet")
    public static let withdraw = Icon(name: "Withdraw")
}

/// SwiftUI's `Image` does not correctly scale up vector images. Images end up extremely blurry.
/// So, we get around this by reverting back to `UIImageView` to display icons.
private struct ImageViewRepresentable: UIViewRepresentable {
    let name: String

    func makeUIView(context: Context) -> some UIView {
        let view = UIImageView(
            image: UIImage(
                named: name,
                in: .componentLibrary,
                with: nil
            )?.withRenderingMode(.alwaysTemplate)
        )
        return view
    }

    func updateUIView(_ uiView: UIViewType, context: Context) {
        // Do nothing
    }
}

struct Icon_Previews: PreviewProvider {
    static let allIcons: [Icon] = [
        .activity,
        .airdrop,
        .alert,
        .android,
        .apple,
        .arrowRight,
        .arrowDown,
        .arrowUp,
        .backspaceAndroid,
        .backup,
        .bank,
        .blockchain,
        .calendar,
        .call,
        .camera,
        .cart,
        .chartBar,
        .chartBubble,
        .chartPie,
        .chat,
        .checkCircle,
        .check,
        .chevronDown,
        .chevronLeft,
        .chevronRight,
        .chevronUp,
        .clipboard,
        .closeCirclev2,
        .closeCircle,
        .closev2,
        .close,
        .colorPicker,
        .components,
        .computer,
        .copy,
        .creditcard,
        .delete,
        .deposit,
        .download,
        .edit,
        .education,
        .email,
        .error,
        .exchange,
        .expandLess,
        .expandMore,
        .explore,
        .faceID,
        .favorite,
        .filter,
        .fingerprint,
        .flag,
        .flashOff,
        .flashOn,
        .fullscreenExit,
        .fullscreen,
        .globe,
        .googleTranslate,
        .hardware,
        .history,
        .home,
        .identification,
        .information,
        .interestCircle,
        .interest,
        .key,
        .keyboard,
        .laptop,
        .legal,
        .lineChartUp,
        .link,
        .listBullets,
        .lockClosed,
        .lockOpen,
        .logout,
        .marketUp,
        .menu,
        .microphone,
        .minusCircle,
        .moneyUSD,
        .moreHorizontal,
        .moreVertical,
        .newWindow,
        .notificationOff,
        .notificationOn,
        .paperclip,
        .pending,
        .people,
        .phone,
        .placeholder,
        .playCircle,
        .plusCircle,
        .plus,
        .portfolio,
        .present,
        .print,
        .private,
        .qRCode,
        .questionCircle,
        .question,
        .receive,
        .refresh,
        .repeat,
        .search,
        .sell,
        .send,
        .settings,
        .shareAndroid,
        .shareiOS,
        .shield,
        .signout,
        .subdirectory,
        .support,
        .swap,
        .sync,
        .tag,
        .timeout,
        .tor,
        .trade,
        .unfoldLess,
        .unfoldMore,
        .userAdd,
        .user,
        .verified,
        .visibilityOff,
        .visibilityOn,
        .wallet,
        .withdraw
    ]

    static let columns = Array(
        repeating: GridItem(.fixed(110)),
        count: 3
    )

    static var previews: some View {
        LazyVGrid(columns: columns, alignment: .center, spacing: 48) {
            ForEach(allIcons, id: \.name) { icon in
                VStack {
                    icon
                        .accentColor(.Semantic.muted)
                        .frame(width: 20)

                    Text(icon.name)
                        .typography(.caption2)
                }
            }
        }
        .previewLayout(.sizeThatFits)
    }
}<|MERGE_RESOLUTION|>--- conflicted
+++ resolved
@@ -21,13 +21,8 @@
 /// # Figma
 ///
 ///  [Assets - Icons](https://www.figma.com/file/3jESURhHQ4VBTQcu0aZkoX/01---Assets-%7C-Icons)
-<<<<<<< HEAD
-public struct Icon {
-    public let name: String
-=======
 public struct Icon: View {
     let name: String
->>>>>>> 0e8fa81d
 
     public var body: some View {
         ImageViewRepresentable(name: name)
