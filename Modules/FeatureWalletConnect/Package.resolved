--- conflicted
+++ resolved
@@ -273,16 +273,11 @@
       },
       {
         "package": "WalletCore",
-        "repositoryURL": "https://github.com/trustwallet/wallet-core",
-        "state": {
-          "branch": null,
-<<<<<<< HEAD
-          "revision": "e29ec9324dc03ec4eed39dd6126a8b0d8ef2f209",
-          "version": "2.6.36"
-=======
+        "repositoryURL": "https://github.com/oliveratkinson-bc/wallet-core.git",
+        "state": {
+          "branch": null,
           "revision": "5b4f031f62ad9acea38da1da30aa5678e001aa96",
           "version": "2.6.36-blockchain"
->>>>>>> b2f9e245
         }
       },
       {
