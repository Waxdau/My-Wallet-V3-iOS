--- conflicted
+++ resolved
@@ -97,11 +97,7 @@
             client.fetchCard(with: id),
             cachedCardValue.get(key: #file)
         )
-<<<<<<< HEAD
-        .flatMap { [cardCache] (card, cards) -> AnyPublisher<Card?, NabuNetworkError> in
-=======
         .flatMap { [cardCache] card, cards -> AnyPublisher<Card?, NabuNetworkError> in
->>>>>>> 3fdb9a2d
             var cards = cards
             if let index = cards.firstIndex(where: { $0.id == card.id }) {
                 cards[index] = card
