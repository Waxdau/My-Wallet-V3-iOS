--- conflicted
+++ resolved
@@ -23,10 +23,7 @@
     case hideActivationWebview
     case getCardsResponse(Result<[Card], NabuNetworkError>)
     case getCardResponse(Result<Card?, NabuNetworkError>)
-<<<<<<< HEAD
-=======
     case getDocuments
->>>>>>> 968e3982
     case getFulfillment
     case getFulfillmentResponse(Result<Card.Fulfillment, NabuNetworkError>)
     case getLinkedAccount
@@ -58,17 +55,10 @@
     case editAddressComplete(Result<CardAddressSearchResult, Never>)
     case fetchFullName
     case fetchFullNameResponse(Result<String, NabuNetworkError>)
-<<<<<<< HEAD
-    case fetchStatements
-    case fetchStatementsResponse(Result<[Statement], NabuNetworkError>)
-    case fetchStatementUrl(Statement)
-    case fetchStatementUrlResponse(Result<URL, NabuNetworkError>)
-=======
     case fetchStatementsResponse(Result<[Statement], NabuNetworkError>)
     case fetchStatementUrl(Statement)
     case fetchStatementUrlResponse(Result<URL, NabuNetworkError>)
     case fetchLegalItemsResponse(Result<[LegalItem], NabuNetworkError>)
->>>>>>> 968e3982
     case selectCard(String)
     case binding(BindingAction<CardManagementState>)
 }
@@ -82,11 +72,7 @@
     @BindableState var isDeleteCardPresented = false
     @BindableState var isDeleting = false
     @BindableState var isCardSelectorPresented = false
-<<<<<<< HEAD
-    @BindableState var isStatementsVisible = true
-=======
     @BindableState var isStatementsVisible = false
->>>>>>> 968e3982
 
     var activationUrl: LoadingState<URL>?
     var selectedCard: Card?
@@ -102,12 +88,8 @@
     var tokenisationCoordinator: PassTokenisationCoordinator
     var isTokenisationEnabled: Bool
     var fulfillment: Card.Fulfillment?
-<<<<<<< HEAD
-    var statements: [Statement] = []
-=======
     var legalItems: [LegalItem]
     var statements: [Statement]
->>>>>>> 968e3982
 
     public init(
         card: Card? = nil,
@@ -301,11 +283,7 @@
     case .addToAppleWallet:
         return .none
     case .getCardResponse(.success(let card)):
-<<<<<<< HEAD
-        guard let card = card else {
-=======
         guard let card else {
->>>>>>> 968e3982
             return .none
         }
         state.selectedCard = card
@@ -323,12 +301,8 @@
         state.fulfillment = nil
         guard let card = state.selectedCard,
               card.type == .physical,
-<<<<<<< HEAD
-              card.status == .unactivated else {
-=======
               card.status == .unactivated
         else {
->>>>>>> 968e3982
             return .none
         }
         return env.cardService
@@ -447,87 +421,6 @@
         case false:
             return env.cardService
                 .unlock(card: card)
-<<<<<<< HEAD
-                .receive(on: env.mainQueue)
-                .catchToEffect(CardManagementAction.unlockCardResponse)
-        }
-    case .setTransactionDetailsVisible(let visible):
-        if !visible {
-            state.displayedTransaction = nil
-        }
-        return .none
-    case .fetchFullName:
-        return env.userInfoProvider
-            .fullName
-            .receive(on: env.mainQueue)
-            .catchToEffect(CardManagementAction.fetchFullNameResponse)
-    case .fetchFullNameResponse(.success(let fullName)):
-        state.cardholderName = fullName
-        return .none
-    case .fetchFullNameResponse(.failure):
-        return .none
-    case .selectCard(let cardId):
-        state.isCardSelectorPresented = false
-        return Effect(
-            value: CardManagementAction
-                .getCardResponse(
-                    .success(state.cards.first { $0.id == cardId })
-                )
-        )
-    case .showCardDetails(let card):
-        state.selectedCard = card
-        state.isCardSelectorPresented = false
-        state.isDetailScreenVisible = true
-        return Effect(value: .getCardResponse(.success(card)))
-    case .openAddCardFlow:
-        return .fireAndForget {
-            env.openAddCardFlow()
-        }
-    case .getActivationUrl:
-        guard state.activationUrl == nil, let card = state.selectedCard else {
-            return .none
-        }
-        state.activationUrl = .loading
-        return env.cardService
-            .activateWidgetUrl(card: card)
-            .receive(on: env.mainQueue)
-            .catchToEffect(CardManagementAction.getActivationUrlResponse)
-    case .getActivationUrlResponse(.success(let url)):
-        state.activationUrl = .loaded(next: url)
-        return .none
-    case .getActivationUrlResponse(.failure):
-        state.activationUrl = nil
-        return .none
-    case .hideActivationWebview:
-        state.activationUrl = nil
-        guard let card = state.selectedCard else {
-            return .none
-        }
-        return env.cardService
-            .fetchCard(with: card.id)
-            .optional()
-            .receive(on: env.mainQueue)
-            .catchToEffect(CardManagementAction.getCardResponse)
-    case .binding:
-        return .none
-    case .fetchStatements:
-        return env.cardService
-            .fetchStatements()
-            .receive(on: env.mainQueue)
-            .catchToEffect(CardManagementAction.fetchStatementsResponse)
-    case .fetchStatementsResponse(.success(let statements)):
-        state.statements = statements
-        return .none
-    case .fetchStatementsResponse(.failure):
-        return .none
-    case .fetchStatementUrl(let statement):
-        return env.cardService.fetchStatementUrl(statement: statement).receive(on: env.mainQueue).catchToEffect(CardManagementAction.fetchStatementUrlResponse)
-    case .fetchStatementUrlResponse(.success(let url)):
-        return .fireAndForget {
-            UIApplication.shared.open(url)
-        }
-    case .fetchStatementUrlResponse(.failure):
-=======
                 .receive(on: env.mainQueue)
                 .catchToEffect(CardManagementAction.unlockCardResponse)
         }
@@ -619,7 +512,6 @@
             return .none
         }
         state.legalItems = legalItems
->>>>>>> 968e3982
         return .none
     }
 }
