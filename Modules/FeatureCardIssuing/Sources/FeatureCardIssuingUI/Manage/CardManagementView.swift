// Copyright © Blockchain Luxembourg S.A. All rights reserved.

import BlockchainComponentLibrary
import ComposableArchitecture
import FeatureCardIssuingDomain
import Localization
import MoneyKit
import SceneKit
import SwiftUI
import ToolKit
import WebKit

struct CardManagementView: View {

    @State private var isHelperReady: Bool = false

    private typealias L10n = LocalizationConstants.CardIssuing.Manage

    private let store: Store<CardManagementState, CardManagementAction>

    init(store: Store<CardManagementState, CardManagementAction>) {
        self.store = store
    }

    var body: some View {
        WithViewStore(store.scope(state: \.error)) { viewStore in
            switch viewStore.state {
            case .some(let error):
                ErrorView(
                    error: error,
                    cancelAction: {
                        viewStore.send(.close)
                    }
                )
            default:
                content
            }
        }
    }

    @ViewBuilder var content: some View {
        WithViewStore(store) { viewStore in
            ScrollView {
                LazyVStack {
                    HStack {
                        Text(L10n.title)
                            .typography(.body2)
                        Spacer()
                        SmallMinimalButton(
                            title: L10n.Selector.myCards,
                            action: {
                                viewStore.send(.binding(.set(\.$isCardSelectorPresented, true)))
                            }
                        )
                        SmallMinimalButton(
                            title: L10n.Selector.myCards,
                            action: {
                                viewStore.send(.binding(.set(\.$isCardSelectorPresented, true)))
                            }
                        )
                    }
                    .padding(Spacing.padding2)
                    card
                    CardStatusView(store: store)
                    VStack {
                        AccountRow(account: viewStore.state.linkedAccount) {
                            viewStore.send(.showSelectLinkedAccountFlow)
                        }
                        PrimaryDivider()
                        HStack {
                            PrimaryButton(
                                title: L10n.Button.addFunds,
                                action: {
                                    viewStore.send(CardManagementAction.openBuyFlow)
                                }
                            )
                            MinimalButton(
                                title: L10n.Button.changeSource,
                                action: {
                                    viewStore.send(.showSelectLinkedAccountFlow)
                                }
                            )
                        }
                        .padding(Spacing.padding2)
                    }
                    .overlay(
                        RoundedRectangle(cornerRadius: Spacing.padding1)
                            .stroke(Color.semantic.light, lineWidth: 1)
                    )
                    .padding(Spacing.padding2)
                    VStack {
                        HStack {
                            Text(L10n.RecentTransactions.title)
                                .typography(.body2)
                            Spacer()
                            SmallMinimalButton(title: L10n.Button.seeAll) {
                                viewStore.send(
                                    .binding(
                                        .set(
                                            \.$isTransactionListPresented,
                                            true
                                        )
                                    )
                                )
                            }
                        }
                        .padding(.horizontal, Spacing.padding2)
                        VStack(spacing: 0) {
                            PrimaryDivider()
                            ForEach(viewStore.state.recentTransactions.value?.prefix(3) ?? []) { transaction in
                                ActivityRow(transaction) {
                                    viewStore.send(.showTransaction(transaction))
                                }
                                PrimaryDivider()
                            }
                            transactionPlaceholder
                        }
                    }
                    Text(L10n.disclaimer)
                        .typography(.caption1.regular())
                        .multilineTextAlignment(.center)
                        .padding(Spacing.padding4)
                        .foregroundColor(.semantic.muted)
                }
                .listStyle(PlainListStyle())
                .background(Color.semantic.background.ignoresSafeArea())
            }
            .onAppear { viewStore.send(.onAppear) }
            .onDisappear { viewStore.send(.onDisappear) }
            .navigationTitle(
                LocalizationConstants
                    .CardIssuing
                    .Navigation
                    .title
            )
            .bottomSheet(
                isPresented: viewStore.binding(\.$isTopUpPresented),
                content: { topUpSheet }
            )
            .sheet(
                isPresented: viewStore.binding(\.$isCardSelectorPresented),
                content: {
                    CardSelectorView(store: store)
                }
            )
            .sheet(
                isPresented: viewStore.binding(\.$isDetailScreenVisible),
                content: {
                    PrimaryNavigationView {
                        CardManagementDetailsView(
                            store: store
                        )
                        .navigationBarHidden(true)
                    }
                }
            )
            .bottomSheet(
                isPresented: viewStore.binding(
                    get: {
                        $0.displayedTransaction != nil
                    },
                    send: CardManagementAction.setTransactionDetailsVisible
                ),
                content: {
                    ActivityDetailsView(store: store.scope(state: \.displayedTransaction))
                }
            )
            .sheet(
                isPresented: viewStore.binding(
                    get: {
                        guard case .loaded = $0.activationUrl else {
                            return false
                        }
                        return true
                    },
                    send: CardManagementAction.hideActivationWebview
                )
            ) {
                if case .loaded(let url) = viewStore.state.activationUrl {
<<<<<<< HEAD
                    WebView(url: url, finishUrl: WebView.CallbackUrl.activate, forceFullScreen: true) {
                        viewStore.send(.hideActivationWebview)
                    }
=======
                    WebView(
                        url: url,
                        finishUrl: WebView.CallbackUrl.activate,
                        forceFullScreen: true,
                        onFinish: {
                            viewStore.send(.hideActivationWebview)
                        }
                    )
>>>>>>> 968e3982
                } else {
                    EmptyView()
                }
            }
            PrimaryNavigationLink(
                destination: ActivityListView(store: store),
                isActive: viewStore.binding(\.$isTransactionListPresented),
                label: EmptyView.init
            )
        }
    }

    @ViewBuilder var card: some View {
        ZStack(alignment: .center) {
            if !isHelperReady {
                ProgressView(value: 0.25)
                    .progressViewStyle(.indeterminate)
                    .frame(width: 52, height: 52)
            }
            IfLetStore(
                store.scope(state: \.cardHelperUrl),
                then: { store in
                    WithViewStore(store) { viewStore in
                        WebView(
                            url: viewStore.state,
                            loading: $isHelperReady,
                            callback: { event in
                                guard case .manage = event.type else {
                                    return
                                }
                                viewStore.send(CardManagementAction.showManagementDetails)
                            }
                        )
                        .frame(width: UIScreen.main.bounds.width, height: 355)
                    }
                },
                else: {
                    EmptyView()
                }
            )
        }
        .frame(height: 355)
    }

    @ViewBuilder var transactionPlaceholder: some View {
        WithViewStore(store) { viewStore in
            if !viewStore.state.recentTransactions.isLoading,
               viewStore.state.recentTransactions.value?.isEmpty ?? true
            {
                VStack(alignment: .center, spacing: Spacing.padding1) {
                    Image("empty-tx-graphic", bundle: .cardIssuing)
                    Text(L10n.RecentTransactions.Placeholder.title)
                        .typography(.title3)
                        .foregroundColor(.semantic.title)
                    Text(L10n.RecentTransactions.Placeholder.message)
                        .multilineTextAlignment(.center)
                        .typography(.body1)
                        .foregroundColor(.semantic.body)
                }
                .padding(Spacing.padding2)
            } else {
                EmptyView()
            }
        }
    }

    @ViewBuilder var topUpSheet: some View {
        WithViewStore(store.stateless) { viewStore in
            VStack {
                PrimaryDivider().padding(.top, Spacing.padding2)
                PrimaryRow(
                    title: L10n.TopUp.AddFunds.title,
                    subtitle: L10n.TopUp.AddFunds.caption,
                    leading: {
                        Icon.plus
                            .color(.semantic.primary)
                            .frame(maxHeight: 24.pt)
                    },
                    action: {
                        viewStore.send(.openBuyFlow)
                    }
                )
                PrimaryDivider()
                PrimaryRow(
                    title: L10n.TopUp.Swap.title,
                    subtitle: L10n.TopUp.Swap.caption,
                    leading: {
                        Icon.plus
                            .color(.semantic.primary)
                            .frame(maxHeight: 24.pt)
                    },
                    action: {
                        viewStore.send(.openSwapFlow)
                    }
                )
            }
        }
    }
}

struct AccountRow: View {

    let account: AccountSnapshot?
    let action: () -> Void

    private typealias L10n = LocalizationConstants.CardIssuing.Manage

    init(account: AccountSnapshot?, action: @escaping () -> Void) {
        self.account = account
        self.action = action
    }

    var body: some View {
        if let account {
            BalanceRow(
                leadingTitle: account.name,
                leadingDescription: account.leadingDescription,
                trailingTitle: account.fiat.displayString,
                trailingDescription: account.trailingDescription,
                trailingDescriptionColor: .semantic.muted,
                action: action,
                leading: {
                    ZStack {
                        RoundedRectangle(cornerRadius: account.cornerRadius)
                            .frame(width: 24, height: 24)
                            .foregroundColor(account.backgroundColor)
                        account.image
                            .resizable()
                            .frame(width: account.iconWidth, height: account.iconWidth)
                    }
                }
            )
        } else {
            PrimaryRow(
                title: L10n.Button.ChoosePaymentMethod.title,
                subtitle: L10n.Button.ChoosePaymentMethod.caption,
                leading: {
                    Icon.questionCircle
                        .color(
                            .semantic.muted
                        )
                        .frame(width: 24)
                },
                trailing: { chevronRight },
                action: action
            )
        }
    }

    @ViewBuilder var chevronRight: some View {
        Icon.chevronRight
            .color(
                .semantic.muted
            )
            .frame(width: 18, height: 18)
            .flipsForRightToLeftLayoutDirection(true)
    }
}

#if DEBUG
struct CardManagement_Previews: PreviewProvider {
    static var previews: some View {
        NavigationView {
            CardManagementView(
                store: Store(
                    initialState: .init(tokenisationCoordinator: .init(service: MockServices())),
                    reducer: cardManagementReducer,
                    environment: .preview
                )
            )
        }
    }
}
#endif

extension AccountSnapshot {
    fileprivate var leadingDescription: String {
        cryptoCurrency?.name ?? LocalizationConstants.CardIssuing.Manage.SourceAccount.cashBalance
    }

    fileprivate var trailingDescription: String {
        cryptoCurrency == nil ? crypto.displayCode : crypto.displayString
    }
}<|MERGE_RESOLUTION|>--- conflicted
+++ resolved
@@ -177,11 +177,6 @@
                 )
             ) {
                 if case .loaded(let url) = viewStore.state.activationUrl {
-<<<<<<< HEAD
-                    WebView(url: url, finishUrl: WebView.CallbackUrl.activate, forceFullScreen: true) {
-                        viewStore.send(.hideActivationWebview)
-                    }
-=======
                     WebView(
                         url: url,
                         finishUrl: WebView.CallbackUrl.activate,
@@ -190,7 +185,6 @@
                             viewStore.send(.hideActivationWebview)
                         }
                     )
->>>>>>> 968e3982
                 } else {
                     EmptyView()
                 }
