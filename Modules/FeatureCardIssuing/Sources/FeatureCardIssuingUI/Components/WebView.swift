// Copyright © Blockchain Luxembourg S.A. All rights reserved.

import Foundation
import SwiftUI
import WebKit

struct WebView: UIViewRepresentable {

    enum CallbackUrl {
<<<<<<< HEAD
        static let activate = "https://blockchain.com/en/app/card-issuing/activated"
        static let pin = "https://blockchain.com/en/app/card-issuing/pinset"
=======
        static let activate = "https://blockchain.com/app/card-issuing/activated"
        static let pin = "https://blockchain.com/app/card-issuing/pinset"
    }

    static let listenerName = "actions"
    struct Event: Decodable {

        enum EventType: String, Decodable {
            case view = "VIEW"
            case manage = "MANAGE"
        }

        let type: EventType
>>>>>>> 968e3982
    }

    @Binding var loading: Bool

    private let url: URL
    let finishUrl: String?
    let forceFullScreen: Bool
<<<<<<< HEAD
=======
    let callback: ((Event) -> Void)?
>>>>>>> 968e3982
    let onFinish: (() -> Void)?

    init(
        url: URL,
        loading: Binding<Bool>? = nil,
        finishUrl: String? = nil,
        forceFullScreen: Bool = false,
<<<<<<< HEAD
=======
        callback: ((Event) -> Void)? = nil,
>>>>>>> 968e3982
        onFinish: (() -> Void)? = nil
    ) {
        self.url = url
        self.finishUrl = finishUrl
        self.forceFullScreen = forceFullScreen
        self.onFinish = onFinish
<<<<<<< HEAD
=======
        self.callback = callback
>>>>>>> 968e3982
        _loading = loading ?? .constant(false)
    }

    func makeUIView(context: Context) -> WKWebView {
        let webView: WKWebView
        if forceFullScreen {
            // swiftlint:disable line_length
            let script = "var meta = document.createElement('meta'); meta.setAttribute('name', 'viewport'); meta.setAttribute('content', 'width=device-width'); document.getElementsByTagName('head')[0].appendChild(meta);"
            let userScript = WKUserScript(source: script, injectionTime: .atDocumentEnd, forMainFrameOnly: true)
            let userContentController = WKUserContentController()
            userContentController.addUserScript(userScript)
            let config = WKWebViewConfiguration()
            config.userContentController = userContentController
            webView = WKWebView(frame: .zero, configuration: config)
        } else {
            webView = WKWebView()
        }
        webView.isOpaque = false
        webView.backgroundColor = .clear
        webView.scrollView.backgroundColor = .clear
        webView.navigationDelegate = context.coordinator
<<<<<<< HEAD
=======
        webView.configuration.userContentController.add(context.coordinator, name: WebView.listenerName)
>>>>>>> 968e3982

        return webView
    }

    func makeCoordinator() -> Coordinator {
        Coordinator(self)
    }

    func updateUIView(_ uiView: WKWebView, context: Context) {
        context.coordinator.updateUIView(uiView, for: self)
    }

    class Coordinator: NSObject, WKNavigationDelegate, WKScriptMessageHandler {
<<<<<<< HEAD
        func userContentController(_ userContentController: WKUserContentController, didReceive message: WKScriptMessage) {}
=======
>>>>>>> 968e3982

        enum State {
            case loading(URL)
            case loaded(URL)
            case error
            case idle
        }

        private var state: State = .idle
        private var parent: WebView

        init(_ parent: WebView) {
            self.parent = parent
        }

        func updateUIView(_ uiView: WKWebView, for parent: WebView) {

            func load() {
                uiView.stopLoading()
                state = .loading(parent.url)
                uiView.load(URLRequest(url: parent.url))
            }

            self.parent = parent

            switch state {
            case .loading(let url) where url != parent.url,
                .loaded(let url) where url != parent.url:
                load()
            case .error, .idle:
                load()
            default:
                break
            }
        }

        func webView(_ webView: WKWebView, didFinish navigation: WKNavigation!) {
            guard case .loading(let url) = state, url == parent.url else {
                return
            }

            state = .loaded(parent.url)

            DispatchQueue.main.async { [weak self] in
                self?.parent.loading = false
            }
        }

        func webView(_ webView: WKWebView, didFail navigation: WKNavigation!, withError error: Error) {
            state = .error

            DispatchQueue.main.async { [weak self] in
                self?.parent.loading = false
            }
        }

        func webView(
            _ webView: WKWebView,
            decidePolicyFor navigationAction: WKNavigationAction,
            decisionHandler: @escaping (WKNavigationActionPolicy) -> Void
        ) {
            guard let finishUrl = parent.finishUrl,
                  let loadingUrl = navigationAction.request.url,
                  loadingUrl.absoluteString.contains(finishUrl),
<<<<<<< HEAD
                  let onFinish = parent.onFinish else {
=======
                  let onFinish = parent.onFinish
            else {
>>>>>>> 968e3982
                decisionHandler(.allow)
                return
            }

            onFinish()
        }
<<<<<<< HEAD
=======

        func userContentController(_ userContentController: WKUserContentController, didReceive message: WKScriptMessage) {
            guard let event = message.body as? [String: AnyObject],
                  let data = try? JSONSerialization.data(withJSONObject: event),
                  let event = try? JSONDecoder().decode(WebView.Event.self, from: data)
            else {
                return
            }

            parent.callback?(event)
        }
>>>>>>> 968e3982
    }
}<|MERGE_RESOLUTION|>--- conflicted
+++ resolved
@@ -7,10 +7,6 @@
 struct WebView: UIViewRepresentable {
 
     enum CallbackUrl {
-<<<<<<< HEAD
-        static let activate = "https://blockchain.com/en/app/card-issuing/activated"
-        static let pin = "https://blockchain.com/en/app/card-issuing/pinset"
-=======
         static let activate = "https://blockchain.com/app/card-issuing/activated"
         static let pin = "https://blockchain.com/app/card-issuing/pinset"
     }
@@ -24,7 +20,6 @@
         }
 
         let type: EventType
->>>>>>> 968e3982
     }
 
     @Binding var loading: Bool
@@ -32,10 +27,7 @@
     private let url: URL
     let finishUrl: String?
     let forceFullScreen: Bool
-<<<<<<< HEAD
-=======
     let callback: ((Event) -> Void)?
->>>>>>> 968e3982
     let onFinish: (() -> Void)?
 
     init(
@@ -43,20 +35,14 @@
         loading: Binding<Bool>? = nil,
         finishUrl: String? = nil,
         forceFullScreen: Bool = false,
-<<<<<<< HEAD
-=======
         callback: ((Event) -> Void)? = nil,
->>>>>>> 968e3982
         onFinish: (() -> Void)? = nil
     ) {
         self.url = url
         self.finishUrl = finishUrl
         self.forceFullScreen = forceFullScreen
         self.onFinish = onFinish
-<<<<<<< HEAD
-=======
         self.callback = callback
->>>>>>> 968e3982
         _loading = loading ?? .constant(false)
     }
 
@@ -78,10 +64,7 @@
         webView.backgroundColor = .clear
         webView.scrollView.backgroundColor = .clear
         webView.navigationDelegate = context.coordinator
-<<<<<<< HEAD
-=======
         webView.configuration.userContentController.add(context.coordinator, name: WebView.listenerName)
->>>>>>> 968e3982
 
         return webView
     }
@@ -95,10 +78,6 @@
     }
 
     class Coordinator: NSObject, WKNavigationDelegate, WKScriptMessageHandler {
-<<<<<<< HEAD
-        func userContentController(_ userContentController: WKUserContentController, didReceive message: WKScriptMessage) {}
-=======
->>>>>>> 968e3982
 
         enum State {
             case loading(URL)
@@ -163,20 +142,14 @@
             guard let finishUrl = parent.finishUrl,
                   let loadingUrl = navigationAction.request.url,
                   loadingUrl.absoluteString.contains(finishUrl),
-<<<<<<< HEAD
-                  let onFinish = parent.onFinish else {
-=======
                   let onFinish = parent.onFinish
             else {
->>>>>>> 968e3982
                 decisionHandler(.allow)
                 return
             }
 
             onFinish()
         }
-<<<<<<< HEAD
-=======
 
         func userContentController(_ userContentController: WKUserContentController, didReceive message: WKScriptMessage) {
             guard let event = message.body as? [String: AnyObject],
@@ -188,6 +161,5 @@
 
             parent.callback?(event)
         }
->>>>>>> 968e3982
     }
 }