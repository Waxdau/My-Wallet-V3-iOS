--- conflicted
+++ resolved
@@ -7,19 +7,10 @@
 
 final class MviModel<State, Action: MviAction> where Action.State == State, State: Equatable {
 
-<<<<<<< HEAD
-    lazy var state: Observable<State> = {
-        stateRelay
-            .distinctUntilChanged()
-            .asObservable()
-            .share(replay: 1, scope: .forever)
-    }()
-=======
     lazy var state: Observable<State> = stateRelay
         .distinctUntilChanged()
         .asObservable()
         .share(replay: 1, scope: .forever)
->>>>>>> 8cc4a1d2
 
     let actions: ReplaySubject<Action> = ReplaySubject.create(bufferSize: 1)
 
