--- conflicted
+++ resolved
@@ -71,11 +71,7 @@
             .send(let account, _),
             .sign(let account as BlockchainAccount?, _),
             .receive(let account as BlockchainAccount?):
-<<<<<<< HEAD
-                return account?.accountType.isCustodial ?? true
-=======
                 return account?.accountType.isCustodial ?? false
->>>>>>> 9f0f6a0c
         case
             .order,
             .interestTransfer,
