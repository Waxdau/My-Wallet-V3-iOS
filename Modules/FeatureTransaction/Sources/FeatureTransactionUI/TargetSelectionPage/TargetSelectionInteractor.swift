--- conflicted
+++ resolved
@@ -20,10 +20,6 @@
         coincore: CoincoreAPI = resolve(),
         nameResolutionService: BlockchainNameResolutionServiceAPI = resolve(),
         analyticsRecorder: AnalyticsEventRecorderAPI = resolve(),
-<<<<<<< HEAD
-        featureFetcher: FeatureFetching = resolve(),
-=======
->>>>>>> 79b03aa9
         linkedBanksFactory: LinkedBanksFactoryAPI = resolve()
     ) {
         self.coincore = coincore
