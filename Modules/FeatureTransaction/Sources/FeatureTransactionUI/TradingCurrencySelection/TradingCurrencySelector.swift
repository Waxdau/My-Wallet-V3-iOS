--- conflicted
+++ resolved
@@ -108,11 +108,7 @@
             store: .init(
                 initialState: .init(
                     displayCurrency: .JPY,
-<<<<<<< HEAD
-                    currencies: [.EUR, .GBP, .USD, .ARS, .BRL]
-=======
                     currencies: MoneyKit.allEnabledFiatCurrencies
->>>>>>> 708bddd4
                 ),
                 reducer: TradingCurrency.reducer,
                 environment: .init(
