// Copyright © Blockchain Luxembourg S.A. All rights reserved.

import Blockchain
import DIKit
import MoneyKit
import PlatformKit
import RxSwift
import ToolKit

final class NonCustodialSellTransactionEngine: SellTransactionEngine {

    let canTransactFiat: Bool = false

    let app: AppProtocol
    let receiveAddressFactory: ExternalAssetAddressServiceAPI
    let walletCurrencyService: FiatCurrencyServiceAPI
    let currencyConversionService: CurrencyConversionServiceAPI
    let onChainEngine: OnChainTransactionEngine
    let orderCreationRepository: OrderCreationRepositoryAPI
    let orderDirection: OrderDirection = .fromUserKey
    let orderUpdateRepository: OrderUpdateRepositoryAPI
    let hotWalletAddressService: HotWalletAddressServiceAPI
    let transactionLimitsService: TransactionLimitsServiceAPI
    let accountRepository: NabuAccountsRepositoryProtocol

    var askForRefreshConfirmation: AskForRefreshConfirmation!
    var sourceAccount: BlockchainAccount!
    var transactionTarget: TransactionTarget!

    init(
        app: AppProtocol = resolve(),
        onChainEngine: OnChainTransactionEngine,
        orderCreationRepository: OrderCreationRepositoryAPI = resolve(),
        orderUpdateRepository: OrderUpdateRepositoryAPI = resolve(),
        transactionLimitsService: TransactionLimitsServiceAPI = resolve(),
        walletCurrencyService: FiatCurrencyServiceAPI = resolve(),
        currencyConversionService: CurrencyConversionServiceAPI = resolve(),
        receiveAddressFactory: ExternalAssetAddressServiceAPI = resolve(),
        hotWalletAddressService: HotWalletAddressServiceAPI = resolve(),
        accountRepository: NabuAccountsRepositoryProtocol = resolve()
    ) {
        self.app = app
        self.orderCreationRepository = orderCreationRepository
        self.orderUpdateRepository = orderUpdateRepository
        self.transactionLimitsService = transactionLimitsService
        self.walletCurrencyService = walletCurrencyService
        self.currencyConversionService = currencyConversionService
        self.onChainEngine = onChainEngine
        self.receiveAddressFactory = receiveAddressFactory
        self.hotWalletAddressService = hotWalletAddressService
        self.accountRepository = accountRepository
    }

    func assertInputsValid() {
        precondition(sourceAccount is NonCustodialAccount)
        precondition(transactionTarget is FiatAccount)
    }

    private func startOnChainEngine(sampleDepositAddress: String) -> Single<Void> {
        createTransactionTarget(sellOrderDepositAddress: sampleDepositAddress)
            .flatMap { [onChainEngine, sourceAccount] transactionTarget in
                onChainEngine.start(
                    sourceAccount: sourceAccount!,
                    transactionTarget: transactionTarget,
                    askForRefreshConfirmation: { _ in .empty() }
                )
                return .just(())
            }
    }

    private func defaultFeeLevel(pendingTransaction: PendingTransaction) -> FeeLevel {
        if pendingTransaction.feeSelection.availableLevels.contains(.priority) {
            return .priority
        }
        return pendingTransaction.feeSelection.selectedLevel
    }

    func initializeTransaction() -> Single<PendingTransaction> {
        accountRepository.account(product: .swap, currency: sourceCryptoCurrency)
            .asSingle()
            .flatMap(weak: self) { (self, account) -> Single<PendingTransaction> in
                self.startOnChainEngine(sampleDepositAddress: account.address)
                    .flatMap { [weak self] _ -> Single<PendingTransaction> in
                        guard let self else { return .error(ToolKitError.nullReference(Self.self)) }
                        return self.onChainEngine.initializeTransaction()
                    }
                    .map(weak: self) { (self, pendingTransaction) -> PendingTransaction in
                        pendingTransaction.update(
                            selectedFeeLevel: self.defaultFeeLevel(pendingTransaction: pendingTransaction)
                        )
                    }
            }
    }

    func execute(pendingTransaction: PendingTransaction) -> Single<TransactionResult> {
        createOrder(pendingTransaction: pendingTransaction)
            .flatMap { [weak self] sellOrder -> Single<TransactionResult> in
                guard let self else { return .error(ToolKitError.nullReference(Self.self)) }
                guard let depositAddress = sellOrder.depositAddress else {
                    throw PlatformKitError.illegalStateException(message: "Missing deposit address")
                }
                return receiveAddressFactory
                    .makeExternalAssetAddress(
                        asset: sourceAsset,
                        address: depositAddress,
                        label: depositAddress,
                        onTxCompleted: { _ in AnyPublisher.just(()) }
                    )
                    .single
                    .flatMap { [weak self] transactionTarget -> Single<PendingTransaction> in
                        guard let self else { return .error(ToolKitError.nullReference(Self.self)) }
                        return onChainEngine
                            .restart(transactionTarget: transactionTarget, pendingTransaction: pendingTransaction)
                    }
                    .flatMap { [weak self] pendingTransaction -> Single<TransactionResult> in
                        guard let self else { return .error(ToolKitError.nullReference(Self.self)) }
                        return onChainEngine
                            .execute(pendingTransaction: pendingTransaction)
                            .catch { [weak self] error -> Single<TransactionResult> in
                                guard let self else { return .error(ToolKitError.nullReference(Self.self)) }
                                return orderUpdateRepository
                                    .updateOrder(identifier: sellOrder.identifier, success: false)
                                    .asCompletable()
                                    .catch { _ in .empty() }
                                    .andThen(.error(error))
                            }
                            .flatMap { [weak self] result -> Single<TransactionResult> in
                                guard let self else { return .error(ToolKitError.nullReference(Self.self)) }
                                return orderUpdateRepository
                                    .updateOrder(identifier: sellOrder.identifier, success: true)
                                    .asCompletable()
                                    .catch { _ in .empty() }
                                    .andThen(.just(result))
                            }
                    }
            }
    }

    /**
     Creates TransactionTarget for executing the on chain transaction.

     - Returns: Single that emits a TransactionTarget. If there is no hot wallet address for 'swap' associated with the current currency,
     then the emitted value will be the order deposit address. Else, if there is a hot wallet address, it will emit a HotWalletTransactionTarget.

     When sending a transaction to one of Blockchain's custodial products, we check if a hot wallet address for that product
     is available. If that is not available, reference address is null and the transaction happens as it normally would. If it is available,
     we will send the fund directly to the hot wallet address, and pass along the original address (real address) as the
     reference address, that will be added to the transaction data field or as a the third parameter of the overloaded transfer method.
     You can check how this works and the reasons for its implementation here:
     https://www.notion.so/blockchaincom/Up-to-75-cheaper-EVM-wallet-private-key-to-custody-transfers-9675695a02ec49b893af1095ead6cc07
     */
    private func createTransactionTarget(
        sellOrderDepositAddress: String
    ) -> Single<TransactionTarget> {
        let depositAddress = receiveAddressFactory.makeExternalAssetAddress(
            asset: sourceAsset,
            address: sellOrderDepositAddress,
            label: sellOrderDepositAddress,
            onTxCompleted: { _ in AnyPublisher.just(()) }
        )
        switch depositAddress {
        case .failure(let error):
            return .error(error)
        case .success(let receiveAddress):
            return hotWalletReceiveAddress
                .map { hotWalletAddress -> TransactionTarget in
                    guard let hotWalletAddress else {
                        return receiveAddress
                    }
                    return HotWalletTransactionTarget(
                        realAddress: receiveAddress,
                        hotWalletAddress: hotWalletAddress
                    )
                }
        }
    }

    /// Returns the Hot Wallet receive address for the current cryptocurrency.
    private var hotWalletReceiveAddress: Single<CryptoReceiveAddress?> {
        hotWalletAddressService
            .hotWalletAddress(for: sourceAsset, product: .trading)
            .asSingle()
            .flatMap { [sourceAsset, receiveAddressFactory] hotWalletAddress -> Single<CryptoReceiveAddress?> in
                guard let hotWalletAddress else {
                    return .just(nil)
                }
                return receiveAddressFactory.makeExternalAssetAddress(
                    asset: sourceAsset,
                    address: hotWalletAddress,
                    label: hotWalletAddress,
                    onTxCompleted: { _ in AnyPublisher.just(()) }
                )
                .single
                .optional()
            }
            .catchAndReturn(nil)
    }

    func doUpdateFeeLevel(
        pendingTransaction: PendingTransaction,
        level: FeeLevel,
        customFeeAmount: MoneyValue
    ) -> Single<PendingTransaction> {
        onChainEngine.doUpdateFeeLevel(
            pendingTransaction: pendingTransaction,
            level: level,
            customFeeAmount: customFeeAmount
        )
    }

    func update(amount: MoneyValue, pendingTransaction: PendingTransaction) -> Single<PendingTransaction> {
        validateUpdateAmount(amount)
            .flatMap { [weak self] amount -> Single<PendingTransaction> in
                guard let self else { return .error(ToolKitError.nullReference(Self.self)) }
                return onChainEngine
                    .update(amount: amount, pendingTransaction: pendingTransaction)
                    .map { [weak self] pendingTransaction -> PendingTransaction in
                        guard let self else { throw ToolKitError.nullReference(Self.self) }
                        return clearConfirmations(pendingTransaction: pendingTransaction)
                    }
            }
    }

    func validateAmount(pendingTransaction: PendingTransaction) -> Single<PendingTransaction> {
        onChainEngine
            .validateAmount(pendingTransaction: pendingTransaction)
            .flatMap { [weak self] pendingTransaction -> Single<PendingTransaction> in
                guard let self else { return .error(ToolKitError.nullReference(Self.self)) }
                switch pendingTransaction.validationState {
                case .canExecute:
                    return defaultValidateAmount(pendingTransaction: pendingTransaction)
                default:
                    return .just(pendingTransaction)
                }
            }
            .updateTxValiditySingle(pendingTransaction: pendingTransaction)
    }

    func doValidateAll(pendingTransaction: PendingTransaction) -> Single<PendingTransaction> {
        onChainEngine
            .doValidateAll(pendingTransaction: pendingTransaction)
            .flatMap { [weak self] pendingTransaction -> Single<PendingTransaction> in
                guard let self else { return .error(ToolKitError.nullReference(Self.self)) }
                switch pendingTransaction.validationState {
                case .canExecute:
                    return defaultDoValidateAll(pendingTransaction: pendingTransaction)
                default:
                    return .just(pendingTransaction)
                }
            }
            .updateTxValiditySingle(pendingTransaction: pendingTransaction)
    }

    func createOrder(pendingTransaction: PendingTransaction) -> Single<SellOrder> {
        guard let quote = pendingTransaction.quote else {
            return .error("Cannot create an order with no quote")
        }
        return sourceAccount.receiveAddress.asSingle()
            .flatMap { [weak self] refundAddress throws -> Single<SellOrder> in
                guard let self else { return .never() }
<<<<<<< HEAD
                return self.orderCreationRepository
=======
                return orderCreationRepository
>>>>>>> a65529d9
                    .createOrder(
                        direction: orderDirection,
                        quoteIdentifier: quote.id,
                        volume: pendingTransaction.amount,
                        ccy: target.currencyType.code,
                        refundAddress: refundAddress.address
                    )
                    .asSingle()
            }
    }

    func doBuildConfirmations(pendingTransaction: PendingTransaction) -> Single<PendingTransaction> {
        guard let pricedQuote = pendingTransaction.quote else {
            return .just(pendingTransaction.update(confirmations: []))
        }
        let resultValue = FiatValue.create(
            minor: pricedQuote.price,
            currency: targetAsset
        )?.moneyValue ?? .zero(currency: targetAsset)
        let baseValue = MoneyValue.one(currency: pendingTransaction.amount.currency)
        let sellDestinationValue: MoneyValue = pendingTransaction.amount.convert(using: resultValue)
        let sellFiatFeeValue: MoneyValue = pendingTransaction.feeAmount.convert(using: resultValue)
        var confirmations = [TransactionConfirmation]()
        if let pendingTransactionAmount = pendingTransaction.amount.cryptoValue {
            confirmations.append(
                TransactionConfirmations.SellSourceValue(
                    cryptoValue: pendingTransactionAmount
                )
            )
        }
        if let sellDestinationFiatValue = sellDestinationValue.fiatValue {
            confirmations.append(
                TransactionConfirmations.SellDestinationValue(
                    fiatValue: sellDestinationFiatValue
                )
            )
        }
        confirmations.append(
            TransactionConfirmations.SellExchangeRateValue(
                baseValue: baseValue,
                resultValue: resultValue
            )
        )
        if let sourceAccountLabel = sourceAccount?.label {
            confirmations.append(TransactionConfirmations.Source(value: sourceAccountLabel))
        }
        if pricedQuote.fee.static.isNotZero {
            confirmations.append(TransactionConfirmations.FiatTransactionFee(fee: pricedQuote.fee.static))
        }
        confirmations += [
            TransactionConfirmations.Destination(value: target.label),
            TransactionConfirmations.NetworkFee(
                primaryCurrencyFee: pendingTransaction.feeAmount,
                secondaryCurrencyFee: sellFiatFeeValue,
                feeType: .withdrawalFee
            )
        ]
        if let sellTotalFiatValue = (try? sellDestinationValue + sellFiatFeeValue),
           let sellTotalCryptoValue = (try? pendingTransaction.amount + pendingTransaction.feeAmount)
        {
            confirmations.append(
                TransactionConfirmations.TotalCost(
                    primaryCurrencyFee: sellTotalCryptoValue,
                    secondaryCurrencyFee: sellTotalFiatValue
                )
            )
        }
        let updatedTransaction = pendingTransaction.update(confirmations: confirmations)
        return updateLimits(pendingTransaction: updatedTransaction, quote: pricedQuote)
    }
}<|MERGE_RESOLUTION|>--- conflicted
+++ resolved
@@ -258,11 +258,7 @@
         return sourceAccount.receiveAddress.asSingle()
             .flatMap { [weak self] refundAddress throws -> Single<SellOrder> in
                 guard let self else { return .never() }
-<<<<<<< HEAD
-                return self.orderCreationRepository
-=======
                 return orderCreationRepository
->>>>>>> a65529d9
                     .createOrder(
                         direction: orderDirection,
                         quoteIdentifier: quote.id,
