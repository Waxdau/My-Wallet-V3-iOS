--- conflicted
+++ resolved
@@ -250,7 +250,6 @@
     }
 
     @ViewBuilder func rate() -> some View {
-<<<<<<< HEAD
         TableRow(title: {
             HStack {
                 Text(L10n.Label.exchangeRate)
@@ -264,15 +263,7 @@
             }
         },
                  trailingTitle: "\(checkout.exchangeRate.base.displayString) = \(checkout.exchangeRate.quote.displayString)"
-=======
-        TableRow(
-            title: {
-                Text(L10n.Label.exchangeRate)
-                    .typography(.paragraph2)
-                    .foregroundColor(.semantic.body)
-            },
-            trailingTitle: "\(checkout.exchangeRate.base.displayString) = \(checkout.exchangeRate.quote.displayString)"
->>>>>>> 1c37406c
+
         )
         .background(
             RoundedRectangle(cornerRadius: 16)
@@ -319,7 +310,6 @@
                             .typography(.paragraph2)
                             .foregroundColor(.semantic.title)
 
-<<<<<<< HEAD
                         Text(L10n.Label.networkFeesSubtitle)
                             .typography(.caption1)
                             .foregroundColor(.semantic.title)
@@ -331,16 +321,7 @@
                         .padding(.top, Spacing.padding2)
                     }
                     .padding(Spacing.padding2)
-=======
-                    SmallSecondaryButton(
-                        title: L10n.Button.learnMore,
-                        action: {
-
-                            $app.post(event: blockchain.ux.transaction.checkout.fee.disclaimer)
-                        }
-                    )
-                    .padding(.top, Spacing.padding2)
->>>>>>> 1c37406c
+
                 }
                 .zIndex(0)
                 .frame(maxWidth: .infinity)
