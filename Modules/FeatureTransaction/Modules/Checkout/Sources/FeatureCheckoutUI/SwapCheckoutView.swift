// Copyright © Blockchain Luxembourg S.A. All rights reserved.

import BlockchainUI
import FeatureCheckoutDomain
import SwiftUI

public struct SwapCheckoutView: View {

    @EnvironmentObject<Object> var object

    public init() {}

    public var body: some View {
        switch object.checkout {
        case .loading:
            ZStack {
                ProgressView()
                    .progressViewStyle(.blockchain)
                    .frame(width: 20.vw, height: 20.vw)
            }
        case .loaded(let checkout):
            LoadedView(checkout: checkout)
        }
    }

    struct LoadedView: View {

        private typealias L10n = LocalizationConstants.Checkout

        @State private var isShowingExchangeRateDisclaimer: Bool = false
        @State private var isShowingFeeDetails: Bool = false

        @BlockchainApp var app
        @Environment(\.context) var context

        var checkout: SwapCheckout

        var body: some View {
            VStack(spacing: 0) {
                if let expiration = checkout.quoteExpiration {
                    CountdownView(deadline: expiration)
                        .padding()
                }
                ScrollView {
                    header()
                    exchangeRate()
                    fees()
                    disclaimer()
                }
                footer()
            }
            .onAppear {
                app.post(
                    event: blockchain.ux.transaction.checkout[].ref(to: context),
                    context: context
                )
            }
        }

        func header() -> some View {
            ZStack {
                VStack(spacing: 0) {
                    PrimaryDivider()

                    BalanceRow(
                        leadingTitle: L10n.Label.from,
                        leadingDescription: checkout.from.name,
                        trailingTitle: checkout.from.cryptoValue.displayString,
                        trailingDescription: "~\(checkout.from.fiatValue?.displayString ?? "...")"
                    ) {
                        cryptoLogo(checkout.from)
                    }

                    PrimaryDivider()

                    BalanceRow(
                        leadingTitle: L10n.Label.to,
                        leadingDescription: checkout.to.name,
                        trailingTitle: checkout.to.cryptoValue.displayString,
                        trailingDescription: "~\(checkout.to.fiatValue?.displayString ?? "...")"
                    ) {
                        cryptoLogo(checkout.to)
                    }

                    PrimaryDivider()
                }
                HStack {
                    Icon.arrowDown
                        .color(.semantic.muted)
                        .circle(backgroundColor: .semantic.background)
                        .frame(width: 36, height: 24)
                        .overlay(Circle().stroke(Color.semantic.muted, lineWidth: 0.5))
                        .padding(.leading, Spacing.padding3.pt)

                    Spacer()
                }
            }
        }

        @ViewBuilder
        func cryptoLogo(_ target: SwapCheckout.Target) -> some View {
            let currency = target.cryptoValue.currency
            ZStack {
                AsyncMedia(
                    url: currency.assetModel.logoPngUrl,
                    placeholder: {
                        Color.semantic.muted
                            .opacity(0.3)
                            .overlay(
                                ProgressView()
                                    .progressViewStyle(.circular)
                            )
                            .clipShape(Circle())
                    }
                )
                .frame(width: 32.pt, height: 32.pt)
                .overlay(
                    ZStack(alignment: .bottomTrailing) {
                        Color.clear
                        Circle()
                            .fill(Color.semantic.background)
                            .inscribed(
                                target.isPrivateKey
                                    ? Icon.private.color(currency.color)
                                    : Icon.trade.color(currency.color)
                            )
                            .frame(width: 12.pt, height: 12.pt)
                    }
                )
            }
            .frame(width: 36.pt, height: 36.pt)
        }

        func exchangeRate() -> some View {
            VStack {
                HStack {
                    Text(L10n.Label.exchangeRate)
                        .typography(.paragraph2)

                    Button(
                        action: {
                            withAnimation {
                                isShowingExchangeRateDisclaimer.toggle()
                            }
                        }, label: {
                            Icon.questionCircle
                                .accentColor(isShowingExchangeRateDisclaimer ? .semantic.primary : .semantic.muted)
                        }
                    )
                    .frame(width: 16.pt, height: 16.pt)

                    Spacer()

                    let base = checkout.exchangeRate.base
                    let quote = checkout.exchangeRate.quote

                    Text("\(base.displayString) = \(quote.displayString)")
                        .typography(.paragraph2)
                        .transition(.opacity)
                }
                .padding([.leading, .trailing, .top], 24.pt)

                if isShowingExchangeRateDisclaimer {
<<<<<<< HEAD
                    let to = checkout.to
                    let from = checkout.from
=======
>>>>>>> a65529d9
                    RichText(
                        L10n.Label.exchangeRateDisclaimer
                            .interpolating(checkout.to.cryptoValue.code, checkout.from.cryptoValue.code)
                    )
                    .transition(.scale.combined(with: .opacity))
                    .typography(.caption1)
                    .padding()
                    .background(Color.semantic.light)
                    .clipShape(RoundedRectangle(cornerRadius: 8))
                    .padding([.leading, .trailing], Spacing.padding2)
                    .onTap(blockchain.ux.transaction.checkout.exchange.rate.disclaimer, \.then.launch.url) {
                        try await app.get(blockchain.ux.transaction.checkout.exchange.rate.disclaimer.url) as URL
                    }
                }
            }
        }

        func fees() -> some View {
            VStack(spacing: 0) {
                VStack(spacing: 0) {
                    HStack {
                        Text(L10n.Label.networkFees)
                        Spacer()
                        Text(checkout.totalFeesInFiat?.displayString ?? L10n.Label.noNetworkFee)
                        IconButton(icon: isShowingFeeDetails ? .chevronUp : .chevronDown) {
                            withAnimation { isShowingFeeDetails.toggle() }
                        }
                        .frame(width: 16.pt, height: 16.pt)
                    }
                    .typography(.paragraph2)
                    .padding()

                    if isShowingFeeDetails {
                        PrimaryDivider()
                        fee(
                            crypto: checkout.from.fee,
                            fiat: checkout.from.feeFiatValue
                        )
                        PrimaryDivider()
                        fee(
                            crypto: checkout.to.fee,
                            fiat: checkout.to.feeFiatValue
                        )
                    }
                }
                .background(Color.semantic.background)
                .cornerRadius(8)
                .overlay(
                    RoundedRectangle(cornerRadius: 8)
                        .stroke(Color.semantic.muted, lineWidth: 0.5)
                )
                .padding(0.5)

                RichText(L10n.Label.feesDisclaimer.interpolating(checkout.from.code, checkout.to.code))
                    .typography(.caption1)
                    .padding(16.pt)
                    .onTap(blockchain.ux.transaction.checkout.fee.disclaimer, \.then.launch.url) {
                        try await app.get(blockchain.ux.transaction.checkout.fee.disclaimer.url) as URL
                    }
            }
            .background(Color.semantic.light)
            .clipShape(RoundedRectangle(cornerRadius: 8))
            .padding()
        }

        func disclaimer() -> some View {
            RichText(L10n.Label.refundDisclaimer)
                .multilineTextAlignment(.center)
                .typography(.caption1)
                .foregroundColor(.semantic.body)
                .padding()
                .onTap(blockchain.ux.transaction.checkout.refund.policy.disclaimer, \.then.launch.url) {
                    try await app.get(blockchain.ux.transaction.checkout.refund.policy.disclaimer.url) as URL
                }
        }

        func footer() -> some View {
            VStack(spacing: 0) {
                PrimaryDivider()
                PrimaryButton(
                    title: L10n.Button.confirmSwap.interpolating(checkout.from.cryptoValue.code, checkout.to.cryptoValue.code)
                ) {
                    app.post(
                        event: blockchain.ux.transaction.checkout.confirmed[].ref(to: context),
                        context: context
                    )
                }
                .padding()
            }
        }

        func fee(crypto: CryptoValue, fiat: FiatValue?) -> some View {
            HStack {
                Text(L10n.Label.assetNetworkFees.interpolating(crypto.code))
                    .typography(.paragraph2)

                Spacer()

                VStack(alignment: .trailing, spacing: 4.pt) {
                    Text(crypto.isZero ? L10n.Label.noNetworkFee : crypto.displayString)

                    if let fiatValue = fiat, !crypto.isZero {
                        Text(fiatValue.displayString)
                            .typography(.caption1)
                            .foregroundTexture(.semantic.body)
                    }
                }
                .typography(.caption1)
                .transition(.opacity)
            }
            .foregroundTexture(.semantic.title)
            .padding()
        }
    }
}

extension SwapCheckoutView {

    public class Object: ObservableObject {

        public enum State {
            case loading, loaded(SwapCheckout)
        }

        @Published var checkout: State = .loading

        public init<P: Publisher>(publisher: P) where P.Output == SwapCheckout, P.Failure == Never {
            publisher.map(State.loaded).assign(to: &$checkout)
        }
    }
}

extension CryptoCurrency {

    var color: Color {
        assetModel.spotColor.map(Color.init(hex:))
            ?? (CustodialCoinCode(rawValue: code)?.spotColor).map(Color.init(hex:))
            ?? Color(hex: ERC20Code.spotColor(code: code))
    }
}

// MARK: Preview

struct SwapCheckoutView_Previews: PreviewProvider {

    static var previews: some View {
        SwapCheckoutView()
            .environmentObject(SwapCheckoutView.Object(publisher: AnyPublisher.just(.preview)))
            .app(App.preview)
            .previewDisplayName("Private Key -> Private Key Swap")

        SwapCheckoutView()
            .environmentObject(SwapCheckoutView.Object(publisher: AnyPublisher.just(.previewPrivateKeyToTrading)))
            .app(App.preview)
            .previewDisplayName("Private Key -> Trading Swap")

        SwapCheckoutView()
            .environmentObject(SwapCheckoutView.Object(publisher: AnyPublisher.just(.previewTradingToTrading)))
            .app(App.preview)
            .previewDisplayName("Trading -> Trading Swap")
    }
}

private struct NamespaceOnTapActionModifier<
    Event: L & I_blockchain_ui_type_action,
    Action: L,
    T: Hashable
>: ViewModifier {

    @BlockchainApp var app
    @Environment(\.context) var context

    let event: Event
    let action: KeyPath<L_blockchain_ui_type_action, Action>
    let data: (() async throws -> T)?

    init(
        event: Event,
        action: KeyPath<L_blockchain_ui_type_action, Action>,
        data: (() async throws -> T)?
    ) {
        self.event = event
        self.action = action
        self.data = data
    }

    func body(content: Content) -> some View {
        content.onTapGesture {
            Task(priority: .userInitiated) { @MainActor in
                try await app.post(
                    event: event[].as(blockchain.ui.type.action)[keyPath: action],
                    context: [
                        blockchain.ui.type.action[keyPath: action]: data?()
                    ]
                )
            }
        }
    }
}

extension View {

    public func onTap(
        _ event: some L & I_blockchain_ui_type_action,
        _ action: KeyPath<L_blockchain_ui_type_action, some L>,
        data: (() async throws -> some Hashable)? = nil
    ) -> some View {
        modifier(NamespaceOnTapActionModifier(event: event, action: action, data: data))
    }
}<|MERGE_RESOLUTION|>--- conflicted
+++ resolved
@@ -161,11 +161,6 @@
                 .padding([.leading, .trailing, .top], 24.pt)
 
                 if isShowingExchangeRateDisclaimer {
-<<<<<<< HEAD
-                    let to = checkout.to
-                    let from = checkout.from
-=======
->>>>>>> a65529d9
                     RichText(
                         L10n.Label.exchangeRateDisclaimer
                             .interpolating(checkout.to.cryptoValue.code, checkout.from.cryptoValue.code)
