--- conflicted
+++ resolved
@@ -10,12 +10,9 @@
 import FeatureReferralDomain
 import FeatureReferralUI
 import FeatureStakingUI
-<<<<<<< HEAD
-=======
 import FeatureTransactionDomain
 import FeatureTransactionEntryUI
 import FeatureTransactionUI
->>>>>>> a65529d9
 import FeatureWireTransfer
 import FeatureWithdrawalLocksDomain
 import FeatureWithdrawalLocksUI
@@ -50,12 +47,9 @@
             BuyOtherCryptoView()
         case blockchain.ux.nft.collection:
             AssetListViewController()
-<<<<<<< HEAD
-=======
         case blockchain.ux.web:
             try SafariView(url: ref.context[blockchain.ux.web].decode())
                 .ignoresSafeArea(.container, edges: .bottom)
->>>>>>> a65529d9
         case blockchain.ux.payment.method.wire.transfer, isDescendant(of: blockchain.ux.payment.method.wire.transfer):
             try FeatureWireTransfer.SiteMap(app: app).view(for: ref, in: context)
         case blockchain.ux.user.activity.all:
