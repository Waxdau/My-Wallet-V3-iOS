// Copyright © Blockchain Luxembourg S.A. All rights reserved.

import AnalyticsKit
import BlockchainNamespace
import Combine
import ComposableArchitecture
import FeatureAuthenticationDomain
import FeatureSettingsDomain
import Localization
import PlatformKit
import PlatformUIKit
import RemoteNotificationsKit
import RxSwift
import ToolKit
import WalletPayloadKit

struct LoggedInIdentifier: Hashable {}

public enum LoggedIn {
    /// Transient context to be used as part of start method
    public enum Context: Equatable {
        case wallet(WalletCreationContext)
        case deeplink(URIContent)
        case none
    }

    public enum Action: Equatable {
        case none
        case start(LoggedIn.Context)
        case login(Result<NabuUser, NabuUserServiceError>)
        case stop
        case logout
        case deeplink(URIContent)
        case deeplinkHandled
        // wallet related actions
        case wallet(WalletAction)
        case handleNewWalletCreation
        case handleExistingWalletSignIn
        case showPostSignUpOnboardingFlow
        case didShowPostSignUpOnboardingFlow
        case showPostSignInOnboardingFlow
        case didShowPostSignInOnboardingFlow
        // symbol change actions, used by old address screen
        case symbolChanged
        case symbolChangedHandled
    }

    public struct State: Equatable {
        public var reloadAfterSymbolChanged: Bool = false
        public var reloadAfterMultiAddressResponse: Bool = false
        public var displaySendCryptoScreen: Bool = false
        public var displayPostSignUpOnboardingFlow: Bool = false
        public var displayPostSignInOnboardingFlow: Bool = false
        public var displayWalletAlertContent: AlertViewContent?
    }

    public struct Environment {
        var mainQueue: AnySchedulerOf<DispatchQueue>
        var app: AppProtocol
        var analyticsRecorder: AnalyticsEventRecorderAPI
        var loadingViewPresenter: LoadingViewPresenting
        var exchangeRepository: ExchangeAccountRepositoryAPI
        var remoteNotificationTokenSender: RemoteNotificationTokenSending
        var remoteNotificationAuthorizer: RemoteNotificationAuthorizationRequesting
        var nabuUserService: NabuUserServiceAPI
        var walletManager: WalletManagerAPI
        var appSettings: BlockchainSettingsAppAPI
        var deeplinkRouter: DeepLinkRouting
        var featureFlagsService: FeatureFlagsServiceAPI
        var fiatCurrencySettingsService: FiatCurrencySettingsServiceAPI
    }

    public enum WalletAction: Equatable {
        case authenticateForBiometrics(password: String)
        case accountInfoAndExchangeRates
        case accountInfoAndExchangeRatesHandled
        case handleWalletBackup
        case handleFailToLoadHistory(String?)
    }
}

let loggedInReducer = Reducer<
    LoggedIn.State,
    LoggedIn.Action,
    LoggedIn.Environment
> { state, action, environment in
    switch action {
    case .start(let context):
        return .merge(
            .run { subscriber in
                environment.appSettings.onSymbolLocalChanged = { _ in
                    subscriber.send(.symbolChanged)
                }
                return AnyCancellable {
                    environment.appSettings.onSymbolLocalChanged = nil
                }
            }
            .cancellable(id: LoggedInIdentifier()),
            environment.walletManager.walletDidGetAccountInfoAndExchangeRates
                .receive(on: environment.mainQueue)
                .catchToEffect()
                .cancellable(id: LoggedInIdentifier())
                .map { _ in LoggedIn.Action.wallet(.accountInfoAndExchangeRates) },
            environment.walletManager.walletBackupFailed
                .receive(on: environment.mainQueue)
                .catchToEffect()
                .cancellable(id: LoggedInIdentifier())
                .map { _ in LoggedIn.Action.wallet(.handleWalletBackup) },
            environment.walletManager.walletBackupSuccess
                .receive(on: environment.mainQueue)
                .catchToEffect()
                .cancellable(id: LoggedInIdentifier())
                .map { _ in LoggedIn.Action.wallet(.handleWalletBackup) },
            environment.walletManager.walletFailedToGetHistory
                .receive(on: environment.mainQueue)
                .catchToEffect()
                .cancellable(id: LoggedInIdentifier())
                .map { result in
                    guard case .success(let error) = result else {
                        return .none
                    }
                    return LoggedIn.Action.wallet(.handleFailToLoadHistory(error))
                },
            environment.exchangeRepository
                .syncDepositAddressesIfLinked()
                .catchToEffect()
                .fireAndForget(),
            environment.remoteNotificationTokenSender
                .sendTokenIfNeededPublisher()
                .catchToEffect()
                .fireAndForget(),
            environment.remoteNotificationAuthorizer
                .requestAuthorizationIfNeededPublisher()
                .catchToEffect()
                .fireAndForget(),
            .fireAndForget {
                NotificationCenter.default.post(name: .login, object: nil)
                environment.analyticsRecorder.record(
                    event: AnalyticsEvents.New.Navigation.signedIn
                )
            },
            environment.nabuUserService.fetchUser()
                .catchToEffect()
                .map(LoggedIn.Action.login),
            handleStartup(context: context)
        )
    case .login(let result):
        guard let user = try? result.get() else { return .none }
        return .fireAndForget {
            environment.app.signIn(userId: user.identifier)
        }
    case .deeplink(let content):
        let context = content.context
        guard context == .executeDeeplinkRouting else {
            guard context == .sendCrypto else {
                return Effect(value: .deeplinkHandled)
            }
            state.displaySendCryptoScreen = true
            return Effect(value: .deeplinkHandled)
        }
        // perform legacy routing
        environment.deeplinkRouter.routeIfNeeded()
        return .none
    case .deeplinkHandled:
        // clear up state
        state.displaySendCryptoScreen = false
        return .none
    case .handleNewWalletCreation:
        return Effect(value: .showPostSignUpOnboardingFlow)
    case .handleExistingWalletSignIn:
        return Effect(value: .showPostSignInOnboardingFlow)
    case .showPostSignUpOnboardingFlow:
        // display new onboarding flow
        state.displayPostSignUpOnboardingFlow = true
<<<<<<< HEAD
        return .none
    case .didShowPostSignUpOnboardingFlow:
        state.displayPostSignUpOnboardingFlow = false
        return .none
=======
        return .none
    case .didShowPostSignUpOnboardingFlow:
        state.displayPostSignUpOnboardingFlow = false
        return .none
>>>>>>> 3c4be167
    case .showPostSignInOnboardingFlow:
        state.displayPostSignInOnboardingFlow = true
        return .none
    case .didShowPostSignInOnboardingFlow:
        state.displayPostSignInOnboardingFlow = false
        return .none
    case .logout:
        state = LoggedIn.State()
<<<<<<< HEAD
        return .cancel(id: LoggedInIdentifier())
=======
        return .merge(
            .cancel(id: LoggedInIdentifier()),
            .fireAndForget {
                environment.app.signOut()
            }
        )
>>>>>>> 3c4be167
    case .stop:
        // We need to cancel any running operations if we require pin entry.
        // Although this is the same as logout and .wallet(.authenticateForBiometrics)
        // I wanted to have a distinct action for this.
        return .cancel(id: LoggedInIdentifier())
    case .wallet(.authenticateForBiometrics):
        return .cancel(id: LoggedInIdentifier())
    case .wallet(.accountInfoAndExchangeRates):
        environment.loadingViewPresenter.hide()
        state.reloadAfterMultiAddressResponse = true
        return Effect(value: .wallet(.accountInfoAndExchangeRatesHandled))
    case .wallet(.accountInfoAndExchangeRatesHandled):
        state.reloadAfterMultiAddressResponse = false
        return .none
    case .wallet(.handleWalletBackup):
        environment.walletManager.walletGetHistoryForAllAssets()
        return .none
    case .wallet(.handleFailToLoadHistory(let error)):
        // the logic heres follow what was on the legacy AppCoordinator
        guard let errorMessage = error, !errorMessage.isEmpty else {
            state.displayWalletAlertContent = AlertViewContent(
                title: LocalizationConstants.Errors.error,
                message: LocalizationConstants.Errors.noInternetConnectionPleaseCheckNetwork
            )
            return .none
        }
        environment.analyticsRecorder.record(
            event: AnalyticsEvents.BTCHistoryEvent.btcHistoryError(errorMessage)
        )
        state.displayWalletAlertContent = AlertViewContent(
            title: LocalizationConstants.Errors.error,
            message: LocalizationConstants.Errors.balancesGeneric
        )
        return .none
    case .symbolChanged:
        state.reloadAfterSymbolChanged = true
        return Effect(value: .symbolChangedHandled)
    case .symbolChangedHandled:
        state.reloadAfterSymbolChanged = false
        return .none
    case .none:
        return .none
    }
}

// MARK: Private

/// Handle the context of a logged in state, eg wallet creation, deeplink, etc
/// - Parameter context: A `LoggedIn.Context` to be taken into account after logging in
/// - Returns: An `Effect<LoggedIn.Action, Never>` based on the context
private func handleStartup(context: LoggedIn.Context) -> Effect<LoggedIn.Action, Never> {
    switch context {
    case .wallet(let walletContext) where walletContext.isNew:
        return Effect(value: .handleNewWalletCreation)
    case .wallet:
        // ignore existing/recovery wallet context
        return .none
    case .deeplink(let deeplinkContent):
        return Effect(value: .deeplink(deeplinkContent))
    case .none:
        return Effect(value: .handleExistingWalletSignIn)
    }
}<|MERGE_RESOLUTION|>--- conflicted
+++ resolved
@@ -172,17 +172,10 @@
     case .showPostSignUpOnboardingFlow:
         // display new onboarding flow
         state.displayPostSignUpOnboardingFlow = true
-<<<<<<< HEAD
         return .none
     case .didShowPostSignUpOnboardingFlow:
         state.displayPostSignUpOnboardingFlow = false
         return .none
-=======
-        return .none
-    case .didShowPostSignUpOnboardingFlow:
-        state.displayPostSignUpOnboardingFlow = false
-        return .none
->>>>>>> 3c4be167
     case .showPostSignInOnboardingFlow:
         state.displayPostSignInOnboardingFlow = true
         return .none
@@ -191,16 +184,12 @@
         return .none
     case .logout:
         state = LoggedIn.State()
-<<<<<<< HEAD
-        return .cancel(id: LoggedInIdentifier())
-=======
         return .merge(
             .cancel(id: LoggedInIdentifier()),
             .fireAndForget {
                 environment.app.signOut()
             }
         )
->>>>>>> 3c4be167
     case .stop:
         // We need to cancel any running operations if we require pin entry.
         // Although this is the same as logout and .wallet(.authenticateForBiometrics)
