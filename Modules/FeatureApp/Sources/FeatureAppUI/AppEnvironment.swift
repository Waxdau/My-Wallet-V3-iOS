// Copyright © Blockchain Luxembourg S.A. All rights reserved.

import AnalyticsKit
import ComposableArchitecture
import DIKit
import ERC20Kit
import FeatureAppDomain
import FeatureAuthenticationDomain
import FeatureAuthenticationUI
import FeatureDebugUI
import FeatureOpenBankingDomain
import FeatureSettingsDomain
import NetworkKit
import PlatformKit
import PlatformUIKit
import RemoteNotificationsKit
import ToolKit
import WalletPayloadKit

public struct AppEnvironment {
    var loadingViewPresenter: LoadingViewPresenting
    var onboardingSettings: OnboardingSettingsAPI
    var blurEffectHandler: BlurVisualEffectHandlerAPI
    var cacheSuite: CacheSuite
    var remoteNotificationServiceContainer: RemoteNotificationServiceContaining
    var certificatePinner: CertificatePinnerAPI
    var siftService: FeatureAuthenticationDomain.SiftServiceAPI
    var alertViewPresenter: AlertViewPresenterAPI
    var deeplinkAppHandler: AppDeeplinkHandlerAPI
    var deeplinkHandler: DeepLinkHandling
    var deeplinkRouter: DeepLinkRouting
    var backgroundAppHandler: BackgroundAppHandlerAPI
    var portfolioSyncingService: BalanceSharingSettingsServiceAPI
    var mobileAuthSyncService: MobileAuthSyncServiceAPI
    var resetPasswordService: ResetPasswordServiceAPI
    var accountRecoveryService: AccountRecoveryServiceAPI
    var userService: NabuUserServiceAPI
    var deviceVerificationService: DeviceVerificationServiceAPI
    var featureFlagsService: FeatureFlagsServiceAPI
    var fiatCurrencySettingsService: FiatCurrencySettingsServiceAPI
    var supportedAssetsRemoteService: SupportedAssetsRemoteServiceAPI
    var customerSupportChatService: CustomerSupportChatServiceAPI
    var sharedContainer: SharedContainerUserDefaults
    var analyticsRecorder: AnalyticsEventRecorderAPI
    var crashlyticsRecorder: Recording
    var openBanking: OpenBanking
    var cardService: CardServiceAPI

    var coincore: CoincoreAPI
    var erc20CryptoAssetService: ERC20CryptoAssetServiceAPI

    var walletService: WalletService
    var secondPasswordPrompter: SecondPasswordPromptable

    var walletManager: WalletManagerAPI
    var walletUpgradeService: WalletUpgradeServicing
    var walletRepoPersistence: WalletRepoPersistenceAPI
    var exchangeRepository: ExchangeAccountRepositoryAPI

    var blockchainSettings: BlockchainSettings.App
    var credentialsStore: CredentialsStoreAPI

    var urlSession: URLSession
    var mainQueue: AnySchedulerOf<DispatchQueue>
    var appStoreOpener: AppStoreOpening
    var buildVersionProvider: () -> String

    @available(*, deprecated, message: "Use featureFlagsService instead")
    var internalFeatureService: InternalFeatureFlagServiceAPI
    @available(*, deprecated, message: "Use featureFlagsService instead")
    var appFeatureConfigurator: FeatureConfiguratorAPI

    public init(
        loadingViewPresenter: LoadingViewPresenting,
        onboardingSettings: OnboardingSettingsAPI,
        blurEffectHandler: BlurVisualEffectHandlerAPI,
        cacheSuite: CacheSuite,
        remoteNotificationServiceContainer: RemoteNotificationServiceContaining,
        certificatePinner: CertificatePinnerAPI,
        siftService: FeatureAuthenticationDomain.SiftServiceAPI,
        alertViewPresenter: AlertViewPresenterAPI,
        deeplinkAppHandler: AppDeeplinkHandlerAPI,
        deeplinkHandler: DeepLinkHandling,
        deeplinkRouter: DeepLinkRouting,
        backgroundAppHandler: BackgroundAppHandlerAPI,
        portfolioSyncingService: BalanceSharingSettingsServiceAPI,
        mobileAuthSyncService: MobileAuthSyncServiceAPI,
        resetPasswordService: ResetPasswordServiceAPI,
        accountRecoveryService: AccountRecoveryServiceAPI,
        userService: NabuUserServiceAPI,
        deviceVerificationService: DeviceVerificationServiceAPI,
        featureFlagsService: FeatureFlagsServiceAPI,
        internalFeatureService: InternalFeatureFlagServiceAPI,
        fiatCurrencySettingsService: FiatCurrencySettingsServiceAPI,
        supportedAssetsRemoteService: SupportedAssetsRemoteServiceAPI,
        customerSupportChatService: CustomerSupportChatServiceAPI,
        sharedContainer: SharedContainerUserDefaults,
        analyticsRecorder: AnalyticsEventRecorderAPI,
        crashlyticsRecorder: Recording,
        openBanking: OpenBanking,
        cardService: CardServiceAPI,
        coincore: CoincoreAPI,
        erc20CryptoAssetService: ERC20CryptoAssetServiceAPI,
        walletService: WalletService,
        walletManager: WalletManagerAPI,
        walletUpgradeService: WalletUpgradeServicing,
        walletRepoPersistence: WalletRepoPersistenceAPI,
        exchangeRepository: ExchangeAccountRepositoryAPI,
        appFeatureConfigurator: FeatureConfiguratorAPI,
        blockchainSettings: BlockchainSettings.App,
        credentialsStore: CredentialsStoreAPI,
        urlSession: URLSession,
        mainQueue: AnySchedulerOf<DispatchQueue>,
        appStoreOpener: AppStoreOpening,
        secondPasswordPrompter: SecondPasswordPromptable,
        buildVersionProvider: @escaping () -> String
    ) {
        self.loadingViewPresenter = loadingViewPresenter
        self.onboardingSettings = onboardingSettings
        self.blurEffectHandler = blurEffectHandler
        self.cacheSuite = cacheSuite
        self.remoteNotificationServiceContainer = remoteNotificationServiceContainer
        self.certificatePinner = certificatePinner
        self.siftService = siftService
        self.alertViewPresenter = alertViewPresenter
        self.deeplinkAppHandler = deeplinkAppHandler
        self.deeplinkHandler = deeplinkHandler
        self.deeplinkRouter = deeplinkRouter
        self.backgroundAppHandler = backgroundAppHandler
        self.portfolioSyncingService = portfolioSyncingService
        self.mobileAuthSyncService = mobileAuthSyncService
        self.resetPasswordService = resetPasswordService
        self.accountRecoveryService = accountRecoveryService
        self.userService = userService
        self.deviceVerificationService = deviceVerificationService
        self.featureFlagsService = featureFlagsService
        self.internalFeatureService = internalFeatureService
        self.fiatCurrencySettingsService = fiatCurrencySettingsService
        self.supportedAssetsRemoteService = supportedAssetsRemoteService
        self.customerSupportChatService = customerSupportChatService
        self.sharedContainer = sharedContainer
        self.analyticsRecorder = analyticsRecorder
        self.crashlyticsRecorder = crashlyticsRecorder
        self.openBanking = openBanking
        self.coincore = coincore
        self.erc20CryptoAssetService = erc20CryptoAssetService
        self.walletService = walletService
        self.walletManager = walletManager
        self.walletUpgradeService = walletUpgradeService
        self.exchangeRepository = exchangeRepository
        self.appFeatureConfigurator = appFeatureConfigurator
        self.blockchainSettings = blockchainSettings
        self.credentialsStore = credentialsStore
        self.urlSession = urlSession
        self.mainQueue = mainQueue
        self.appStoreOpener = appStoreOpener
        self.buildVersionProvider = buildVersionProvider
        self.walletRepoPersistence = walletRepoPersistence
<<<<<<< HEAD
=======
        self.secondPasswordPrompter = secondPasswordPrompter
>>>>>>> df010576
        self.cardService = cardService
    }
}<|MERGE_RESOLUTION|>--- conflicted
+++ resolved
@@ -156,10 +156,7 @@
         self.appStoreOpener = appStoreOpener
         self.buildVersionProvider = buildVersionProvider
         self.walletRepoPersistence = walletRepoPersistence
-<<<<<<< HEAD
-=======
         self.secondPasswordPrompter = secondPasswordPrompter
->>>>>>> df010576
         self.cardService = cardService
     }
 }