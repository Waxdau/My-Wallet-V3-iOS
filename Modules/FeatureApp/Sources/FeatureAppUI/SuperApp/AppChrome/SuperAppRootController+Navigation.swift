// Copyright © Blockchain Luxembourg S.A. All rights reserved.

import BlockchainUI
import FeatureStakingUI

// MARK: Navigation

@available(iOS 15, *)
extension SuperAppRootController {

    struct NavigationError: Error, CustomStringConvertible {
        static var noTopMostViewController: NavigationError = .init(message: "Unable to determine the top most view controller.")
        static var noNavigationController: NavigationError = .init(message: "No UINavigationController is associated with the top most view controller")
        let message: String
        var description: String { message }
    }

    func getTopMostViewController() throws -> UIViewController {
        guard let viewController = topMostViewController else {
            throw NavigationError.noTopMostViewController
        }
        return viewController
    }

    func present(_ vc: UIViewController, animated: Bool = true) throws {
        let animated = (vc as? DetentPresentingViewController) == nil
        try getTopMostViewController()
            .present(vc, animated: animated)
    }

    func push(_ vc: UIViewController, animated: Bool = true) throws {
        try (currentNavigationController ?? getTopMostViewController().navigationController)
            .or(throw: NavigationError.noNavigationController)
            .pushViewController(vc, animated: animated)
    }

    func dismissTop(animated: Bool = true, completion: (() -> Void)? = nil) {
        let top = currentTopMostViewController
        if top.isBeingDismissed {
            return app.post(error: NavigationError.isBeingDismissedError(top))
        }
        top.dismiss(animated: animated, completion: completion)
    }

    func pop(animated: Bool = true) {
        (currentNavigationController ?? topMostViewController?.navigationController)?
            .popViewController(animated: animated)
    }

    func dismissAll(animated: Bool = true, completion: (() -> Void)? = nil) {
        guard let top = presentedViewController else { return }
        if top.isBeingDismissed {
            app.post(error: NavigationError.isBeingDismissedError(top))
        }
        top.dismiss(animated: animated, completion: completion)
    }
}

@available(iOS 15, *)
extension SuperAppRootController {

    func setupNavigationObservers() {

        app.on(
            blockchain.ui.type.action.then.navigate.to,
            blockchain.ui.type.action.then.enter.into,
            blockchain.ui.type.action.then.close,
            blockchain.ui.type.action.then.replace.current.stack,
            blockchain.ui.type.action.then.replace.root.stack,
            blockchain.ux.home.return.home
        )
        .pipe(throttle: .seconds(0.6), scheduler: DispatchQueue.main)
        .sink { [weak self] event in
            guard let self else { return }
            switch event.reference {
            case blockchain.ui.type.action.then.navigate.to: navigate(to: event)
            case blockchain.ui.type.action.then.enter.into: enter(into: event)
            case blockchain.ui.type.action.then.close: close(event)
            case blockchain.ui.type.action.then.replace.current.stack: replaceCurrent(stack: event)
            case blockchain.ui.type.action.then.replace.root.stack: replaceRoot(stack: event)
            case blockchain.ux.home.return.home: dismissAll(event)
            default: break
            }
        }
        .store(in: &bag)
    }

    private func hostingController(from event: Session.Event) throws -> UIViewController {
        guard let action = event.action else {
            throw NavigationError(message: "received \(event.reference) without an action")
        }
        return try hostingController(
            from: action.data.decode(Tag.Reference.self),
            in: event.context
        )
    }

    private func hostingControllers(from event: Session.Event) throws -> [UIViewController] {
        guard let action = event.action else {
            throw NavigationError(message: "received \(event.reference) without an action")
        }
        return try action.data.decode([Tag.Reference].self).map {
            try hostingController(
                from: $0,
                in: event.context
            )
        }
    }

    private func hostingController(
        from story: Tag.Reference,
        in context: Tag.Context
    ) throws -> UIViewController {
        var detentWrapperController: DetentPresentingViewController?
        let viewController = try InvalidateDetentsHostingController(
            rootView: siteMap.view(for: story.in(app), in: context)
                .app(app)
                .context(context + story.context)
                .onAppear { [app] in
                    app.post(event: story, context: context)
                }
        )

        if
            let sheet = viewController.sheetPresentationController,
            let presentation = viewController.presentationController
        {
            var grabberVisibleByDefault = true
            if let detents = try? context.decode(blockchain.ui.type.action.then.enter.into.detents, as: [Tag].self) {
                // prepare wrapper controller
                detentWrapperController = .init(presentViewController: viewController)
                detentWrapperController?.modalPresentationStyle = .overFullScreen
                detentWrapperController?.modalTransitionStyle = .crossDissolve
                sheet.detents = detents.reduce(into: [UISheetPresentationController.Detent]()) { detents, tag in
                    switch tag {
                    case blockchain.ui.type.action.then.enter.into.detents.large:
                        grabberVisibleByDefault = false
                        detents.append(.large())
                    case blockchain.ui.type.action.then.enter.into.detents.medium:
                        detents.append(.medium())
                    case blockchain.ui.type.action.then.enter.into.detents.small:
                        detents.append(
                            .heightWithContext(
                                context: { _ in CGRect.screen.height / 4 }
                            )
                        )
                    case blockchain.ui.type.action.then.enter.into.detents.automatic.dimension:
                        viewController.shouldInvalidateDetents = true
                        detents.append(
                            .heightWithContext(
                                context: { [unowned presentation] context in resolution(presentation, context) }
                            )
                        )
                    case _:
                        return
                    }
                }

                if detents.isNotEmpty {
                    let grabberVisible = try? context.decode(blockchain.ui.type.action.then.enter.into.grabber.visible, as: Bool.self)
                    sheet.prefersGrabberVisible = grabberVisible ?? grabberVisibleByDefault
                }
            }
        }

        return detentWrapperController ?? viewController
    }

    func navigate(to event: Session.Event) {
        do {
            try push(hostingController(from: event))
        } catch {
            app.post(error: error)
        }
    }

    func enter(into event: Session.Event) {
        do {
            var vc = try hostingController(from: event)
        out:
            if vc.navigationController == nil {
                let embedToNav = (try? event.context.decode(
                    blockchain.ui.type.action.then.enter.into.embed.in.navigation,
                    as: Bool.self
                )) ?? true
                guard embedToNav, !event.isSafariStory else {
                    break out
                }
                if let detentVC = vc as? DetentPresentingViewController {
                    // detents only exist on `presentViewController` of a `DetentPresentingViewController`
                    let activeVC = detentVC.presentViewController
                    if let sheet = activeVC.sheetPresentationController,
                       sheet.detents != [.large()], sheet.detents.isNotEmpty
                    {
                        break out
                    }
                }
                vc = PrimaryNavigationViewController(rootViewController: vc)
            }
            try present(vc)
        } catch {
            app.post(error: error)
        }
    }

    func replaceRoot(stack event: Session.Event) {
        do {
            let controllers = try hostingControllers(from: event)
            let navigationController = try navigationController
                .or(throw: NavigationError.noNavigationController)
            dismiss(animated: true) {
                navigationController.setViewControllers(controllers, animated: true)
            }
        } catch {
            app.post(error: error)
        }
    }

    func replaceCurrent(stack event: Session.Event) {
        do {
            try (currentNavigationController ?? topMostViewController?.navigationController)
                .or(throw: NavigationError.noNavigationController)
                .setViewControllers(hostingControllers(from: event), animated: true)
        } catch {
            app.post(error: error)
        }
    }

    func close(_ event: Session.Event) {
        do {
            if let close = try? app.state.get(event.reference) as Session.State.Function {
                try close()
            } else {
                dismissTop()
            }
        } catch {
            app.post(error: error)
        }
    }

    func dismissAll(_ event: Session.Event) {
        dismissAll()
    }
}

@available(iOS 15, *)
extension SuperAppRootController.NavigationError {
    static func isBeingDismissedError(_ controller: UIViewController) -> Self {
        Self(
            message: "Attempt to dismiss from view controller \(controller) while a dismiss is in progress!"
        )
    }
}

// MARK: - Helpers

@available(iOS 15.0, *)
let resolution: (UIPresentationController, NSObjectProtocol) -> CGFloat = { presentationController, _ in
    guard let containerView = presentationController.containerView else {
        let idealHeight = presentationController.presentedViewController.view.intrinsicContentSize.height.rounded(.up)
        return idealHeight
    }
    var width = min(presentationController.presentedViewController.view.frame.width, containerView.frame.width)
    if width == 0 {
        width = containerView.frame.width
    }
    var height = presentationController.presentedViewController.view
        .systemLayoutSizeFitting(CGSize(width: width, height: UIView.layoutFittingExpandedSize.height))
        .height
    if height == 0 || height > containerView.frame.height {
        height = presentationController.presentedViewController.view.intrinsicContentSize.height
    }
    let idealHeight = (height - presentationController.presentedViewController.view.safeAreaInsets.bottom).rounded(.up)
    return min(idealHeight, containerView.frame.height)
}

private protocol InformingDismissableController {
    var didDismiss: (() -> Void)? { get set }
}

class InvalidateDetentsHostingController<V: View>: UIHostingController<V>, InformingDismissableController {

    var shouldInvalidateDetents = false

    var didDismiss: (() -> Void)?

    override func viewWillLayoutSubviews() {
        super.viewWillLayoutSubviews()
        if #available(iOS 15.0, *) {
            if shouldInvalidateDetents, let sheet = viewController.sheetPresentationController {
                sheet.performDetentInvalidation()
            }
        }
    }

    override func viewDidDisappear(_ animated: Bool) {
        super.viewDidDisappear(animated)
        if let navVC = navigationController {
            handleDismissal(vc: navVC)
        } else {
            handleDismissal(vc: self)
        }
    }

    private func handleDismissal(vc: UIViewController) {
        if vc.isBeingDismissed || vc.isMovingToParent {
            didDismiss?()
        }
    }
}

private class DetentPresentingViewController: UIHostingController<EmptyDetentView>, UIAdaptivePresentationControllerDelegate {

    let presentViewController: UIViewController

    init(presentViewController: UIViewController) {
        self.presentViewController = presentViewController
        super.init(rootView: EmptyDetentView())
    }

    @available(*, unavailable)
    @MainActor dynamic required init?(coder aDecoder: NSCoder) {
        fatalError("init(coder:) has not been implemented")
    }

    override func viewDidLoad() {
        super.viewDidLoad()
        presentViewController.presentationController?.delegate = self
        view.backgroundColor = .clear
        if var controller = presentViewController as? InformingDismissableController {
            controller.didDismiss = { [weak self] in
                self?.dismiss(animated: false)
            }
        }
    }

    override func viewDidAppear(_ animated: Bool) {
        super.viewDidAppear(animated)
        present(presentViewController, animated: true)
    }

    func presentationControllerDidDismiss(_ presentationController: UIPresentationController) {
        dismiss(animated: false)
    }
}

private struct EmptyDetentView: View {
    var body: some View {
        Color.clear
    }
}

extension Session.Event {

    var isSafariStory: Bool {
        guard let action else { return false }
        do {
            return try action.data.decode(Tag.Reference.self).tag.is(blockchain.ux.web)
        } catch {
            return false
        }
    }
}

extension Publisher {

<<<<<<< HEAD
    func pipe<S: Scheduler>(
        throttle minimumInterval: TimeInterval,
        scheduler: S
=======
    func pipe(
        throttle minimumInterval: TimeInterval,
        scheduler: some Scheduler
>>>>>>> 3a08184e
    ) -> AnyPublisher<Output, Failure> {
        var last = Date.distantPast
        let lock = NSLock()
        return flatMap(maxPublishers: .max(1)) { value -> AnyPublisher<Output, Failure> in
            lock.lock()
            defer { lock.unlock() }
            let now = Date()
            let delay = Swift.max(minimumInterval - now.timeIntervalSince(last), 0)
            defer { last = now.addingTimeInterval(delay) }
            if now.timeIntervalSince(last) > minimumInterval {
                return .just(value)
            } else {
                return .just(value)
                    .delay(for: .seconds(delay), scheduler: scheduler)
                    .eraseToAnyPublisher()
            }
        }
        .receive(on: scheduler)
        .eraseToAnyPublisher()
    }
}<|MERGE_RESOLUTION|>--- conflicted
+++ resolved
@@ -364,15 +364,9 @@
 
 extension Publisher {
 
-<<<<<<< HEAD
-    func pipe<S: Scheduler>(
-        throttle minimumInterval: TimeInterval,
-        scheduler: S
-=======
     func pipe(
         throttle minimumInterval: TimeInterval,
         scheduler: some Scheduler
->>>>>>> 3a08184e
     ) -> AnyPublisher<Output, Failure> {
         var last = Date.distantPast
         let lock = NSLock()
