// Copyright © Blockchain Luxembourg S.A. All rights reserved.

import BigInt
import BlockchainComponentLibrary
import BlockchainNamespace
import BlockchainUI
import ComposableArchitecture
import DIKit
import FeatureAnnouncementsDomain
import FeatureAnnouncementsUI
import FeatureAppDomain
import FeatureCoinUI
import FeatureCustodialOnboarding
import FeatureDashboardDomain
import FeatureDashboardUI
import FeatureExternalTradingMigrationDomain
import FeatureExternalTradingMigrationUI
import FeatureQuickActions
import FeatureTopMoversCryptoUI
import FeatureTransactionUI
import Localization
import MoneyKit
import SwiftUI

struct TradingDashboardView: View {
    @BlockchainApp var app

    let store: StoreOf<TradingDashboard>
    @ObservedObject var viewStore: ViewStore<TradingDashboardView.ViewState, TradingDashboard.Action>

    @State private var scrollOffset: CGPoint = .zero
    @State private var isBlocked = false
    @State private var kycState: Tag = blockchain.user.account.kyc.state.none[]
    var isRejected: Bool { kycState == blockchain.user.account.kyc.state.rejected[] }

    @StateObject private var onboarding = CustodialOnboardingService()
    @State private var displayDisclaimer: Bool = false
    @State private var disclaimerHeight: CGFloat = 0

    struct ViewState: Equatable {
        let balance: BalanceInfo?
        let getStartedBuyCryptoAmmounts: [TradingGetStartedAmmountValue]
        var isZeroBalance: Bool { balance?.balance.isZero ?? false }
        var isBalanceLoaded: Bool { balance != nil }

        init(state: TradingDashboard.State) {
            self.balance = state.tradingBalance
            self.getStartedBuyCryptoAmmounts = state.getStartedBuyCryptoAmmounts
        }
    }

    init(store: StoreOf<TradingDashboard>) {
        self.store = store
        self.viewStore = ViewStore(store, observe: ViewState.init)
    }

    var body: some View {
        ZStack(alignment: .top) {
            ScrollView(showsIndicators: false) {
                if onboarding.isSynchronized {
                    if onboarding.isFinished {
                        dashboardView
                    } else {
                        onboardingView
                    }
                } else {
                    loadingView
                }
            }
            .padding(.top, displayDisclaimer ? max(disclaimerHeight, 68).pt : 0.pt)
            if onboarding.isFinished {
                FinancialPromotionDisclaimerView(display: $displayDisclaimer)
                    .padding()
                    .background(
                        GeometryReader { proxy in
                            RoundedRectangle(cornerRadius: shadowRadius(forScrollOffset: scrollOffset.y))
                                .fill(Color.semantic.light)
                                .shadow(color: .semantic.dark.opacity(0.5), radius: shadowRadius(forScrollOffset: scrollOffset.y))
<<<<<<< HEAD
                                .padding(.init(top: 0, leading: 16, bottom: 0, trailing: 16))
                                .onChange(of: proxy.size) { _ in
                                    disclaimerHeight = proxy.size.height
                                }
                        }
                    )
                    .mask(RoundedRectangle(cornerRadius: shadowRadius(forScrollOffset: scrollOffset.y)).padding(.bottom, -20))
                    .padding([.top, .bottom], 8.pt)
=======
                                .padding(.init(top: 8, leading: 16, bottom: 8, trailing: 16))
                                .onChange(of: proxy.size) { _ in
                                    disclaimerHeight = proxy.size.height
                                }
                            }
                    )
                    .mask(RoundedRectangle(cornerRadius: shadowRadius(forScrollOffset: scrollOffset.y)).padding(.bottom, -20))
                    .padding([.top, .bottom], 16.pt)
>>>>>>> 8387f768
            }
        }
        .superAppNavigationBar(
            leading: { [app] in dashboardLeadingItem(app: app) },
            title: {
                if let balance = viewStore.balance?.balance {
                    balance.typography(.body2)
                        .foregroundColor(.semantic.title)
                }
            },
            trailing: { [app] in dashboardTrailingItem(app: app) },
            titleShouldFollowScroll: true,
            titleExtraOffset: Spacing.padding3,
            scrollOffset: $scrollOffset.y
        )
        .background(Color.semantic.light.ignoresSafeArea(edges: .bottom))
        .bindings {
            subscribe($isBlocked, to: blockchain.user.is.blocked)
            subscribe($kycState, to: blockchain.user.account.kyc.state)
        }
        .onAppear {
            $app.post(event: blockchain.ux.home.dashboard)
            onboarding.request()
        }
    }

    func shadowRadius(forScrollOffset offset: CGFloat) -> CGFloat {
        let lowerBound: CGFloat = 30
        let upperBound: CGFloat = 70
        if offset < lowerBound {
            return 0
        } else if offset > upperBound {
            return 8
        } else {
            return ((offset - lowerBound) / (upperBound - lowerBound)) * 8
        }
    }

    var loadingView: some View {
        ZStack {
            BlockchainProgressView()
        }
    }

    var onboardingView: some View {
        VStack {
            if isBlocked {
                blockedView
            }
            CustodialOnboardingDashboardView(service: onboarding)
        }
    }

    var dashboardView: some View {
        VStack(spacing: Spacing.padding3) {
            Group {
                DashboardMainBalanceView(
                    info: .constant(viewStore.balance),
                    isPercentageHidden: viewStore.isZeroBalance
                )
                .padding([.top], Spacing.padding3)

                QuickActionsView(
                    tag: blockchain.ux.user.custodial.dashboard.quick.action
                )
            }

            AnnouncementsView(
                store: store.scope(
                    state: \.announcementsState,
                    action: TradingDashboard.Action.announcementsAction
                )
            )

            if isBlocked {
                blockedView
            }

            DashboardExternalMigrateView()
                .padding(.horizontal, Spacing.padding2)

            if !viewStore.isZeroBalance {
                if isRejected {
                    rejectedView
                }
                DashboardAssetSectionView(
                    store: store.scope(
                        state: \.assetsState,
                        action: TradingDashboard.Action.assetsAction
                    )
                )
            }

            if !isRejected {
                RecurringBuySection()
                TopMoversSectionView(
                    store: store.scope(state: \.topMoversState, action: TradingDashboard.Action.topMoversAction)
                )
                .padding(.horizontal, Spacing.padding2)
            }

            DashboardActivitySectionView(
                store: store.scope(state: \.activityState, action: TradingDashboard.Action.activityAction)
            )

            Group {
                if !isRejected {
                    DashboardReferralView()
                }
                NewsSectionView(api: blockchain.api.news.all)
                DashboardHelpSectionView()

                FinancialPromotionApprovalView()
                    .padding()
                    .background(
                        RoundedRectangle(cornerRadius: 16).fill(Color.semantic.background)
                    )
                    .frame(maxWidth: .infinity)
                    .padding(.horizontal, Spacing.padding2)
            }
        }
        .scrollOffset($scrollOffset)
        .task {
            await viewStore.send(.prepare).finish()
        }
        .padding(.bottom, 72.pt)
        .frame(maxWidth: .infinity)
    }

    private typealias L10n = LocalizationConstants.SuperApp.Dashboard.GetStarted.Trading
    var blockedView: some View {
        AlertCard(
            title: L10n.blockedTitle,
            message: L10n.blockedMessage,
            variant: .error,
            isBordered: true,
            footer: {
                HStack {
                    SmallSecondaryButton(
                        title: L10n.blockedContactSupport,
                        action: {
                            $app.post(event: blockchain.ux.dashboard.trading.is.blocked.contact.support.paragraph.button.primary.tap)
                        }
                    )
                }
                .frame(maxWidth: .infinity, alignment: .leading)
            }
        )
        .padding(.horizontal)
        .onAppear {
            $app.post(event: blockchain.ux.dashboard.trading.is.blocked)
        }
        .batch {
            set(blockchain.ux.dashboard.trading.is.blocked.contact.support.paragraph.button.primary.tap.then.emit, to: blockchain.ux.customer.support.show.messenger)
        }
    }

    @State private var supportURL: URL?
    var rejectedView: some View {
        AlertCard(
            title: L10n.weCouldNotVerify,
            message: L10n.unableToVerifyGoToDeFi,
            variant: .warning,
            isBordered: true,
            footer: {
                HStack {
                    SmallSecondaryButton(
                        title: L10n.blockedContactSupport,
                        action: {
                            $app.post(event: blockchain.ux.dashboard.kyc.is.rejected.contact.support.paragraph.button.small.secondary.tap)
                        }
                    )
                    SmallSecondaryButton(
                        title: L10n.goToDeFi,
                        action: {
                            $app.post(event: blockchain.ux.dashboard.kyc.is.rejected.go.to.DeFi.paragraph.button.small.secondary.tap)
                        }
                    )
                }
                .frame(maxWidth: .infinity, alignment: .leading)
            }
        )
        .padding(.horizontal)
        .onAppear {
            $app.post(event: blockchain.ux.dashboard.kyc.is.rejected)
        }
        .bindings {
            subscribe($supportURL, to: blockchain.ux.kyc.is.rejected.support.url)
        }
        .batch {
            set(blockchain.ux.dashboard.kyc.is.rejected.go.to.DeFi.paragraph.button.small.secondary.tap.then.set.session.state, to: [
                [
                    "key": blockchain.app.mode[],
                    "value": "PKW"
                ]
            ])
            if let supportURL {
                set(blockchain.ux.dashboard.kyc.is.rejected.contact.support.paragraph.button.small.secondary.tap.then.enter.into, to: blockchain.ux.web[supportURL])
            }
        }
    }
}

struct DashboardMainBalanceView: View {
    @Binding var info: BalanceInfo?
    var isPercentageHidden: Bool

    /// default values are for redacted placeholder
    var body: some View {
        if let info {
            MoneyValueHeaderView(
                title: info.balance,
                subtitle: {
                    if !isPercentageHidden, let change = info.change, change.isNotZero {
                        HStack(spacing: Spacing.padding1) {
                            Text(info.marketArrow)
                            change.abs()
                            Text(info.changePercentageTitle)
                        }
                        .foregroundColor(info.foregroundColor)
                    }
                }
            )
        } else {
            MoneyValueHeaderView(
                title: .create(major: 100.00, currency: .fiat(.USD)),
                subtitle: { Text("↓ $10.50 (0.15%)") }
            )
            .redacted(reason: .placeholder)
        }
    }
}

extension BalanceInfo {
    var foregroundColor: Color {
        guard let change, change.isNotZero else {
            return .semantic.body
        }
        return change.isPositive ? .semantic.success : .semantic.negative
    }

    var changePercentageTitle: String {
        guard let changePercentageValue else { return "0%" }
        return "(\(changePercentageValue.abs().formatted(.percent.precision(.fractionLength(2)))))"
    }

    var marketArrow: String {
        guard let change else { return "→" }
        return change.isNegative ? "↓" : "↑"
    }
}

// MARK: Provider

func provideTradingDashboard(
    tab: Tab,
    store: StoreOf<DashboardContent>
) -> some View {
    TradingDashboardView(
        store: store.scope(
            state: \.tradingState.home,
            action: DashboardContent.Action.tradingHome
        )
    )
    .tag(tab.ref)
    .id(tab.ref.description)
    .accessibilityIdentifier(tab.ref.description)
}<|MERGE_RESOLUTION|>--- conflicted
+++ resolved
@@ -76,16 +76,6 @@
                             RoundedRectangle(cornerRadius: shadowRadius(forScrollOffset: scrollOffset.y))
                                 .fill(Color.semantic.light)
                                 .shadow(color: .semantic.dark.opacity(0.5), radius: shadowRadius(forScrollOffset: scrollOffset.y))
-<<<<<<< HEAD
-                                .padding(.init(top: 0, leading: 16, bottom: 0, trailing: 16))
-                                .onChange(of: proxy.size) { _ in
-                                    disclaimerHeight = proxy.size.height
-                                }
-                        }
-                    )
-                    .mask(RoundedRectangle(cornerRadius: shadowRadius(forScrollOffset: scrollOffset.y)).padding(.bottom, -20))
-                    .padding([.top, .bottom], 8.pt)
-=======
                                 .padding(.init(top: 8, leading: 16, bottom: 8, trailing: 16))
                                 .onChange(of: proxy.size) { _ in
                                     disclaimerHeight = proxy.size.height
@@ -94,7 +84,6 @@
                     )
                     .mask(RoundedRectangle(cornerRadius: shadowRadius(forScrollOffset: scrollOffset.y)).padding(.bottom, -20))
                     .padding([.top, .bottom], 16.pt)
->>>>>>> 8387f768
             }
         }
         .superAppNavigationBar(
