//  Copyright © 2021 Blockchain Luxembourg S.A. All rights reserved.

import AnalyticsKit
import BlockchainComponentLibrary
import BlockchainNamespace
import Collections
import Combine
import ComposableArchitecture
import DIKit
import FeatureAppDomain
import FeatureCoinData
import FeatureCoinDomain
import FeatureCoinUI
import FeatureDashboardUI
import FeatureInterestUI
import FeatureKYCUI
import FeatureNFTUI
import FeatureTransactionUI
import MoneyKit
import NetworkKit
import PlatformKit
import PlatformUIKit
import SwiftUI
import ToolKit

public struct CoinAdapterView: View {

    let app: AppProtocol
    let store: Store<CoinViewState, CoinViewAction>
    let cryptoCurrency: CryptoCurrency

    public init(
        cryptoCurrency: CryptoCurrency,
        app: AppProtocol = resolve(),
        userAdapter: UserAdapterAPI = resolve(),
        coincore: CoincoreAPI = resolve(),
        fiatCurrencyService: FiatCurrencyServiceAPI = resolve(),
        assetInformationRepository: AssetInformationRepositoryAPI = resolve(),
        historicalPriceRepository: HistoricalPriceRepositoryAPI = resolve(),
        ratesRepository: RatesRepositoryAPI = resolve(),
        watchlistRepository: WatchlistRepositoryAPI = resolve(),
        dismiss: @escaping () -> Void
    ) {
        self.cryptoCurrency = cryptoCurrency
        self.app = app
        store = Store<CoinViewState, CoinViewAction>(
            initialState: .init(
                currency: cryptoCurrency
            ),
            reducer: coinViewReducer,
            environment: CoinViewEnvironment(
                app: app,
                kycStatusProvider: { [userAdapter] in
                    userAdapter.userState
                        .compactMap { result -> UserState.KYCStatus? in
                            guard case .success(let userState) = result else {
                                return nil
                            }
                            return userState.kycStatus
                        }
                        .map(FeatureCoinDomain.KYCStatus.init)
                        .eraseToAnyPublisher()
                },
                accountsProvider: { [fiatCurrencyService, coincore] in
                    fiatCurrencyService.displayCurrencyPublisher
                        .setFailureType(to: Error.self)
                        .flatMap { [coincore] fiatCurrency in
                            app.modePublisher()
                                .flatMap { _ in
                                    coincore.cryptoAccounts(
                                        for: cryptoCurrency,
                                        filter: app.currentMode.filter
                                    )
                                }
                                .map { accounts in
                                    accounts
                                        .filter { !($0 is ExchangeAccount) }
                                        .map { Account($0, fiatCurrency) }
                                }
                                .eraseToAnyPublisher()
                        }
                        .eraseToAnyPublisher()
                },
                assetInformationService: AssetInformationService(
                    currency: cryptoCurrency,
                    repository: assetInformationRepository
                ),
                historicalPriceService: HistoricalPriceService(
                    base: cryptoCurrency,
                    displayFiatCurrency: fiatCurrencyService.displayCurrencyPublisher,
                    historicalPriceRepository: historicalPriceRepository
                ),
                interestRatesRepository: ratesRepository,
                explainerService: .init(app: app),
                watchlistService: WatchlistService(
                    base: cryptoCurrency,
                    watchlistRepository: watchlistRepository,
                    app: app
                ),
                dismiss: dismiss
            )
        )
    }

    public var body: some View {
        PrimaryNavigationView {
            CoinView(store: store)
                .app(app)
                .context([blockchain.ux.asset.id: cryptoCurrency.code])
        }
    }
}

// swiftlint:disable line_length

public final class CoinViewObserver: Session.Observer {

    let app: AppProtocol
    let transactionsRouter: TransactionsRouterAPI
    let coincore: CoincoreAPI
    let kycRouter: KYCRouterAPI
    let defaults: UserDefaults
    let application: URLOpener
    let topViewController: TopMostViewControllerProviding
    let exchangeProvider: ExchangeProviding
    let accountsRouter: () -> AccountsRouting

    public init(
        app: AppProtocol,
        transactionsRouter: TransactionsRouterAPI = resolve(),
        coincore: CoincoreAPI = resolve(),
        kycRouter: KYCRouterAPI = resolve(),
        defaults: UserDefaults = .standard,
        application: URLOpener = resolve(),
        topViewController: TopMostViewControllerProviding = resolve(),
        exchangeProvider: ExchangeProviding = resolve(),
        accountsRouter: @escaping () -> AccountsRouting = { resolve() }
    ) {
        self.app = app
        self.transactionsRouter = transactionsRouter
        self.coincore = coincore
        self.kycRouter = kycRouter
        self.defaults = defaults
        self.application = application
        self.topViewController = topViewController
        self.exchangeProvider = exchangeProvider
        self.accountsRouter = accountsRouter
    }

    var observers: [BlockchainEventSubscription] {
        [
            activity,
            buy,
            exchangeDeposit,
            exchangeWithdraw,
            explainerReset,
            kyc,
            receive,
            rewardsDeposit,
            rewardsSummary,
            rewardsWithdraw,
            select,
            sell,
            send,
            swap,
            website
        ]
    }

    public func start() {
        for observer in observers {
            observer.start()
        }
    }

    public func stop() {
        for observer in observers {
            observer.stop()
        }
    }

    lazy var select = app.on(blockchain.ux.asset.select) { @MainActor [unowned self] event in
        let cryptoCurrency = try event.reference.context.decode(blockchain.ux.asset.id) as CryptoCurrency
        let origin = try event.context.decode(blockchain.ux.asset.select.origin) as String
        app.state.transaction { state in
            state.set(blockchain.ux.asset.id, to: cryptoCurrency.code)
            state.set(blockchain.ux.asset[cryptoCurrency.code].select.origin, to: origin)
        }

        let isColorEnabled: Bool = await (
            try? app.get(blockchain.ux.asset.chart.asset.color.is.enabled)
        ).or(
            try? app.get(blockchain.app.configuration.asset.chart.asset.color.is.enabled)
        ).or(false)

        var vc: UIViewController?
        vc = UIHostingController(
            rootView: CoinAdapterView(
                cryptoCurrency: cryptoCurrency,
                app: app,
                dismiss: {
                    vc?.dismiss(animated: true)
                }
            )
            .if(isColorEnabled) { coinView in
                coinView.lineGraphColor(cryptoCurrency.color)
            }
        )
        if let vc = vc {
            topViewController.topMostViewController?.present(
                vc,
                animated: true
            )
        }
    }

    lazy var buy = app.on(blockchain.ux.asset.buy, blockchain.ux.asset.account.buy) { @MainActor [unowned self] event in
        do {
            try await transactionsRouter.presentTransactionFlow(
                to: .buy(cryptoAccount(for: .buy, from: event))
            )
        }
    }

    lazy var sell = app.on(blockchain.ux.asset.sell, blockchain.ux.asset.account.sell) { @MainActor [unowned self] event in
        try await transactionsRouter.presentTransactionFlow(
            to: .sell(cryptoAccount(for: .sell, from: event))
        )
    }

    lazy var receive = app.on(blockchain.ux.asset.receive, blockchain.ux.asset.account.receive) { @MainActor [unowned self] event in
        try await transactionsRouter.presentTransactionFlow(
            to: .receive(cryptoAccount(for: .receive, from: event))
        )
    }

    lazy var send = app.on(blockchain.ux.asset.send, blockchain.ux.asset.account.send) { @MainActor [unowned self] event in
        try await transactionsRouter.presentTransactionFlow(
            to: .send(cryptoAccount(for: .send, from: event), nil)
        )
    }

    lazy var swap = app.on(blockchain.ux.asset.account.swap) { @MainActor [unowned self] event in
        try await transactionsRouter.presentTransactionFlow(
            to: .swap(cryptoAccount(for: .swap, from: event))
        )
    }

    lazy var rewardsWithdraw = app.on(blockchain.ux.asset.account.rewards.withdraw) { @MainActor [unowned self] event in
        switch try await cryptoAccount(from: event) {
        case let account as CryptoInterestAccount:
            await transactionsRouter.presentTransactionFlow(to: .interestWithdraw(account))
        default:
            throw blockchain.ux.asset.account.error[]
                .error(message: "Withdrawing from rewards requires CryptoInterestAccount")
        }
    }

    lazy var rewardsDeposit = app.on(blockchain.ux.asset.account.rewards.deposit) { @MainActor [unowned self] event in
        switch try await cryptoAccount(from: event) {
        case let account as CryptoInterestAccount:
            await transactionsRouter.presentTransactionFlow(to: .interestTransfer(account))
        default:
            throw blockchain.ux.asset.account.error[]
                .error(message: "Transferring to rewards requires CryptoInterestAccount")
        }
    }

    lazy var rewardsSummary = app.on(blockchain.ux.asset.account.rewards.summary) { @MainActor [unowned self] event in
        let account = try await cryptoAccount(from: event)
        let interactor = InterestAccountDetailsScreenInteractor(account: account)
        let presenter = InterestAccountDetailsScreenPresenter(interactor: interactor)
        let controller = InterestAccountDetailsViewController(presenter: presenter)
        topViewController.topMostViewController?.present(controller, animated: true, completion: nil)
    }

    lazy var exchangeWithdraw = app.on(blockchain.ux.asset.account.exchange.withdraw) { @MainActor [unowned self] event in
        try await transactionsRouter.presentTransactionFlow(
            to: .send(
                cryptoAccount(for: .send, from: event),
                custodialAccount(CryptoTradingAccount.self, from: event)
            )
        )
    }

    lazy var exchangeDeposit = app.on(blockchain.ux.asset.account.exchange.deposit) { @MainActor [unowned self] event in
        try await transactionsRouter.presentTransactionFlow(
            to: .send(
                custodialAccount(CryptoTradingAccount.self, from: event),
                cryptoAccount(for: .send, from: event)
            )
        )
    }

    lazy var kyc = app.on(blockchain.ux.asset.account.require.KYC) { @MainActor [unowned self] _ in
        kycRouter.start(tier: .tier2, parentFlow: .coin)
    }

    lazy var activity = app.on(blockchain.ux.asset.account.activity) { @MainActor [unowned self] _ in
        self.topViewController.topMostViewController?.dismiss(animated: true) {
            self.app.post(event: blockchain.ux.home.tab[blockchain.ux.user.activity].select)
        }
    }

    lazy var website = app.on(blockchain.ux.asset.bio.visit.website) { @MainActor [application] event in
        try application.open(event.context.decode(blockchain.ux.asset.bio.visit.website.url, as: URL.self))
    }

    lazy var explainerReset = app.on(blockchain.ux.asset.account.explainer.reset) { @MainActor [defaults] _ in
        defaults.removeObject(forKey: blockchain.ux.asset.account.explainer(\.id))
    }

    // swiftlint:disable first_where
    func custodialAccount(
        _ type: BlockchainAccount.Type,
        from event: Session.Event
    ) async throws -> CryptoTradingAccount {
        try await coincore.cryptoAccounts(
            for: event.context.decode(blockchain.ux.asset.id),
            filter: .custodial
        )
        .filter(CryptoTradingAccount.self)
        .first
        .or(
            throw: blockchain.ux.asset.error[]
                .error(message: "No trading account found for \(event.reference)")
        )
    }

    func cryptoAccount(
        for action: AssetAction? = nil,
        from event: Session.Event
    ) async throws -> CryptoAccount {
        let accounts = try await coincore.cryptoAccounts(
            for: event.reference.context.decode(blockchain.ux.asset.id),
            supporting: action
        )
        if let id = try? event.reference.context.decode(blockchain.ux.asset.account.id, as: String.self) {
            return try accounts.first(where: { account in account.identifier as? String == id })
                .or(
                    throw: blockchain.ux.asset.error[]
                        .error(message: "No account found with id \(id)")
                )
        } else {
<<<<<<< HEAD
            return try await (
                   app.get(blockchain.app.mode) == AppMode.defi
                       ? accounts.first(where: { account in account is NonCustodialAccount })
                       : accounts.first(where: { account in account is TradingAccount })
                           ?? accounts.first(where: { account in account is NonCustodialAccount })
               )
            .or(
                throw: blockchain.ux.asset.error[]
                    .error(message: "\(event) has no valid accounts for \(String(describing: action))")
            )
=======
            let appMode = app.currentMode
            switch appMode {
            case .both:
                return try(accounts.first(where: { account in account is TradingAccount })
                           ?? accounts.first(where: { account in account is NonCustodialAccount })
                )
                .or(
                    throw: blockchain.ux.asset.error[]
                        .error(message: "\(event) has no valid accounts for \(String(describing: action))")
                )

            case .trading:
                return  try(accounts.first(where: { account in account is TradingAccount }))
                    .or(
                        throw: blockchain.ux.asset.error[]
                            .error(message: "\(event) has no valid accounts for \(String(describing: action))")
                    )

            case .defi:
                return try(accounts.first(where: { account in account is NonCustodialAccount }))
                    .or(
                        throw: blockchain.ux.asset.error[]
                            .error(message: "\(event) has no valid accounts for \(String(describing: action))")
                    )
            }
>>>>>>> 6391fad3
        }
    }
}


extension FeatureCoinDomain.Account {
    init(_ account: CryptoAccount, _ fiatCurrency: FiatCurrency) {
        self.init(
            id: account.identifier,
            name: account.label,
            accountType: .init(account),
            cryptoCurrency: account.currencyType.cryptoCurrency!,
            fiatCurrency: fiatCurrency,
            receiveAddressPublisher: {
                account
                    .receiveAddress
                    .map(\.address)
                    .eraseToAnyPublisher()
            },
            actionsPublisher: {
                account.actions
                    .map { actions in OrderedSet(actions.compactMap(Account.Action.init)) }
                    .eraseToAnyPublisher()
            },
            cryptoBalancePublisher: account.balance.ignoreFailure(),
            fiatBalancePublisher: account.fiatBalance(fiatCurrency: fiatCurrency).ignoreFailure()
        )
    }
}

extension FeatureCoinDomain.Account.Action {

    // swiftlint:disable cyclomatic_complexity
    init?(_ action: AssetAction) {
        switch action {
        case .buy:
            self = .buy
        case .deposit:
            self = .exchange.deposit
        case .interestTransfer:
            self = .rewards.deposit
        case .interestWithdraw:
            self = .rewards.withdraw
        case .receive:
            self = .receive
        case .sell:
            self = .sell
        case .send:
            self = .send
        case .linkToDebitCard:
            return nil
        case .sign:
            return nil
        case .swap:
            self = .swap
        case .viewActivity:
            self = .activity
        case .withdraw:
            self = .exchange.withdraw
        }
    }
}

extension FeatureCoinDomain.Account.AccountType {

    init(_ account: CryptoAccount) {
        if account is TradingAccount {
            self = .trading
        } else if account is ExchangeAccount {
            self = .exchange
        } else if account is InterestAccount {
            self = .interest
        } else {
            self = .privateKey
        }
    }
}

extension FeatureCoinDomain.KYCStatus {

    init(_ kycStatus: UserState.KYCStatus) {
        switch kycStatus {
        case .unverified:
            self = .unverified
        case .inReview:
            self = .inReview
        case .silver:
            self = .silver
        case .silverPlus:
            self = .silverPlus
        case .gold:
            self = .gold
        }
    }
}

extension TransactionsRouterAPI {

    @discardableResult
    func presentTransactionFlow(to action: TransactionFlowAction) async -> TransactionFlowResult? {
        try? await presentTransactionFlow(to: action).stream().next()
    }
}

extension CoincoreAPI {
    func cryptoAccounts(
        for cryptoCurrency: CryptoCurrency,
        supporting action: AssetAction? = nil,
        filter: AssetFilter = .all
    ) async throws -> [CryptoAccount] {
        try await cryptoAccounts(for: cryptoCurrency, supporting: action, filter: filter).stream().next()
    }
}<|MERGE_RESOLUTION|>--- conflicted
+++ resolved
@@ -342,18 +342,6 @@
                         .error(message: "No account found with id \(id)")
                 )
         } else {
-<<<<<<< HEAD
-            return try await (
-                   app.get(blockchain.app.mode) == AppMode.defi
-                       ? accounts.first(where: { account in account is NonCustodialAccount })
-                       : accounts.first(where: { account in account is TradingAccount })
-                           ?? accounts.first(where: { account in account is NonCustodialAccount })
-               )
-            .or(
-                throw: blockchain.ux.asset.error[]
-                    .error(message: "\(event) has no valid accounts for \(String(describing: action))")
-            )
-=======
             let appMode = app.currentMode
             switch appMode {
             case .both:
@@ -379,7 +367,6 @@
                             .error(message: "\(event) has no valid accounts for \(String(describing: action))")
                     )
             }
->>>>>>> 6391fad3
         }
     }
 }
