--- conflicted
+++ resolved
@@ -39,11 +39,7 @@
         .package(path: "../WalletPayload"),
         .package(path: "../RemoteNotifications"),
         .package(path: "../FeatureWithdrawalLocks"),
-<<<<<<< HEAD
-        .package(path: "../FeatureCards"),
-=======
         .package(path: "../FeatureCardPayment"),
->>>>>>> 8cc4a1d2
         .package(path: "../FeatureQRCodeScanner"),
         .package(path: "../FeatureTransaction"),
         .package(path: "../BlockchainNamespace"),
@@ -78,11 +74,7 @@
                 .product(name: "RxSwift", package: "RxSwift"),
                 .product(name: "ToolKit", package: "Tool"),
                 .product(name: "WalletPayloadKit", package: "WalletPayload"),
-<<<<<<< HEAD
-                .product(name: "FeatureCardsDomain", package: "FeatureCards"),
-=======
                 .product(name: "FeatureCardPaymentDomain", package: "FeatureCardPayment"),
->>>>>>> 8cc4a1d2
                 .product(name: "FeatureQRCodeScannerDomain", package: "FeatureQRCodeScanner"),
                 .product(name: "FeatureQRCodeScannerUI", package: "FeatureQRCodeScanner"),
                 .product(name: "FeatureTransactionUI", package: "FeatureTransaction"),
