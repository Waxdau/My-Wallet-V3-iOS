// Copyright © Blockchain Luxembourg S.A. All rights reserved.

import DIKit
import FeatureTransactionDomain
import MoneyKit
import PlatformKit
import RxSwift
import stellarsdk
import ToolKit

final class StellarOnChainTransactionEngine: OnChainTransactionEngine {

    typealias AskForRefreshConfirmation = (Bool) -> Completable

    // MARK: - Properties

    var fiatExchangeRatePairs: Observable<TransactionMoneyValuePairs> {
        sourceExchangeRatePair
            .map { pair -> TransactionMoneyValuePairs in
                TransactionMoneyValuePairs(
                    source: pair,
                    destination: pair
                )
            }
            .asObservable()
    }

    let walletCurrencyService: FiatCurrencyServiceAPI
    let currencyConversionService: CurrencyConversionServiceAPI
<<<<<<< HEAD
    var askForRefreshConfirmation: (AskForRefreshConfirmation)!
=======
    var askForRefreshConfirmation: AskForRefreshConfirmation!
>>>>>>> a5176c42
    var requireSecondPassword: Bool
    var sourceAccount: BlockchainAccount!
    var transactionTarget: TransactionTarget!
    var transactionDispatcher: StellarTransactionDispatcher
    var feeService: AnyCryptoFeeService<StellarTransactionFee>

    // MARK: - Private properties

    private var receiveAddress: ReceiveAddress {
        transactionTarget as! ReceiveAddress
    }

    private var userFiatCurrency: Single<FiatCurrency> {
        walletCurrencyService.fiatCurrency
    }

    private var sourceExchangeRatePair: Single<MoneyValuePair> {
        userFiatCurrency
            .flatMap { [currencyConversionService, sourceAsset] fiatCurrency -> Single<MoneyValuePair> in
                currencyConversionService
                    .conversionRate(from: sourceAsset, to: fiatCurrency.currencyType)
                    .asSingle()
                    .map { MoneyValuePair(base: .one(currency: sourceAsset), quote: $0) }
            }
    }

    private var isMemoRequired: Single<Bool> {
        transactionDispatcher.isExchangeAddresses(address: receiveAddress.address)
    }

    private var absoluteFee: Single<CryptoValue> {
        feeService.fees.map(\.regular)
    }

    // MARK: - Init

    init(
        requireSecondPassword: Bool,
        walletCurrencyService: FiatCurrencyServiceAPI = resolve(),
        currencyConversionService: CurrencyConversionServiceAPI = resolve(),
        feeService: AnyCryptoFeeService<StellarTransactionFee> = resolve(),
        transactionDispatcher: StellarTransactionDispatcher = resolve()
    ) {
        self.requireSecondPassword = requireSecondPassword
        self.walletCurrencyService = walletCurrencyService
        self.currencyConversionService = currencyConversionService
        self.transactionDispatcher = transactionDispatcher
        self.feeService = feeService
    }

    // MARK: - Internal Methods

    func assertInputsValid() {
        defaultAssertInputsValid()
        precondition(sourceCryptoCurrency == .coin(.stellar))
    }

    func restart(
        transactionTarget: TransactionTarget,
        pendingTransaction: PendingTransaction
    ) -> Single<PendingTransaction> {
        Single
            .zip(
                defaultRestart(
                    transactionTarget: transactionTarget,
                    pendingTransaction: pendingTransaction
                ),
                isMemoRequired
            )
            .map { [receiveAddress] pendingTransaction, isMemoRequired -> PendingTransaction in
                guard let stellarReceive = receiveAddress as? StellarReceiveAddress else {
                    return pendingTransaction
                }
                var pendingTransaction = pendingTransaction
                let memoModel = TransactionConfirmation.Model.Memo(
                    textMemo: stellarReceive.memo,
                    required: isMemoRequired
                )
                pendingTransaction.setMemo(memo: memoModel)
                return pendingTransaction
            }
    }

    func doBuildConfirmations(pendingTransaction: PendingTransaction) -> Single<PendingTransaction> {
        sourceExchangeRatePair
            .map(weak: self) { (self, exchangeRate) -> [TransactionConfirmation] in
                let from = TransactionConfirmation.Model.Source(value: self.sourceAccount.label)
                let to = TransactionConfirmation.Model.Destination(value: self.receiveAddress.label)
                let feesFiat = pendingTransaction.feeAmount.convert(using: exchangeRate.quote)
                let fee = self.makeFeeSelectionOption(
                    pendingTransaction: pendingTransaction,
                    feesFiat: feesFiat
                )
                let feedTotal = TransactionConfirmation.Model.FeedTotal(
                    amount: pendingTransaction.amount,
                    amountInFiat: pendingTransaction.amount.convert(using: exchangeRate.quote),
                    fee: pendingTransaction.feeAmount,
                    feeInFiat: feesFiat
                )
                let sendDestination = TransactionConfirmation.Model.SendDestinationValue(
                    value: pendingTransaction.amount
                )
                return [
                    .sendDestinationValue(sendDestination),
                    .source(from),
                    .destination(to),
                    .feeSelection(fee),
                    .feedTotal(feedTotal),
                    .memo(pendingTransaction.memo)
                ]
            }
            .map { confirmations in
                pendingTransaction.update(confirmations: confirmations)
            }
    }

    func initializeTransaction() -> Single<PendingTransaction> {
        Single.zip(
            userFiatCurrency,
            isMemoRequired,
            availableBalance
        )
        .map { [receiveAddress] fiatCurrency, isMemoRequired, availableBalance -> PendingTransaction in
            var memo: String?
            if let stellarReceive = receiveAddress as? StellarReceiveAddress {
                memo = stellarReceive.memo
            }
            let memoModel = TransactionConfirmation.Model.Memo(
                textMemo: memo,
                required: isMemoRequired
            )
            let zeroStellar: MoneyValue = .zero(currency: .coin(.stellar))
            var transaction = PendingTransaction(
                amount: zeroStellar,
                available: availableBalance,
                feeAmount: zeroStellar,
                feeForFullAvailable: zeroStellar,
                feeSelection: .init(
                    selectedLevel: .regular,
                    availableLevels: [.regular],
                    asset: .crypto(.coin(.stellar))
                ),
                selectedFiatCurrency: fiatCurrency,
                minimumLimit: nil,
                maximumLimit: nil
            )
            transaction.setMemo(memo: memoModel)
            return transaction
        }
    }

    func update(amount: MoneyValue, pendingTransaction: PendingTransaction) -> Single<PendingTransaction> {
        precondition(amount.currency == .crypto(.coin(.stellar)))
        let actionableBalance = sourceAccount.actionableBalance.map(\.cryptoValue)
        return Single
            .zip(actionableBalance, absoluteFee)
            .map { actionableBalance, fees -> PendingTransaction in
                guard let actionableBalance = actionableBalance else {
                    throw PlatformKitError.illegalStateException(message: "actionableBalance not CryptoValue")
                }
                let zeroStellar: CryptoValue = .zero(currency: .coin(.stellar))
                let total = try actionableBalance - fees
                let available = (try total < zeroStellar) ? zeroStellar : total
                var pendingTransaction = pendingTransaction
                pendingTransaction.amount = amount
                pendingTransaction.feeForFullAvailable = fees.moneyValue
                pendingTransaction.feeAmount = fees.moneyValue
                pendingTransaction.available = available.moneyValue
                return pendingTransaction
            }
    }

    func doOptionUpdateRequest(
        pendingTransaction: PendingTransaction,
        newConfirmation: TransactionConfirmation
    ) -> Single<PendingTransaction> {
        defaultDoOptionUpdateRequest(pendingTransaction: pendingTransaction, newConfirmation: newConfirmation)
            .map { pendingTransaction -> PendingTransaction in
                var pendingTransaction = pendingTransaction
                switch newConfirmation {
                case .memo(let memo):
                    pendingTransaction.setMemo(memo: memo)
                default:
                    break
                }
                return pendingTransaction
            }
    }

    func doValidateAll(pendingTransaction: PendingTransaction) -> Single<PendingTransaction> {
        validateTargetAddress()
            .andThen(validateSufficientFunds(pendingTransaction: pendingTransaction))
            .andThen(validateOptions(pendingTransaction: pendingTransaction))
            .andThen(validateDryRun(pendingTransaction: pendingTransaction))
            .updateTxValidityCompletable(pendingTransaction: pendingTransaction)
    }

    func execute(pendingTransaction: PendingTransaction, secondPassword: String) -> Single<TransactionResult> {
        createTransaction(pendingTransaction: pendingTransaction)
            .flatMap(weak: self) { (self, sendDetails) -> Single<SendConfirmationDetails> in
                self.transactionDispatcher.sendFunds(sendDetails: sendDetails, secondPassword: secondPassword)
            }
            .map { result in
                TransactionResult.hashed(txHash: result.transactionHash, amount: pendingTransaction.amount)
            }
    }
}

extension StellarOnChainTransactionEngine {

    private func validateSufficientFunds(pendingTransaction: PendingTransaction) -> Completable {
        Single.zip(sourceAccount.actionableBalance, absoluteFee)
            .map { [sourceAccount, transactionTarget] balance, fee -> Void in
                if try (try fee.moneyValue + pendingTransaction.amount) > balance {
                    throw TransactionValidationFailure(
                        state: .insufficientFunds(
                            balance,
                            pendingTransaction.amount,
                            sourceAccount!.currencyType,
                            transactionTarget!.currencyType
                        )
                    )
                }
            }
            .asCompletable()
    }

    private func createTransaction(pendingTransaction: PendingTransaction) -> Single<SendDetails> {
        let label = sourceAccount.label
        return sourceAccount.receiveAddress
            .map { [receiveAddress] sourceAccountReceiveAddress -> SendDetails in
                SendDetails(
                    fromAddress: sourceAccountReceiveAddress.address,
                    fromLabel: label,
                    toAddress: receiveAddress.address,
                    toLabel: "",
                    value: pendingTransaction.amount.cryptoValue!,
                    fee: pendingTransaction.feeAmount.cryptoValue!,
                    memo: pendingTransaction.memo.stellarMemo
                )
            }
    }

    private func isMemoValid(memo: TransactionConfirmation.Model.Memo?) -> Single<Bool> {
        func validText(memo: TransactionConfirmation.Model.Memo) -> Bool {
            guard case .text(let text) = memo.value else {
                return false
            }
            return 1...28 ~= text.count
        }
        func validIdentifier(memo: TransactionConfirmation.Model.Memo) -> Bool {
            guard case .identifier = memo.value else {
                return false
            }
            return true
        }
        return isMemoRequired
            .map { isMemoRequired -> Bool in
                guard isMemoRequired else {
                    return true
                }
                guard let memo = memo else {
                    return false
                }
                return validText(memo: memo) || validIdentifier(memo: memo)
            }
    }

    private func validateDryRun(pendingTransaction: PendingTransaction) -> Completable {
        createTransaction(pendingTransaction: pendingTransaction)
            .flatMapCompletable(weak: self) { (self, sendDetails) -> Completable in
                self.transactionDispatcher.dryRunTransaction(sendDetails: sendDetails)
            }
            .mapErrorToTransactionValidationFailure()
    }

    private func validateOptions(pendingTransaction: PendingTransaction) -> Completable {
        isMemoValid(memo: pendingTransaction.memo)
            .map { isMemoValid -> Void in
                guard isMemoValid else {
                    throw TransactionValidationFailure(state: .optionInvalid)
                }
            }
            .asCompletable()
    }

    private func validateTargetAddress() -> Completable {
        Completable.fromCallable(weak: self) { (self) in
            guard self.transactionDispatcher.isAddressValid(address: self.receiveAddress.address) else {
                throw TransactionValidationFailure(state: .invalidAddress)
            }
        }
    }

    private func makeFeeSelectionOption(
        pendingTransaction: PendingTransaction,
        feesFiat: MoneyValue
    ) -> TransactionConfirmation.Model.FeeSelection {
        TransactionConfirmation.Model.FeeSelection(
            feeState: .valid(absoluteFee: pendingTransaction.feeAmount),
            selectedLevel: pendingTransaction.feeLevel,
            fee: pendingTransaction.feeAmount
        )
    }
}

extension PendingTransaction {

    fileprivate var memo: TransactionConfirmation.Model.Memo {
        engineState[.xlmMemo] as! TransactionConfirmation.Model.Memo
    }

    fileprivate mutating func setMemo(memo: TransactionConfirmation.Model.Memo) {
        engineState[.xlmMemo] = memo
    }
}

extension TransactionConfirmation.Model.Memo {

    fileprivate var stellarMemo: StellarMemo? {
        switch value {
        case .none:
            return nil
        case .text(let text):
            return text.isEmpty ? nil : StellarMemo.text(text)
        case .identifier(let identifier):
            return StellarMemo.id(UInt64(identifier))
        }
    }
}

extension PrimitiveSequence where Trait == CompletableTrait, Element == Never {

    fileprivate func mapErrorToTransactionValidationFailure() -> Completable {
        catchError { error -> Completable in
            switch error {
            case SendFailureReason.unknown:
                throw TransactionValidationFailure(state: .unknownError)
            case SendFailureReason.belowMinimumSend(let minimum):
                throw TransactionValidationFailure(state: .belowMinimumLimit(minimum))
            case SendFailureReason.belowMinimumSendNewAccount(let minimum):
                throw TransactionValidationFailure(state: .belowMinimumLimit(minimum))
            case SendFailureReason.insufficientFunds(let balance, let desiredAmount):
                throw TransactionValidationFailure(
                    state: .insufficientFunds(
                        balance,
                        desiredAmount,
                        balance.currencyType,
                        balance.currencyType
                    )
                )
            case SendFailureReason.badDestinationAccountID:
                throw TransactionValidationFailure(state: .invalidAddress)
            default:
                throw TransactionValidationFailure(state: .unknownError)
            }
        }
    }
}<|MERGE_RESOLUTION|>--- conflicted
+++ resolved
@@ -27,11 +27,7 @@
 
     let walletCurrencyService: FiatCurrencyServiceAPI
     let currencyConversionService: CurrencyConversionServiceAPI
-<<<<<<< HEAD
-    var askForRefreshConfirmation: (AskForRefreshConfirmation)!
-=======
     var askForRefreshConfirmation: AskForRefreshConfirmation!
->>>>>>> a5176c42
     var requireSecondPassword: Bool
     var sourceAccount: BlockchainAccount!
     var transactionTarget: TransactionTarget!
