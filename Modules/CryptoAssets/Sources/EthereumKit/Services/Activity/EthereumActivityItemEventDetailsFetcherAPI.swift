--- conflicted
+++ resolved
@@ -18,13 +18,8 @@
         for identifier: String,
         cryptoCurrency: CryptoCurrency
     ) -> Observable<EthereumActivityItemEventDetails> {
-<<<<<<< HEAD
-        guard let network: EVMNetwork = cryptoCurrency.assetModel.kind.evmNetwork else {
-            fatalError("EthereumActivityItemEventDetailsFetcher should only be used for EVM currencies.")
-=======
         guard let network: EVMNetwork = cryptoCurrency.assetModel.evmNetwork else {
             fatalError("Currency \(cryptoCurrency.code) is not an EVM currency.")
->>>>>>> 8cc4a1d2
         }
         return transactionService
             .transaction(network: network, identifier: identifier)
