--- conflicted
+++ resolved
@@ -33,22 +33,6 @@
     }
 
     var actions: Single<AvailableActions> {
-<<<<<<< HEAD
-        Single
-            .zip(isFunded, isPairToFiatAvailable, hasHistory.asSingle())
-            .map { isFunded, isPairToFiatAvailable, hasHistory -> AvailableActions in
-                var base: AvailableActions = [.receive]
-                if hasHistory || isFunded {
-                    base.insert(.viewActivity)
-                }
-                if isPairToFiatAvailable {
-                    base.insert(.buy)
-                }
-                if isFunded {
-                    base.formUnion([.send, .swap])
-                }
-                return base
-=======
         Single.zip(
             isFunded,
             isPairToFiatAvailable,
@@ -67,7 +51,6 @@
             }
             if isFunded {
                 base.formUnion([.send, .swap])
->>>>>>> 1233dd79
             }
             if isFunded, isSellEnabled {
                 base.insert(.sell)
@@ -150,10 +133,7 @@
         self.swapTransactionsService = swapTransactionsService
         self.priceService = priceService
         self.supportedPairsInteractorService = supportedPairsInteractorService
-<<<<<<< HEAD
-=======
         self.featureFlagsService = featureFlagsService
->>>>>>> 1233dd79
         self.erc20TokenAccountsRepository = erc20TokenAccountsRepository
     }
 
@@ -179,11 +159,7 @@
                 }
         case .deposit,
              .withdraw,
-<<<<<<< HEAD
-             .sell:
-=======
              .interestWithdraw:
->>>>>>> 1233dd79
             return .just(false)
         case .viewActivity:
             return hasHistory.asSingle()
@@ -192,8 +168,6 @@
             return isFunded
         case .buy:
             return isPairToFiatAvailable
-<<<<<<< HEAD
-=======
         case .sell:
             return featureFlagsService
                 .isEnabled(.remote(.sellUsingTransactionFlowEnabled))
@@ -203,7 +177,6 @@
                         $0.0 && $0.1
                     }
                 }
->>>>>>> 1233dd79
         }
     }
 
