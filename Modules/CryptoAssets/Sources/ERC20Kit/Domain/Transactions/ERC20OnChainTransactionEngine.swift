--- conflicted
+++ resolved
@@ -17,11 +17,7 @@
     let currencyConversionService: CurrencyConversionServiceAPI
     let walletCurrencyService: FiatCurrencyServiceAPI
 
-<<<<<<< HEAD
-    var askForRefreshConfirmation: (AskForRefreshConfirmations)!
-=======
     var askForRefreshConfirmation: AskForRefreshConfirmation!
->>>>>>> a5176c42
 
     var fiatExchangeRatePairs: Observable<TransactionMoneyValuePairs> {
         sourceExchangeRatePair
