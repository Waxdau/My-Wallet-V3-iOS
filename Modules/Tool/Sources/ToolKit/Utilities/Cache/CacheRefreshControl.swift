--- conflicted
+++ resolved
@@ -72,13 +72,8 @@
     public init(
         defaultConfig: RemoteCacheConfig,
         fetch: @escaping () -> AnyPublisher<RemoteCacheConfig?, Error>
-<<<<<<< HEAD
-    )  {
-        config = defaultConfig
-=======
     ) {
         self.config = defaultConfig
->>>>>>> 3fdb9a2d
         // Fetch the remote config
         fetch()
             .replaceError(with: defaultConfig)
