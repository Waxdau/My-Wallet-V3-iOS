--- conflicted
+++ resolved
@@ -144,19 +144,12 @@
             return "ios_ff_apple_pay"
         case .nativeWalletCreation:
             return "ios_ff_native_wallet_creation"
-<<<<<<< HEAD
-        case .cardIssuance:
-            return "ios_ff_card_issuance"
-        case .sendToDomainsAnnouncement:
-            return "ios_ff_send_to_domains_announcement"
-=======
         case .cardIssuing:
             return "ios_ff_card_issuing"
         case .sendToDomainsAnnouncement:
             return "ios_ff_send_to_domains_announcement"
         case .redesignCoinView:
             return "ios_ff_redesign_coinview"
->>>>>>> 8cc4a1d2
         }
     }
 
@@ -211,11 +204,8 @@
             return false
         case .sendToDomainsAnnouncement:
             return true
-<<<<<<< HEAD
-=======
         case .redesignCoinView:
             return true
->>>>>>> 8cc4a1d2
         }
     }
 }
