// Copyright © Blockchain Luxembourg S.A. All rights reserved.

import Foundation

/// Defines an internal feature as part of a FeatureFlag
public enum InternalFeature: String, CaseIterable {

    /// Enable secure channel
    case secureChannel

    /// Enabled console logging of network requests for debug builds
    case requestConsoleLogging

    /// Uses the Transactions Flow implementation of Buy when enabled
    case useTransactionsFlowToBuyCrypto

    /// Enable interest withdraw and deposit
    case interestWithdrawAndDeposit

    /// Disable the guid login at welcome screen, useful for demo purposes
    /// - Note: Old manual guid login screen is used only for internal builds
    case disableGUIDLogin

    /// Enable new account SwiftUI picker.
    case newAccountPicker

    /// Enable new Onboarding Tour on the Welcome Flow
    case newOnboardingTour

    /// Enable unified sign in (account upgrade)
    case unifiedSignIn

    /// Enable polling for email login
    case pollingForEmailLogin

    /// Enables native wallet payload instead of JS
    case nativeWalletPayload

    /// OpenBanking
    case openBanking

    /// Enables the feature for alpha release overriding internal config.
    var isAlphaReady: Bool {
        switch self {
        case .useTransactionsFlowToBuyCrypto,
             .newAccountPicker,
             .newOnboardingTour,
<<<<<<< HEAD
             .openBanking:
=======
             .pollingForEmailLogin:
>>>>>>> c43b7928
            return true
        case .disableGUIDLogin,
             .interestWithdrawAndDeposit,
             .requestConsoleLogging,
             .secureChannel,
             .unifiedSignIn,
             .nativeWalletPayload:
            return false
        }
    }
}

extension InternalFeature {

    internal var defaultsKey: String {
        "internal-flag-\(rawValue)-key"
    }

    /// The title displayed at the Debug menu.
    public var displayTitle: String {
        switch self {
        case .interestWithdrawAndDeposit:
            return "Rewards - Deposit and Withdraw"
        case .secureChannel:
            return "Secure Channel"
        case .requestConsoleLogging:
            return "Enable Network Request Console Logs"
        case .useTransactionsFlowToBuyCrypto:
            return "Buy: Uses Transactions Flow to Buy Crypto"
        case .disableGUIDLogin:
            return "Disable manual (guid) login option"
        case .newAccountPicker:
            return "New SwiftUI Account Picker"
        case .newOnboardingTour:
            return "New Onboarding Tour"
        case .unifiedSignIn:
            return "Unified Sign In"
        case .pollingForEmailLogin:
            return "Polling (Email Login)"
        case .nativeWalletPayload:
            return "Native Wallet Payload"
        case .openBanking:
            return "Open Banking"
        }
    }
}<|MERGE_RESOLUTION|>--- conflicted
+++ resolved
@@ -45,11 +45,8 @@
         case .useTransactionsFlowToBuyCrypto,
              .newAccountPicker,
              .newOnboardingTour,
-<<<<<<< HEAD
              .openBanking:
-=======
              .pollingForEmailLogin:
->>>>>>> c43b7928
             return true
         case .disableGUIDLogin,
              .interestWithdrawAndDeposit,
