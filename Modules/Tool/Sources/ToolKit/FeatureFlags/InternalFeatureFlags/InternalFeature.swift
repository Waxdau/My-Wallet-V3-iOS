// Copyright © Blockchain Luxembourg S.A. All rights reserved.

import Foundation

/// Defines an internal feature as part of a FeatureFlag
public enum InternalFeature: String, CaseIterable {

    /// Enable secure channel
    case secureChannel

    /// Enabled console logging of network requests for debug builds
    case requestConsoleLogging

    /// Disable the guid login at welcome screen, useful for demo purposes
    /// - Note: Old manual guid login screen is used only for internal builds
    case disableGUIDLogin

    /// Enable new account SwiftUI picker.
    case newAccountPicker

    /// Enable new Onboarding Tour on the Welcome Flow
    case newOnboardingTour

    /// Enable unified sign in (account upgrade)
    case unifiedSignIn

    /// Enable polling for email login
    case pollingForEmailLogin

    /// New Create Wallet Screen
    case newCreateWalletScreen

    /// Enables native wallet payload instead of JS
    case nativeWalletPayload

    /// Enables unified QR code scanner
    case unifiedQRCodeScanner

    /// Enables unified QR code scanner
    case walletConnect

    /// OpenBanking
    case openBanking

    /// Redesign
    case redesign

    /// Enables the feature for alpha release overriding internal config.
    var isAlphaReady: Bool {
        switch self {
        case .newAccountPicker,
             .walletConnect,
             .newOnboardingTour,
             .openBanking,
             .pollingForEmailLogin,
<<<<<<< HEAD
             .newCreateWalletScreen,
             .unifiedQRCodeScanner:
=======
             .unifiedQRCodeScanner,
             .redesign:
>>>>>>> d8e36be4
            return true
        case .disableGUIDLogin,
             .requestConsoleLogging,
             .secureChannel,
             .unifiedSignIn,
             .nativeWalletPayload:
            return false
        }
    }
}

extension InternalFeature {

    internal var defaultsKey: String {
        "internal-flag-\(rawValue)-key"
    }

    /// The title displayed at the Debug menu.
    public var displayTitle: String {
        switch self {
        case .secureChannel:
            return "Secure Channel"
        case .requestConsoleLogging:
            return "Enable Network Request Console Logs"
        case .disableGUIDLogin:
            return "Disable manual (guid) login option"
        case .newAccountPicker:
            return "New SwiftUI Account Picker"
        case .newOnboardingTour:
            return "New Onboarding Tour"
        case .unifiedSignIn:
            return "Unified Sign In"
        case .pollingForEmailLogin:
            return "Polling (Email Login)"
        case .newCreateWalletScreen:
            return "New Create Wallet Screen"
        case .nativeWalletPayload:
            return "Native Wallet Payload"
        case .openBanking:
            return "Open Banking"
        case .unifiedQRCodeScanner:
            return "Unified QR Code Scanner"
        case .redesign:
            return "Redesign"
        case .walletConnect:
            return "Wallet Connect"
        }
    }
}<|MERGE_RESOLUTION|>--- conflicted
+++ resolved
@@ -53,13 +53,10 @@
              .newOnboardingTour,
              .openBanking,
              .pollingForEmailLogin,
-<<<<<<< HEAD
              .newCreateWalletScreen,
-             .unifiedQRCodeScanner:
-=======
+             .unifiedQRCodeScanner,
              .unifiedQRCodeScanner,
              .redesign:
->>>>>>> d8e36be4
             return true
         case .disableGUIDLogin,
              .requestConsoleLogging,
