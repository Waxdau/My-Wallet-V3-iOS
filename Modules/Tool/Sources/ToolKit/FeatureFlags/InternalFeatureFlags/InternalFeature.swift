// Copyright © Blockchain Luxembourg S.A. All rights reserved.

import Foundation

/// Defines an internal feature as part of a FeatureFlag
public enum InternalFeature: String, CaseIterable {

    /// Enable secure channel
    case secureChannel

    /// Enabled console logging of network requests for debug builds
    case requestConsoleLogging

    /// Uses the Transactions Flow implementation of Buy when enabled
    case useTransactionsFlowToBuyCrypto

    /// Enable interest withdraw and deposit
    case interestWithdrawAndDeposit

    /// Disable the guid login at welcome screen, useful for demo purposes
    /// - Note: Old manual guid login screen is used only for internal builds
    case disableGUIDLogin

    /// Enable new account SwiftUI picker.
    case newAccountPicker

    /// Enable new Onboarding Tour on the Welcome Flow
    case newOnboardingTour

    /// Enable unified sign in (account upgrade)
    case unifiedSignIn

    /// Enable polling for email login
    case pollingForEmailLogin

    /// Enables native wallet payload instead of JS
    case nativeWalletPayload

<<<<<<< HEAD
    /// OpenBanking
    case openBanking
=======
    /// Enables the new Limits UI in Transaction Flow
    case newTxFlowLimitsUIEnabled
>>>>>>> f0f3ef1f

    /// Enables the feature for alpha release overriding internal config.
    var isAlphaReady: Bool {
        switch self {
        case .useTransactionsFlowToBuyCrypto,
             .newAccountPicker,
             .newOnboardingTour,
<<<<<<< HEAD
             .openBanking,
=======
             .interestWithdrawAndDeposit,
>>>>>>> f0f3ef1f
             .pollingForEmailLogin:
            return true
        case .disableGUIDLogin,
             .requestConsoleLogging,
             .newTxFlowLimitsUIEnabled,
             .secureChannel,
             .unifiedSignIn,
             .nativeWalletPayload:
            return false
        }
    }
}

extension InternalFeature {

    internal var defaultsKey: String {
        "internal-flag-\(rawValue)-key"
    }

    /// The title displayed at the Debug menu.
    public var displayTitle: String {
        switch self {
        case .interestWithdrawAndDeposit:
            return "Rewards - Deposit and Withdraw"
        case .secureChannel:
            return "Secure Channel"
        case .requestConsoleLogging:
            return "Enable Network Request Console Logs"
        case .useTransactionsFlowToBuyCrypto:
            return "Buy: Uses Transactions Flow to Buy Crypto"
        case .disableGUIDLogin:
            return "Disable manual (guid) login option"
        case .newAccountPicker:
            return "New SwiftUI Account Picker"
        case .newOnboardingTour:
            return "New Onboarding Tour"
        case .unifiedSignIn:
            return "Unified Sign In"
        case .pollingForEmailLogin:
            return "Polling (Email Login)"
        case .nativeWalletPayload:
            return "Native Wallet Payload"
<<<<<<< HEAD
        case .openBanking:
            return "Open Banking"
=======
        case .newTxFlowLimitsUIEnabled:
            return "New Limits UI"
>>>>>>> f0f3ef1f
        }
    }
}<|MERGE_RESOLUTION|>--- conflicted
+++ resolved
@@ -36,13 +36,11 @@
     /// Enables native wallet payload instead of JS
     case nativeWalletPayload
 
-<<<<<<< HEAD
     /// OpenBanking
     case openBanking
-=======
+
     /// Enables the new Limits UI in Transaction Flow
     case newTxFlowLimitsUIEnabled
->>>>>>> f0f3ef1f
 
     /// Enables the feature for alpha release overriding internal config.
     var isAlphaReady: Bool {
@@ -50,11 +48,8 @@
         case .useTransactionsFlowToBuyCrypto,
              .newAccountPicker,
              .newOnboardingTour,
-<<<<<<< HEAD
              .openBanking,
-=======
              .interestWithdrawAndDeposit,
->>>>>>> f0f3ef1f
              .pollingForEmailLogin:
             return true
         case .disableGUIDLogin,
@@ -97,13 +92,10 @@
             return "Polling (Email Login)"
         case .nativeWalletPayload:
             return "Native Wallet Payload"
-<<<<<<< HEAD
         case .openBanking:
             return "Open Banking"
-=======
         case .newTxFlowLimitsUIEnabled:
             return "New Limits UI"
->>>>>>> f0f3ef1f
         }
     }
 }