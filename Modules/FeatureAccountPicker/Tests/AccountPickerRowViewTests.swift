// Copyright © Blockchain Luxembourg S.A. All rights reserved.

import ComposableArchitecture
@testable import FeatureAccountPickerUI
@testable import PlatformKit
@testable import PlatformKitMock
@testable import PlatformUIKit
import RxSwift
import SnapshotTesting
import SwiftUI
import XCTest

class AccountPickerRowViewTests: XCTestCase {

    var isShowingMultiBadge: Bool = false

    let environment = AccountPickerRowEnvironment(
        mainQueue: .main,
        updateSingleAccount: { _ in nil },
        updateAccountGroup: { _ in nil }
    )

    let accountGroupIdentifier = UUID()
    let singleAccountIdentifier = UUID()

    lazy var fiatBalances: [AnyHashable: String] = [
        accountGroupIdentifier: "$2,302.39",
        singleAccountIdentifier: "$2,302.39"
    ]

    lazy var currencyCodes: [AnyHashable: String] = [
        accountGroupIdentifier: "USD"
    ]

    lazy var cryptoBalances: [AnyHashable: String] = [
        accountGroupIdentifier: "0.21204887 BTC",
        singleAccountIdentifier: "0.21204887 BTC"
    ]

    lazy var accountGroup = AccountPickerRow.AccountGroup(
        id: accountGroupIdentifier,
        title: "All Wallets",
        description: "Total Balance"
    )

    lazy var singleAccount = AccountPickerRow.SingleAccount(
        id: singleAccountIdentifier,
        title: "BTC Trading Wallet",
        description: "Bitcoin"
    )

    lazy var linkedBankAccountModel = AccountPickerRow.LinkedBankAccount(
        id: self.linkedBankAccount.identifier,
        title: "Title",
        description: "Description"
    )

    // swiftlint:disable:next force_try
    let linkedBankData = try! LinkedBankData(
        response: LinkedBankResponse(
            json: [
                "id": "id",
                "currency": "GBP",
                "partner": "YAPILY",
                "bankAccountType": "SAVINGS",
                "name": "Name",
                "accountName": "Account Name",
                "accountNumber": "123456",
                "routingNumber": "123456",
                "agentRef": "040004",
                "isBankAccount": false,
                "isBankTransferAccount": true,
                "state": "PENDING",
                "attributes": [
                    "entity": "Safeconnect(UK)"
                ]
            ]
        )
    )!

    lazy var linkedBankAccount = LinkedBankAccount(
        label: "LinkedBankAccount",
        accountNumber: "0",
        accountId: "0",
        accountType: .checking,
        currency: .USD,
        paymentType: .bankAccount,
<<<<<<< HEAD
        withdrawServiceAPI: MockWithdrawalServiceAPI(),
        partner: .yapily,
        data: linkedBankData
=======
        supportsDeposit: true
>>>>>>> b0c72221
    )

    let paymentMethodFunds = PaymentMethodAccount(
        paymentMethodType: .account(
            FundData(
                balance: .init(
                    currency: .fiat(.GBP),
                    available: .init(amount: 2500000, currency: .fiat(.GBP)),
                    withdrawable: .init(amount: 2500000, currency: .fiat(.GBP)),
                    pending: .zero(currency: .GBP)
                ),
                max: .init(amount: 100000000, currency: .GBP)
            )
        ),
        paymentMethod: .init(
            type: .funds(.fiat(.GBP)),
            max: .init(amount: 1000000, currency: .GBP),
            min: .init(amount: 500, currency: .GBP),
            isEligible: true,
            isVisible: true
        ),
        priceService: PriceServiceMock()
    )

    let paymentMethodCard = PaymentMethodAccount(
        paymentMethodType: .card(
            CardData(
                ownerName: "John Smith",
                number: "4000 0000 0000 0000",
                expirationDate: "12/30",
                cvv: "000"
            )!
        ),
        paymentMethod: .init(
            type: .card([.visa]),
            max: .init(amount: 120000, currency: .USD),
            min: .init(amount: 500, currency: .USD),
            isEligible: true,
            isVisible: true
        ),
        priceService: PriceServiceMock()
    )

    private func paymentMethodRowModel(for account: PaymentMethodAccount) -> AccountPickerRow.PaymentMethod {
        AccountPickerRow.PaymentMethod(
            id: account.identifier,
            title: account.label,
            description: account.paymentMethodType.balance.displayString,
            badgeView: account.logoResource.image,
            badgeBackground: Color(account.logoBackgroundColor)
        )
    }

    @ViewBuilder private func view(row: AccountPickerRow) -> some View {
        AccountPickerRowView(
            store: Store(
                initialState: row,
                reducer: accountPickerRowReducer,
                environment: environment
            ),
            badgeView: { identifier in
                switch identifier {
                case self.singleAccount.id:
                    let model: BadgeImageViewModel = .default(
                        image: CryptoCurrency.coin(.bitcoin).logoResource,
                        cornerRadius: .round,
                        accessibilityIdSuffix: ""
                    )
                    model.marginOffsetRelay.accept(0)
                    let view = BadgeImageViewRepresentable(viewModel: model, size: 32)
                    return AnyView(view)
                case self.accountGroup.id:
                    let model: BadgeImageViewModel = .primary(
                        image: .local(name: "icon-wallet", bundle: .platformUIKit),
                        cornerRadius: .round,
                        accessibilityIdSuffix: "walletBalance"
                    )
                    model.marginOffsetRelay.accept(0)
                    let view = BadgeImageViewRepresentable(viewModel: model, size: 32)
                    return AnyView(view)
                case self.linkedBankAccountModel.id:
                    let model: BadgeImageViewModel = .default(
                        image: .local(name: "icon-bank", bundle: .platformUIKit),
                        cornerRadius: .round,
                        accessibilityIdSuffix: ""
                    )
                    let view = BadgeImageViewRepresentable(viewModel: model, size: 32)
                    return AnyView(view)
                default:
                    return AnyView(EmptyView())
                }
            },
            iconView: { _ in
                let model: BadgeImageViewModel = .template(
                    image: .local(name: "ic-private-account", bundle: .platformUIKit),
                    templateColor: CryptoCurrency.coin(.bitcoin).brandUIColor,
                    backgroundColor: .white,
                    cornerRadius: .round,
                    accessibilityIdSuffix: ""
                )
                model.marginOffsetRelay.accept(1)
                let view = BadgeImageViewRepresentable(viewModel: model, size: 16)
                return AnyView(view)
            },
            multiBadgeView: { identity in
                guard self.isShowingMultiBadge else { return AnyView(EmptyView()) }

                switch identity {
                case self.linkedBankAccount.identifier:
                    let badges = SingleAccountBadgeFactory(withdrawalService: MockWithdrawalServiceAPI())
                        .badge(account: self.linkedBankAccount, action: .withdraw)
                        .map {
                            MultiBadgeViewModel(
                                layoutMargins: LinkedBankAccountCellPresenter.multiBadgeInsets,
                                height: 24.0,
                                badges: $0
                            )
                        }
                        .asDriver(onErrorJustReturn: .init())
                    let view = MultiBadgeViewRepresentable(viewModel: badges)
                    return AnyView(view)
                case self.singleAccount.id:
                    let model = MultiBadgeViewModel(
                        layoutMargins: UIEdgeInsets(
                            top: 8,
                            left: 72,
                            bottom: 16,
                            right: 24
                        ),
                        height: 24,
                        badges: [
                            DefaultBadgeAssetPresenter.makeLowFeesBadge(),
                            DefaultBadgeAssetPresenter.makeFasterBadge()
                        ]
                    )
                    let view = MultiBadgeViewRepresentable(viewModel: .just(model))
                    return AnyView(view)
                default:
                    return AnyView(EmptyView())
                }
            },
            fiatBalances: fiatBalances,
            cryptoBalances: cryptoBalances,
            currencyCodes: currencyCodes
        )
        .fixedSize()
    }

    func testAccountGroup() {
        let accountGroupRow = AccountPickerRow.accountGroup(
            accountGroup
        )

        assertSnapshot(matching: view(row: accountGroupRow), as: .image)
    }

    func testAccountGroupLoading() {
        fiatBalances = [:]
        currencyCodes = [:]

        let accountGroupRow = AccountPickerRow.accountGroup(
            accountGroup
        )

        assertSnapshot(matching: view(row: accountGroupRow), as: .image)
    }

    func testSingleAccount() {
        let singleAccountRow = AccountPickerRow.singleAccount(
            singleAccount
        )

        assertSnapshot(matching: view(row: singleAccountRow), as: .image)

        isShowingMultiBadge = true

        assertSnapshot(matching: view(row: singleAccountRow), as: .image)
    }

    func testSingleAccountLoading() {
        fiatBalances = [:]
        cryptoBalances = [:]

        let singleAccountRow = AccountPickerRow.singleAccount(
            singleAccount
        )

        assertSnapshot(matching: view(row: singleAccountRow), as: .image)
    }

    func testButton() {
        let buttonRow = AccountPickerRow.button(
            .init(
                id: UUID(),
                text: "+ Add New"
            )
        )

        assertSnapshot(matching: view(row: buttonRow), as: .image)
    }

    func testLinkedAccount() {
        let linkedAccountRow = AccountPickerRow.linkedBankAccount(
            linkedBankAccountModel
        )

        assertSnapshot(matching: view(row: linkedAccountRow), as: .image)

        isShowingMultiBadge = true

        assertSnapshot(matching: view(row: linkedAccountRow), as: .image)
    }

    func testPaymentMethod_funds() {
        let linkedAccountRow = AccountPickerRow.paymentMethodAccount(
            paymentMethodRowModel(for: paymentMethodFunds)
        )
        assertSnapshot(matching: view(row: linkedAccountRow), as: .image)
    }

    func testPaymentMethod_card() {
        let linkedAccountRow = AccountPickerRow.paymentMethodAccount(
            paymentMethodRowModel(for: paymentMethodCard)
        )
        assertSnapshot(matching: view(row: linkedAccountRow), as: .image)
    }
}

struct MockWithdrawalServiceAPI: WithdrawalServiceAPI {

    func withdrawFeeAndLimit(
        for currency: FiatCurrency,
        paymentMethodType: PaymentMethodPayloadType
    ) -> Single<WithdrawalFeeAndLimit> {
        .just(.init(
            maxLimit: .zero(currency: currency),
            minLimit: .zero(currency: currency),
            fee: .zero(currency: currency)
        ))
    }

    func withdrawal(
        for checkout: WithdrawalCheckoutData
    ) -> Single<Result<FiatValue, Error>> {
        fatalError("Not implemented")
    }

    func withdrawalFee(
        for currency: FiatCurrency,
        paymentMethodType: PaymentMethodPayloadType
    ) -> Single<FiatValue> {
        fatalError("Not implemented")
    }

    func withdrawalMinAmount(
        for currency: FiatCurrency,
        paymentMethodType: PaymentMethodPayloadType
    ) -> Single<FiatValue> {
        fatalError("Not implemented")
    }
}<|MERGE_RESOLUTION|>--- conflicted
+++ resolved
@@ -85,13 +85,8 @@
         accountType: .checking,
         currency: .USD,
         paymentType: .bankAccount,
-<<<<<<< HEAD
-        withdrawServiceAPI: MockWithdrawalServiceAPI(),
         partner: .yapily,
         data: linkedBankData
-=======
-        supportsDeposit: true
->>>>>>> b0c72221
     )
 
     let paymentMethodFunds = PaymentMethodAccount(
