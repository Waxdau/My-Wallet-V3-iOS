// Copyright © Blockchain Luxembourg S.A. All rights reserved.

<<<<<<< HEAD
import ComponentLibrary
=======
#if canImport(SharedComponentLibrary)
import SharedComponentLibrary
#else
import ComponentLibrary
#endif
>>>>>>> 8d7c5797
import ComposableArchitecture
import FeatureAccountPickerDomain
import Localization
import SwiftUI
import UIComponentsKit

struct AccountPickerRowView<
    BadgeView: View,
    IconView: View,
    MultiBadgeView: View,
    WithdrawalLocksView: View
>: View {

    // MARK: - Internal properties

    let model: AccountPickerRow
    let send: (SuccessRowsAction) -> Void
    let badgeView: (AnyHashable) -> BadgeView
    let iconView: (AnyHashable) -> IconView
    let multiBadgeView: (AnyHashable) -> MultiBadgeView
    let withdrawalLocksView: () -> WithdrawalLocksView
    let fiatBalance: String?
    let cryptoBalance: String?
    let currencyCode: String?

    // MARK: - Body

    var body: some View {
        VStack(spacing: 0) {
            switch model {
            case .label(let model):
                Text(model.text)
            case .accountGroup(let model):
                AccountGroupRow(
                    model: model,
                    badgeView: badgeView(model.id),
                    fiatBalance: fiatBalance,
                    currencyCode: currencyCode
                )
                PrimaryDivider()
            case .button(let model):
                ButtonRow(model: model) {
                    send(.accountPickerRowDidTap(model.id))
                }
                PrimaryDivider()
            case .linkedBankAccount(let model):
                LinkedBankAccountRow(
                    model: model,
                    badgeView: badgeView(model.id),
                    multiBadgeView: multiBadgeView(model.id)
                )
                PrimaryDivider()
            case .paymentMethodAccount(let model):
                PaymentMethodRow(
                    model: model
                )
                PrimaryDivider()
            case .singleAccount(let model):
                SingleAccountRow(
                    model: model,
                    badgeView: badgeView(model.id),
                    iconView: iconView(model.id),
                    multiBadgeView: multiBadgeView(model.id),
                    fiatBalance: fiatBalance,
                    cryptoBalance: cryptoBalance
                )
                PrimaryDivider()
            case .withdrawalLocks:
                withdrawalLocksView()
            }
        }
        .onTapGesture {
            send(.accountPickerRowDidTap(model.id))
        }
    }
}

// MARK: - Specific Rows

private struct AccountGroupRow<BadgeView: View>: View {

    let model: AccountPickerRow.AccountGroup
    let badgeView: BadgeView
    let fiatBalance: String?
    let currencyCode: String?

    var body: some View {
        ZStack(alignment: .bottom) {
            HStack(spacing: 16) {
                badgeView
                    .frame(width: 32, height: 32)
                    .padding(6)
                VStack {
                    HStack {
                        Text(model.title)
                            .textStyle(.heading)
                        Spacer()
                        Text(fiatBalance ?? " ")
                            .textStyle(.heading)
                            .shimmer(
                                enabled: fiatBalance == nil,
                                width: 90
                            )
                    }
                    HStack {
                        Text(model.description)
                            .textStyle(.subheading)
                        Spacer()
                        Text(currencyCode ?? " ")
                            .textStyle(.subheading)
                            .shimmer(
                                enabled: currencyCode == nil,
                                width: 100
                            )
                    }
                }
            }
            .padding(EdgeInsets(top: 16, leading: 18, bottom: 16, trailing: 24))
        }
    }
}

private struct ButtonRow: View {

    let model: AccountPickerRow.Button
    let action: () -> Void

    var body: some View {
        VStack {
<<<<<<< HEAD
            UIComponentsKit.SecondaryButton(title: model.text) {
=======
            MinimalButton(title: model.text) {
>>>>>>> 8d7c5797
                action()
            }
            .frame(height: 48)
        }
        .padding(EdgeInsets(top: 16, leading: 24, bottom: 16, trailing: 24))
    }
}

private struct LinkedBankAccountRow<BadgeView: View, MultiBadgeView: View>: View {

    let model: AccountPickerRow.LinkedBankAccount
    let badgeView: BadgeView
    let multiBadgeView: MultiBadgeView

    var body: some View {
        ZStack(alignment: .bottom) {
            VStack(spacing: 0) {
                HStack(spacing: 0) {
                    badgeView
                        .frame(width: 32, height: 32)
                        .padding(6)
                    Spacer()
                        .frame(width: 16)
                    HStack {
                        VStack(alignment: .leading, spacing: 4) {
                            Text(model.title)
                                .textStyle(.heading)
                            Text(model.description)
                                .textStyle(.subheading)
                        }
                    }
                }

                multiBadgeView
                    .padding(.top, 8)
            }
            .padding(EdgeInsets(top: 16, leading: 18, bottom: 16, trailing: 24))
        }
    }
}

private struct PaymentMethodRow: View {

    let model: AccountPickerRow.PaymentMethod

    var body: some View {
        VStack(alignment: .leading, spacing: 0) {
            HStack(alignment: .center, spacing: 0) {
                ZStack {
                    model.badgeView
                        .frame(width: 32, height: 32)
                        .scaledToFit()
                }
                .frame(width: 32, height: 32)
                .padding(6)
                .background(model.badgeBackground)
                .clipShape(Circle())

                Spacer()
                    .frame(width: 16)

                VStack {
                    VStack(alignment: .leading, spacing: 2) {
                        Text(model.title)
                            .textStyle(.heading)
                        Text(model.description)
                            .textStyle(.subheading)
                    }
                }
                .offset(x: 0, y: -2) // visually align due to font padding
                Spacer()
            }
        }
        .padding(EdgeInsets(top: 16, leading: 18, bottom: 16, trailing: 24))
    }
}

private struct SingleAccountRow<
    BadgeView: View,
    IconView: View,
    MultiBadgeView: View
>: View {

    let model: AccountPickerRow.SingleAccount
    let badgeView: BadgeView
    let iconView: IconView
    let multiBadgeView: MultiBadgeView
    let fiatBalance: String?
    let cryptoBalance: String?

    var body: some View {
        ZStack(alignment: .bottom) {
            VStack(spacing: 0) {
                HStack(spacing: 0) {
                    ZStack(alignment: .bottomTrailing) {
                        Group {
                            badgeView
                                .frame(width: 32, height: 32)
                        }
                        .padding(6)

                        iconView
                            .frame(width: 16, height: 16)
                    }
                    Spacer()
                        .frame(width: 16)
                    HStack {
                        VStack(alignment: .leading, spacing: 4) {
                            Text(model.title)
                                .textStyle(.heading)
                                .scaledToFill()
                                .minimumScaleFactor(0.5)
                                .lineLimit(1)
                            Text(model.description)
                                .textStyle(.subheading)
                                .scaledToFill()
                                .minimumScaleFactor(0.5)
                                .lineLimit(1)
                        }
                        Spacer()
                        VStack(alignment: .trailing, spacing: 4) {
                            Text(fiatBalance ?? " ")
                                .textStyle(.heading)
                                .scaledToFill()
                                .minimumScaleFactor(0.5)
                                .lineLimit(1)
                                .shimmer(
                                    enabled: fiatBalance == nil,
                                    width: 90
                                )
                            Text(cryptoBalance ?? " ")
                                .textStyle(.subheading)
                                .scaledToFill()
                                .minimumScaleFactor(0.5)
                                .lineLimit(1)
                                .shimmer(
                                    enabled: cryptoBalance == nil,
                                    width: 100
                                )
                        }
                    }
                }
                multiBadgeView
            }
            .padding(EdgeInsets(top: 16, leading: 18, bottom: 16, trailing: 24))
        }
    }
}

struct AccountPickerRowView_Previews: PreviewProvider {

    static let accountGroupIdentifier = UUID()
    static let singleAccountIdentifier = UUID()

    static let accountGroupRow = AccountPickerRow.accountGroup(
        AccountPickerRow.AccountGroup(
            id: UUID(),
            title: "All Wallets",
            description: "Total Balance"
        )
    )

    static let buttonRow = AccountPickerRow.button(
        AccountPickerRow.Button(
            id: UUID(),
            text: "See Balance"
        )
    )

    static let linkedBankAccountRow = AccountPickerRow.linkedBankAccount(
        AccountPickerRow.LinkedBankAccount(
            id: UUID(),
            title: "BTC",
            description: "5243424"
        )
    )

    static let paymentMethodAccountRow = AccountPickerRow.paymentMethodAccount(
        AccountPickerRow.PaymentMethod(
            id: UUID(),
            title: "Visa •••• 0000",
            description: "$1,200",
            badgeView: Image(systemName: "creditcard"),
            badgeBackground: .badgeBackgroundInfo
        )
    )

    static let singleAccountRow = AccountPickerRow.singleAccount(
        AccountPickerRow.SingleAccount(
            id: UUID(),
            title: "BTC Trading Wallet",
            description: "Bitcoin"
        )
    )

    static var previews: some View {
        Group {
            AccountPickerRowView(
                model: accountGroupRow,
                send: { _ in },
                badgeView: { _ in EmptyView() },
                iconView: { _ in EmptyView() },
                multiBadgeView: { _ in EmptyView() },
                withdrawalLocksView: { EmptyView() },
                fiatBalance: "$2,302.39",
                cryptoBalance: "0.21204887 BTC",
                currencyCode: "USD"
            )
            .previewLayout(PreviewLayout.sizeThatFits)
            .padding()
            .previewDisplayName("AccountGroupRow")

            AccountPickerRowView(
                model: buttonRow,
                send: { _ in },
                badgeView: { _ in EmptyView() },
                iconView: { _ in EmptyView() },
                multiBadgeView: { _ in EmptyView() },
                withdrawalLocksView: { EmptyView() },
                fiatBalance: nil,
                cryptoBalance: nil,
                currencyCode: nil
            )
            .previewLayout(PreviewLayout.sizeThatFits)
            .padding()
            .previewDisplayName("ButtonRow")

            AccountPickerRowView(
                model: linkedBankAccountRow,
                send: { _ in },
                badgeView: { _ in EmptyView() },
                iconView: { _ in EmptyView() },
                multiBadgeView: { _ in EmptyView() },
                withdrawalLocksView: { EmptyView() },
                fiatBalance: nil,
                cryptoBalance: nil,
                currencyCode: nil
            )
            .previewLayout(PreviewLayout.sizeThatFits)
            .padding()
            .previewDisplayName("LinkedBankAccountRow")
        }

        Group {
            AccountPickerRowView(
                model: paymentMethodAccountRow,
                send: { _ in },
                badgeView: { _ in EmptyView() },
                iconView: { _ in EmptyView() },
                multiBadgeView: { _ in EmptyView() },
                withdrawalLocksView: { EmptyView() },
                fiatBalance: nil,
                cryptoBalance: nil,
                currencyCode: nil
            )
            .previewLayout(PreviewLayout.sizeThatFits)
            .padding()
            .previewDisplayName("PaymentMethodAccountRow")

            AccountPickerRowView(
                model: singleAccountRow,
                send: { _ in },
                badgeView: { _ in EmptyView() },
                iconView: { _ in EmptyView() },
                multiBadgeView: { _ in EmptyView() },
                withdrawalLocksView: { EmptyView() },
                fiatBalance: "$2,302.39",
                cryptoBalance: "0.21204887 BTC",
                currencyCode: nil
            )
            .previewLayout(PreviewLayout.sizeThatFits)
            .padding()
            .previewDisplayName("SingleAccountRow")
        }
        EmptyView()
    }
}<|MERGE_RESOLUTION|>--- conflicted
+++ resolved
@@ -1,14 +1,10 @@
 // Copyright © Blockchain Luxembourg S.A. All rights reserved.
 
-<<<<<<< HEAD
-import ComponentLibrary
-=======
 #if canImport(SharedComponentLibrary)
 import SharedComponentLibrary
 #else
 import ComponentLibrary
 #endif
->>>>>>> 8d7c5797
 import ComposableArchitecture
 import FeatureAccountPickerDomain
 import Localization
@@ -138,11 +134,7 @@
 
     var body: some View {
         VStack {
-<<<<<<< HEAD
-            UIComponentsKit.SecondaryButton(title: model.text) {
-=======
             MinimalButton(title: model.text) {
->>>>>>> 8d7c5797
                 action()
             }
             .frame(height: 48)
