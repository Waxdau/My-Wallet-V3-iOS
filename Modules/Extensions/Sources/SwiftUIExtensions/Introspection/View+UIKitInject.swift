--- conflicted
+++ resolved
@@ -86,11 +86,7 @@
         return nil
     }
 
-<<<<<<< HEAD
-    public static func findAncestor<AnyViewType: UIView>(ofType type: AnyViewType.Type, from entry: UIView) -> AnyViewType? {
-=======
     static func findAncestor<AnyViewType: UIView>(ofType type: AnyViewType.Type, from entry: UIView) -> AnyViewType? {
->>>>>>> 4fdbfd09
         var superview = entry.superview
         while let s = superview {
             if let typed = s as? AnyViewType {
