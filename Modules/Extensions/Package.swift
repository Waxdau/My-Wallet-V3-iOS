// swift-tools-version: 5.6

import PackageDescription

let package = Package(
    name: "Extensions",
    platforms: [
        .iOS(.v14),
        .macOS(.v11),
        .watchOS(.v7),
        .tvOS(.v14)
    ],
    products: [
        .library(name: "Extensions", targets: ["Extensions"]),
        .library(name: "CombineExtensions", targets: ["CombineExtensions"]),
        .library(name: "SwiftExtensions", targets: ["SwiftExtensions"]),
        .library(name: "SwiftUIExtensions", targets: ["SwiftUIExtensions"])
    ],
    dependencies: [
        .package(
            url: "https://github.com/apple/swift-algorithms.git",
            from: "1.0.0"
        ),
        .package(
            url: "https://github.com/apple/swift-collections.git",
            from: "1.0.0"
        ),
        .package(
            url: "https://github.com/pointfreeco/combine-schedulers",
<<<<<<< HEAD
            exact: "0.7.2"
=======
            from: "0.7.3"
>>>>>>> 12319168
        ),
        .package(
            url: "https://github.com/pointfreeco/swift-case-paths",
            from: "0.9.1"
        )
    ],
    targets: [
        .target(
            name: "Extensions",
            dependencies: [
                "AsyncExtensions",
                "CombineExtensions",
                "SwiftExtensions",
                "SwiftUIExtensions"
            ]
        ),
        .target(
            name: "AsyncExtensions",
            dependencies: ["SwiftExtensions"]
        ),
        .target(
            name: "CombineExtensions",
            dependencies: [
                .target(name: "SwiftExtensions"),
                .product(name: "CombineSchedulers", package: "combine-schedulers")
            ]
        ),
        .target(
            name: "SwiftExtensions",
            dependencies: [
                .product(name: "Algorithms", package: "swift-algorithms"),
                .product(name: "Collections", package: "swift-collections"),
                .product(name: "CasePaths", package: "swift-case-paths")
            ]
        ),
        .target(
            name: "SwiftUIExtensions",
            dependencies: ["SwiftExtensions"]
        ),
        .testTarget(
            name: "ExtensionsTests",
            dependencies: ["Extensions"]
        ),
        .testTarget(
            name: "AsyncExtensionsTests",
            dependencies: ["AsyncExtensions"]
        ),
        .testTarget(
            name: "CombineExtensionsTests",
            dependencies: ["AsyncExtensions", "CombineExtensions"]
        ),
        .testTarget(
            name: "SwiftExtensionsTests",
            dependencies: ["SwiftExtensions"]
        )
    ]
)<|MERGE_RESOLUTION|>--- conflicted
+++ resolved
@@ -27,11 +27,7 @@
         ),
         .package(
             url: "https://github.com/pointfreeco/combine-schedulers",
-<<<<<<< HEAD
-            exact: "0.7.2"
-=======
             from: "0.7.3"
->>>>>>> 12319168
         ),
         .package(
             url: "https://github.com/pointfreeco/swift-case-paths",
