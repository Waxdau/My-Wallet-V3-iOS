--- conflicted
+++ resolved
@@ -150,24 +150,6 @@
             }
         )
 
-<<<<<<< HEAD
-        Observable.combineLatest(
-            tableView.rx.modelSelected(PricesCellType.self),
-            featureFlagService.isEnabled(.remote(.redesignCoinView)).asObservable()
-        )
-        .subscribe(onNext: { [weak self] model, isRedesignCoinViewEnabled in
-            switch model {
-            case .emptyState:
-                break
-            case .currency(let cryptoCurrency, _):
-                if let customSelectionActionClosure = self?.customSelectionActionClosure {
-                    customSelectionActionClosure(cryptoCurrency)
-                } else if isRedesignCoinViewEnabled {
-                    guard let self = self else { return }
-                    self.presentRedesignCoinView?(self, cryptoCurrency)
-                } else {
-                    self?.presenter.router.showDetailsScreen(for: cryptoCurrency)
-=======
         tableView.rx.modelSelected(PricesCellType.self)
             .subscribe(onNext: { [weak self] model in
                 switch model {
@@ -179,7 +161,6 @@
                     } else {
                         self?.app.post(event: blockchain.ux.asset[currency.code].select)
                     }
->>>>>>> 92cdfb21
                 }
             })
             .disposed(by: disposeBag)
