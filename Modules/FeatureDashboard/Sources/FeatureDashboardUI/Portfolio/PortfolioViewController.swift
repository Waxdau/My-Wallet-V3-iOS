--- conflicted
+++ resolved
@@ -219,11 +219,7 @@
                 // if the user has completed onboarding, nothing to show
                 var isTradingMode: Bool {
                     switch currentMode {
-<<<<<<< HEAD
-                    case .trading, .both:
-=======
                     case .trading, .legacy:
->>>>>>> 12319168
                         return true
                     case .defi:
                         return false
