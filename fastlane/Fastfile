opt_out_usage

DERIVED_DATA_PATH = "~/Library/Developer/Xcode/DerivedData"

default_platform(:ios)
platform :ios do
  
  before_all do
    # This is required to setup the temporary keychain
    setup_circle_ci
  end
  
  desc "Builds and uploads the app using the dev environment."
  desc "Builds are uploaded to AppCenter."
  desc "Available options: skip_tests | skip_dsym_upload | skip_build_upload"
  lane :dev do | options |
    final_options = options.merge(
      {
        scheme: "Blockchain (Dev)",
        environment: "Dev",
        app_center_app_name: ENV["APPCENTER_APP_NAME_DEV"],
        app_center_app_owner: ENV["APPCENTER_OWNER_NAME_DEV"],
      }
    )
    produce_build(final_options)
  end
  
  desc "Builds and uploads the app using the staging environment."
  desc "Builds are uploaded to AppCenter."
  desc "Available options: skip_tests | skip_dsym_upload | skip_build_upload"
  lane :staging do | options |
    final_options = options.merge(
      {
        scheme: "Blockchain (Staging)",
        environment: "Staging",
        app_center_app_name: ENV["APPCENTER_APP_NAME_STAGING"],
        app_center_app_owner: ENV["APPCENTER_OWNER_NAME_STAGING"],
      }
    )
    produce_build(final_options)
  end
  
  desc "Builds and uploads the app using the production environment but a different bundle ID and enabling internal features."
  desc "Builds are uploaded to TestFlight."
  desc "Available options: skip_tests | skip_dsym_upload | skip_build_upload"
  lane :alpha do | options |
    # Set a specific version number for alpha
    increment_version_number_in_plist(
      version_number: '999999.9.9',
      scheme: 'Blockchain (Alpha)'
    )
    # Set a build number equal to number of commits for alpha
    build_number = number_of_commits(all: false)
    increment_build_number_in_plist(
      build_number: build_number.to_s.strip,
      scheme: 'Blockchain (Alpha)'
    )
    final_options = options.merge(
      {
        scheme: "Blockchain (Alpha)",
        environment: "Alpha",
        build_type: "appstore"
      }
    )
    produce_build(final_options)
  end
  
  desc "Builds and uploads the app using the production environment. This version can toggle internal feature flags."
  desc "Builds are uploaded to AppCenter."
  desc "Available options: skip_tests | skip_dsym_upload | skip_build_upload"
  lane :internal_release do | options |
    
    bump_release('Blockchain (Internal Production)')
    
    final_options = options.merge(
      {
        scheme: "Blockchain (Internal Production)",
        environment: "Prod",
        app_center_app_name: ENV["APPCENTER_APP_NAME"],
        app_center_app_owner: ENV["APPCENTER_OWNER_NAME"],
      }
    )
    produce_build(final_options)
  end

  desc "Builds and uploads the app using the production environment."
  desc "Builds are uploaded to TestFlight."
  desc "Available options: skip_tests | skip_dsym_upload | skip_build_upload"
  lane :release do | options |
    
<<<<<<< HEAD
    if match = git_branch.match(/release\/(?<version>\d{6}\.\d+\.\d+)/i)
      version = match[:version]
      increment_version_number_in_plist(
        version_number: version,
        scheme: 'Blockchain'
      )
    else 
      UI.user_error!("You can only run this lane from a release branch. Exiting.")
    end
    
    build_number = number_of_commits(all: false).to_s.strip
    increment_build_number_in_plist(
      build_number: build_number,
      scheme: 'Blockchain'
    )
    
=======
    version, build_number = bump_release('Blockchain')

>>>>>>> 697bc0eb
    tag = "v#{version}-rc.#{build_number}"
    add_git_tag(
      tag: tag
    )
    
    final_options = options.merge(
      {
        scheme: "Blockchain",
        environment: "Prod",
        build_type: "appstore"
      }
    )
    
    produce_build(final_options)
    
    push_git_tags(
      tag: tag
    )
  end
  
  desc "Runs all unit tests on Blockchain (Staging) scheme"
  lane :execute_tests do
    xcargs = {}
    xcargs['CODE_SIGN_IDENTITY'] = ''
    xcargs['CODE_SIGNING_REQUIRED'] = 'NO'
    xcargs['COMPILER_INDEX_STORE_ENABLE'] = 'NO'
    flatten = flatten_xcargs(xcargs)
    clonedSourcesPath = "#{DERIVED_DATA_PATH}/SourcePackages" 
    packageCachePath = "#{DERIVED_DATA_PATH}/PackageCache"
    xcodebuild(
      project: "Blockchain.xcodeproj",
      scheme: "Blockchain (Staging)",
      configuration: "Debug Staging",
      xcargs: flatten + " -destination 'platform=iOS Simulator,name=iPhone 8,OS=15.5' -clonedSourcePackagesDirPath #{clonedSourcesPath} -packageCachePath #{packageCachePath} -disableAutomaticPackageResolution test"
    )
  end
  
  desc "Updates code signing on the current machine"
  lane :code_signing do
    # Global parameters are loaded from the Matchfile
    match(type: "appstore", readonly: is_ci?)
    match(type: "adhoc", force_for_new_devices: true)
    match(type: "development", force_for_new_devices: true)
  end
  
  desc "Upload to TestFlight"
  lane :upload do
    api_key = fetch_app_store_connect_api_key
    app_identifier = CredentialsManager::AppfileConfig.try_fetch_value(:app_identifier).first
    match(type: "appstore", readonly: true, api_key: api_key)
    upload_to_testflight(
      api_key: api_key,
      app_identifier: app_identifier,
      distribute_external: true,
      groups: ["Blockchain.com"],
      changelog: "Most recent build.",
      ipa: "output/Blockchain.ipa",
      skip_submission: false,
      skip_waiting_for_build_processing: true
    )
  end
  
  desc "Zips all dSYM files required for Crashlytics in the output folder."
  desc "This lane expects a build archive to be present in the output folder."
  lane :gather_dsyms do | options |
    sh "../scripts/gather-dsyms.sh"
  end

  desc "Upload dsyms zip file to Crashlytics. Optional isStaging parameter (defaults to false)."
  lane :upload_dsyms do |options|
    environment = options[:environment] || "Prod"
    # Assumes there is a 'blockchain-dsyms.zip' file in `./output` directory.
    # To create the zip file, execute the following command `fastlane gather_dsyms`
    puts "Uploading dSYMs for environment '#{environment}'"
    upload_symbols_to_crashlytics(
      binary_path: "./scripts/crashlytics/upload-symbols",
      dsym_path: "./output/blockchain-dsyms.zip",
      gsp_path: "./Blockchain/Firebase/#{environment}/GoogleService-Info.plist"
    )
  end
  
  desc "Upload IPA to AppCenter."
  desc "Available options: app_center_app_name | app_center_app_owner."
  lane :upload_to_appcenter do | options |
    #  Expected env vars: 
    #  APPCENTER_API_TOKEN, APPCENTER_DISTRIBUTE_FILE, APPCENTER_OWNER_NAME,
    #  APPCENTER_DISTRIBUTE_DESTINATIONS, APPCENTER_DISTRIBUTE_RELEASE_NOTES and APPCENTER_APP_NAME
    appcenter_upload(
      file: "output/Blockchain.ipa",
      app_name: options[:app_center_app_name],
      owner_name: options[:app_center_app_owner]
    )
  end
  
  # ==== PRIVATE LANES ====

  desc "Performs the entire workflow of running tests, creating a build, and deploying it alongside any supporting metadata."
  desc "Available options: skip_tests | skip_dsym_upload | skip_build_upload"
  private_lane :produce_build do | options |
    run_tests_if_needed(options)
    update_code_signing(options)
    build_and_archive(options)
    upload_dsyms_if_needed(options)
    upload_build_if_needed(options)
    clean_up(options)
  end

  desc "Runs Match for the current configuration."
  private_lane :update_code_signing do | options |
    puts "🔏  Updating Code Signing"
    match(force_for_new_devices: is_ci?)
  end

  desc "Runs Gym for the current configuration."
  private_lane :build_and_archive do | options |
    puts "🏗  Building App"
    xcargs = {}
    xcargs['COMPILER_INDEX_STORE_ENABLE'] = 'NO'
    flattenArgs = flatten_xcargs(xcargs)
    clonedSourcesPath = "#{DERIVED_DATA_PATH}/SourcePackages" 
    packageCachePath = "#{DERIVED_DATA_PATH}/PackageCache"
    xcodebuild(
      clean: true,
      archive: true,
      project: "Blockchain.xcodeproj",
      scheme: options[:scheme],
      output_directory: "output",
      archive_path: "output/Blockchain.xcarchive",
      xcargs: flattenArgs + " -destination 'generic/platform=iOS' -clonedSourcePackagesDirPath #{clonedSourcesPath} -packageCachePath #{packageCachePath} -disableAutomaticPackageResolution"
    )
    puts "🏗 Exporting archive"
    # we only care exporting the `xcarchive` from previous build at this point
    build_app(
      skip_package_dependencies_resolution: true,
      skip_build_archive: true,
      archive_path: "output/Blockchain.xcarchive",
      output_directory: "output",
      output_name: "Blockchain.ipa",
      xcargs: flattenArgs + " -disableAutomaticPackageResolution"
    )
  end
  
  private_lane :run_tests_if_needed do | options |
    skip_tests = options.fetch(:skip_tests, not(is_ci?))
    unless skip_tests
      puts "🧪  Running tests"
      execute_tests
    else
      puts "🧪  Skipping tests"
    end
  end
  
  private_lane :upload_dsyms_if_needed do | options |
    skip_dsym_upload = options.fetch(:skip_dsym_upload, not(is_ci?))
    unless skip_dsym_upload
      puts "🐛  Uploading dSYMs"
      gather_dsyms(options)
      upload_dsyms(options)
    else
      puts "🐛  Skipping dSYMs upload"
    end
  end
  
  private_lane :upload_build_if_needed do | options |
    skip_build_upload = options.fetch(:skip_build_upload, not(is_ci?))
    unless skip_build_upload
      puts "🚀  Uploading build"
      if is_adhoc_build = is_adhoc_build_type?(options)
        upload_to_appcenter(options)
      else
        upload
      end
    else
      puts "🚀  Skipping build upload"
    end
  end

  private_lane :clean_up do | options |
    # On CI, remove Xcode's build archive so it doesn't pollute stored artifacts
    sh "rm -rf ../output/Blockchain.xcarchive" if is_ci?
  end
  
  # ==== Helper Functions ====
  
  def bump_release(scheme)
    if match = git_branch.match(/release\/(?<version>\d{6}\.\d+\.\d+)/i)
      version = match[:version]
      increment_version_number_in_plist(
        version_number: version,
        scheme: scheme
      )
    else 
      UI.user_error!("You can only run this lane from a release branch. Exiting.")
    end
    
    build_number = number_of_commits(all: false).to_s.strip
    increment_build_number_in_plist(
      build_number: build_number,
      scheme: scheme
    )
    
    return [version, build_number]
  end
  
  def is_adhoc_build_type?(options)
    build_type = options[:build_type] || "adhoc"
    build_type == "adhoc"
  end
  
  def fetch_app_store_connect_api_key
    app_store_connect_api_key(
      key_id: ENV["APPSTORE_CONNECT_API_KEY_ID"],
      issuer_id: ENV["APPSTORE_CONNECT_API_ISSUER_ID"],
      key_content: ENV["APPSTORE_CONNECT_API_KEY_CONTENT"]
    )
  end

  def flatten_xcargs(xcargs)
    xcargs.map{|k,v| "#{k}=\"#{v}\""}.join(' ')
  end
end<|MERGE_RESOLUTION|>--- conflicted
+++ resolved
@@ -88,27 +88,8 @@
   desc "Available options: skip_tests | skip_dsym_upload | skip_build_upload"
   lane :release do | options |
     
-<<<<<<< HEAD
-    if match = git_branch.match(/release\/(?<version>\d{6}\.\d+\.\d+)/i)
-      version = match[:version]
-      increment_version_number_in_plist(
-        version_number: version,
-        scheme: 'Blockchain'
-      )
-    else 
-      UI.user_error!("You can only run this lane from a release branch. Exiting.")
-    end
-    
-    build_number = number_of_commits(all: false).to_s.strip
-    increment_build_number_in_plist(
-      build_number: build_number,
-      scheme: 'Blockchain'
-    )
-    
-=======
     version, build_number = bump_release('Blockchain')
 
->>>>>>> 697bc0eb
     tag = "v#{version}-rc.#{build_number}"
     add_git_tag(
       tag: tag
