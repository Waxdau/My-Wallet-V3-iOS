--- conflicted
+++ resolved
@@ -47,10 +47,7 @@
 		232ACBF51DAE84720072FB5E /* TransferAllFundsViewController.m in Sources */ = {isa = PBXBuildFile; fileRef = 232ACBF41DAE84720072FB5E /* TransferAllFundsViewController.m */; };
 		232D7DE11E018E7800A7A2ED /* ContactNewMessageViewController.m in Sources */ = {isa = PBXBuildFile; fileRef = 232D7DE01E018E7800A7A2ED /* ContactNewMessageViewController.m */; };
 		232E17F91C29F0EF0044942E /* UINavigationController+PopToRootWithCompletion.swift in Sources */ = {isa = PBXBuildFile; fileRef = 232E17F81C29F0EF0044942E /* UINavigationController+PopToRootWithCompletion.swift */; };
-<<<<<<< HEAD
 		2330AA9D1E085F5700281E6F /* ContactTableViewCell.m in Sources */ = {isa = PBXBuildFile; fileRef = 2330AA9C1E085F5700281E6F /* ContactTableViewCell.m */; };
-=======
->>>>>>> 8ae5ebe5
 		23321D7A1BB0730C0005624F /* my-wallet.js in Resources */ = {isa = PBXBuildFile; fileRef = 23321D791BB0730C0005624F /* my-wallet.js */; };
 		2343E4031CB434BC008DC7D1 /* NSArray+EncodedJSONString.m in Sources */ = {isa = PBXBuildFile; fileRef = 2343E4021CB434BC008DC7D1 /* NSArray+EncodedJSONString.m */; };
 		23444F7E1DCD213D00573C8C /* BTCKey.m in Sources */ = {isa = PBXBuildFile; fileRef = 23444F7D1DCD213D00573C8C /* BTCKey.m */; };
@@ -196,14 +193,11 @@
 		A2599BAA1B0B762400C2EA81 /* Backup.storyboard in Resources */ = {isa = PBXBuildFile; fileRef = A2599BAC1B0B762400C2EA81 /* Backup.storyboard */; };
 		A269E92E1B32D51F0052F953 /* SecondPasswordViewController.swift in Sources */ = {isa = PBXBuildFile; fileRef = A269E92D1B32D51F0052F953 /* SecondPasswordViewController.swift */; };
 		A2913FA21B31830000DC6C15 /* BackupNavigationViewController.swift in Sources */ = {isa = PBXBuildFile; fileRef = A2913FA11B31830000DC6C15 /* BackupNavigationViewController.swift */; };
-<<<<<<< HEAD
 		C75F70E41E241D69005B4EAF /* BCContactRequestView.m in Sources */ = {isa = PBXBuildFile; fileRef = C75F70E31E241D69005B4EAF /* BCContactRequestView.m */; };
 		C75F70E71E2684FF005B4EAF /* ContactTransactionTableViewCell.m in Sources */ = {isa = PBXBuildFile; fileRef = C75F70E61E2684FF005B4EAF /* ContactTransactionTableViewCell.m */; };
 		C75F70EA1E2685CA005B4EAF /* ContactTransaction.m in Sources */ = {isa = PBXBuildFile; fileRef = C75F70E91E2685CA005B4EAF /* ContactTransaction.m */; };
 		C790E0F81E4E60AE0063D141 /* NSDateFormatter+TimeAgoString.m in Sources */ = {isa = PBXBuildFile; fileRef = C790E0F71E4E60AE0063D141 /* NSDateFormatter+TimeAgoString.m */; };
 		C718F37E1E5F443300F58830 /* wallet-ios.js in Resources */ = {isa = PBXBuildFile; fileRef = C718F37D1E5F443300F58830 /* wallet-ios.js */; };
-=======
->>>>>>> 8ae5ebe5
 		C790E10D1E52061B0063D141 /* Montserrat-Black.ttf in Resources */ = {isa = PBXBuildFile; fileRef = C790E0FB1E5206010063D141 /* Montserrat-Black.ttf */; };
 		C790E10E1E52061B0063D141 /* Montserrat-BlackItalic.ttf in Resources */ = {isa = PBXBuildFile; fileRef = C790E0FC1E5206020063D141 /* Montserrat-BlackItalic.ttf */; };
 		C790E10F1E52061B0063D141 /* Montserrat-Bold.ttf in Resources */ = {isa = PBXBuildFile; fileRef = C790E0FD1E5206020063D141 /* Montserrat-Bold.ttf */; };
@@ -496,11 +490,8 @@
 		232D7DDF1E018E7800A7A2ED /* ContactNewMessageViewController.h */ = {isa = PBXFileReference; fileEncoding = 4; lastKnownFileType = sourcecode.c.h; path = ContactNewMessageViewController.h; sourceTree = "<group>"; };
 		232D7DE01E018E7800A7A2ED /* ContactNewMessageViewController.m */ = {isa = PBXFileReference; fileEncoding = 4; lastKnownFileType = sourcecode.c.objc; path = ContactNewMessageViewController.m; sourceTree = "<group>"; };
 		232E17F81C29F0EF0044942E /* UINavigationController+PopToRootWithCompletion.swift */ = {isa = PBXFileReference; fileEncoding = 4; lastKnownFileType = sourcecode.swift; path = "UINavigationController+PopToRootWithCompletion.swift"; sourceTree = "<group>"; };
-<<<<<<< HEAD
 		2330AA9B1E085F5700281E6F /* ContactTableViewCell.h */ = {isa = PBXFileReference; fileEncoding = 4; lastKnownFileType = sourcecode.c.h; path = ContactTableViewCell.h; sourceTree = "<group>"; };
 		2330AA9C1E085F5700281E6F /* ContactTableViewCell.m */ = {isa = PBXFileReference; fileEncoding = 4; lastKnownFileType = sourcecode.c.objc; path = ContactTableViewCell.m; sourceTree = "<group>"; };
-=======
->>>>>>> 8ae5ebe5
 		23321D791BB0730C0005624F /* my-wallet.js */ = {isa = PBXFileReference; lastKnownFileType = sourcecode.javascript; name = "my-wallet.js"; path = "../../Submodules/My-Wallet-V3/dist/my-wallet.js"; sourceTree = "<group>"; };
 		234197861C17BB02004B82C5 /* en */ = {isa = PBXFileReference; lastKnownFileType = text.plist.strings; name = en; path = en.lproj/Upgrade.strings; sourceTree = "<group>"; };
 		234197881C17BB08004B82C5 /* en */ = {isa = PBXFileReference; lastKnownFileType = text.plist.strings; name = en; path = en.lproj/Settings.strings; sourceTree = "<group>"; };
@@ -1006,7 +997,6 @@
 		A2913FA11B31830000DC6C15 /* BackupNavigationViewController.swift */ = {isa = PBXFileReference; fileEncoding = 4; lastKnownFileType = sourcecode.swift; path = BackupNavigationViewController.swift; sourceTree = "<group>"; };
 		A2AADC041B0B98720085144B /* fr */ = {isa = PBXFileReference; lastKnownFileType = text.plist.strings; name = fr; path = fr.lproj/Backup.strings; sourceTree = "<group>"; };
 		A2AADC071B0B999F0085144B /* en */ = {isa = PBXFileReference; lastKnownFileType = text.plist.strings; name = en; path = en.lproj/Backup.strings; sourceTree = "<group>"; };
-<<<<<<< HEAD
 		C75F70E21E241D69005B4EAF /* BCContactRequestView.h */ = {isa = PBXFileReference; fileEncoding = 4; lastKnownFileType = sourcecode.c.h; path = BCContactRequestView.h; sourceTree = "<group>"; };
 		C75F70E31E241D69005B4EAF /* BCContactRequestView.m */ = {isa = PBXFileReference; fileEncoding = 4; lastKnownFileType = sourcecode.c.objc; path = BCContactRequestView.m; sourceTree = "<group>"; };
 		C75F70E51E2684FF005B4EAF /* ContactTransactionTableViewCell.h */ = {isa = PBXFileReference; fileEncoding = 4; lastKnownFileType = sourcecode.c.h; path = ContactTransactionTableViewCell.h; sourceTree = "<group>"; };
@@ -1017,8 +1007,6 @@
 		C790E0F61E4E60AE0063D141 /* NSDateFormatter+TimeAgoString.h */ = {isa = PBXFileReference; fileEncoding = 4; lastKnownFileType = sourcecode.c.h; path = "NSDateFormatter+TimeAgoString.h"; sourceTree = "<group>"; };
 		C790E0F71E4E60AE0063D141 /* NSDateFormatter+TimeAgoString.m */ = {isa = PBXFileReference; fileEncoding = 4; lastKnownFileType = sourcecode.c.objc; path = "NSDateFormatter+TimeAgoString.m"; sourceTree = "<group>"; };
 		C718F37D1E5F443300F58830 /* wallet-ios.js */ = {isa = PBXFileReference; fileEncoding = 4; lastKnownFileType = sourcecode.javascript; path = "wallet-ios.js"; sourceTree = "<group>"; };
-=======
->>>>>>> 8ae5ebe5
 		C790E0FB1E5206010063D141 /* Montserrat-Black.ttf */ = {isa = PBXFileReference; lastKnownFileType = file; name = "Montserrat-Black.ttf"; path = "Fonts/Montserrat/Montserrat-Black.ttf"; sourceTree = SOURCE_ROOT; };
 		C790E0FC1E5206020063D141 /* Montserrat-BlackItalic.ttf */ = {isa = PBXFileReference; lastKnownFileType = file; name = "Montserrat-BlackItalic.ttf"; path = "Fonts/Montserrat/Montserrat-BlackItalic.ttf"; sourceTree = SOURCE_ROOT; };
 		C790E0FD1E5206020063D141 /* Montserrat-Bold.ttf */ = {isa = PBXFileReference; lastKnownFileType = file; name = "Montserrat-Bold.ttf"; path = "Fonts/Montserrat/Montserrat-Bold.ttf"; sourceTree = SOURCE_ROOT; };
