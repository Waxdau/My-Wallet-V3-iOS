// !$*UTF8*$!
{
	archiveVersion = 1;
	classes = {
	};
	objectVersion = 46;
	objects = {

/* Begin PBXBuildFile section */
		220348AA19A4D5FA00611AC3 /* Twitter.framework in Frameworks */ = {isa = PBXBuildFile; fileRef = 220348A919A4D5FA00611AC3 /* Twitter.framework */; };
		220348AC19A4D60000611AC3 /* Social.framework in Frameworks */ = {isa = PBXBuildFile; fileRef = 220348AB19A4D60000611AC3 /* Social.framework */; };
		220ADA6A19A3796200EB7599 /* Localizable.strings in Resources */ = {isa = PBXBuildFile; fileRef = 220ADA6819A3796200EB7599 /* Localizable.strings */; };
		220E374F19A3604500E06996 /* ReceiveCoins.xib in Resources */ = {isa = PBXBuildFile; fileRef = 220E375119A3604500E06996 /* ReceiveCoins.xib */; };
		220E375719A3613600E06996 /* BCAddressSelectionView.xib in Resources */ = {isa = PBXBuildFile; fileRef = 220E375919A3613600E06996 /* BCAddressSelectionView.xib */; };
		220E375D19A3614900E06996 /* SendCoins.xib in Resources */ = {isa = PBXBuildFile; fileRef = 220E375F19A3614900E06996 /* SendCoins.xib */; };
		220E376019A3614F00E06996 /* MainWindow.xib in Resources */ = {isa = PBXBuildFile; fileRef = 220E376219A3614F00E06996 /* MainWindow.xib */; };
		230FD2D31C5BD04000336683 /* BCEditAddressView.m in Sources */ = {isa = PBXBuildFile; fileRef = 230FD2D21C5BD04000336683 /* BCEditAddressView.m */; };
		230FD2D91C5BF1A700336683 /* BCQRCodeView.m in Sources */ = {isa = PBXBuildFile; fileRef = 230FD2D81C5BF1A700336683 /* BCQRCodeView.m */; };
		230FD2DC1C5BFB4300336683 /* QRCodeGenerator.m in Sources */ = {isa = PBXBuildFile; fileRef = 230FD2DB1C5BFB4300336683 /* QRCodeGenerator.m */; };
		23107F831BBEF0AC00A6A9D4 /* BCConfirmPaymentView.m in Sources */ = {isa = PBXBuildFile; fileRef = 23107F821BBEF0AC00A6A9D4 /* BCConfirmPaymentView.m */; };
		231FF2CD1B56F9F1009EEB02 /* SettingsAboutViewController.m in Sources */ = {isa = PBXBuildFile; fileRef = 231FF2CC1B56F9F1009EEB02 /* SettingsAboutViewController.m */; };
		2322321A1B44D4CB00E5DF26 /* UpgradeViewController.m in Sources */ = {isa = PBXBuildFile; fileRef = 232232191B44D4CB00E5DF26 /* UpgradeViewController.m */; };
		2322D3911D75CEEF000E5AC1 /* SessionManager.m in Sources */ = {isa = PBXBuildFile; fileRef = 2322D3901D75CEEF000E5AC1 /* SessionManager.m */; };
		2322DCB41D771831000E5AC1 /* SRDelegateController.m in Sources */ = {isa = PBXBuildFile; fileRef = 2322DC851D771831000E5AC1 /* SRDelegateController.m */; };
		2322DCB51D771831000E5AC1 /* SRIOConsumer.m in Sources */ = {isa = PBXBuildFile; fileRef = 2322DC881D771831000E5AC1 /* SRIOConsumer.m */; };
		2322DCB61D771831000E5AC1 /* SRIOConsumerPool.m in Sources */ = {isa = PBXBuildFile; fileRef = 2322DC8A1D771831000E5AC1 /* SRIOConsumerPool.m */; };
		2322DCB71D771831000E5AC1 /* SRProxyConnect.m in Sources */ = {isa = PBXBuildFile; fileRef = 2322DC8F1D771831000E5AC1 /* SRProxyConnect.m */; };
		2322DCB81D771831000E5AC1 /* SRRunLoopThread.m in Sources */ = {isa = PBXBuildFile; fileRef = 2322DC921D771831000E5AC1 /* SRRunLoopThread.m */; };
		2322DCB91D771831000E5AC1 /* SRPinningSecurityPolicy.m in Sources */ = {isa = PBXBuildFile; fileRef = 2322DC951D771831000E5AC1 /* SRPinningSecurityPolicy.m */; };
		2322DCBA1D771831000E5AC1 /* SRConstants.m in Sources */ = {isa = PBXBuildFile; fileRef = 2322DC971D771831000E5AC1 /* SRConstants.m */; };
		2322DCBB1D771831000E5AC1 /* SRError.m in Sources */ = {isa = PBXBuildFile; fileRef = 2322DC9A1D771831000E5AC1 /* SRError.m */; };
		2322DCBC1D771831000E5AC1 /* SRHash.m in Sources */ = {isa = PBXBuildFile; fileRef = 2322DC9C1D771831000E5AC1 /* SRHash.m */; };
		2322DCBD1D771831000E5AC1 /* SRHTTPConnectMessage.m in Sources */ = {isa = PBXBuildFile; fileRef = 2322DC9E1D771831000E5AC1 /* SRHTTPConnectMessage.m */; };
		2322DCBE1D771831000E5AC1 /* SRLog.m in Sources */ = {isa = PBXBuildFile; fileRef = 2322DCA01D771831000E5AC1 /* SRLog.m */; };
		2322DCBF1D771831000E5AC1 /* SRMutex.m in Sources */ = {isa = PBXBuildFile; fileRef = 2322DCA21D771831000E5AC1 /* SRMutex.m */; };
		2322DCC01D771831000E5AC1 /* SRRandom.m in Sources */ = {isa = PBXBuildFile; fileRef = 2322DCA41D771831000E5AC1 /* SRRandom.m */; };
		2322DCC11D771831000E5AC1 /* SRSIMDHelpers.m in Sources */ = {isa = PBXBuildFile; fileRef = 2322DCA61D771831000E5AC1 /* SRSIMDHelpers.m */; };
		2322DCC21D771831000E5AC1 /* SRURLUtilities.m in Sources */ = {isa = PBXBuildFile; fileRef = 2322DCA81D771831000E5AC1 /* SRURLUtilities.m */; };
		2322DCC31D771831000E5AC1 /* NSRunLoop+SRWebSocket.m in Sources */ = {isa = PBXBuildFile; fileRef = 2322DCAA1D771831000E5AC1 /* NSRunLoop+SRWebSocket.m */; };
		2322DCC41D771831000E5AC1 /* NSURLRequest+SRWebSocket.m in Sources */ = {isa = PBXBuildFile; fileRef = 2322DCAC1D771831000E5AC1 /* NSURLRequest+SRWebSocket.m */; };
		2322DCC51D771831000E5AC1 /* Info.plist in Resources */ = {isa = PBXBuildFile; fileRef = 2322DCAE1D771831000E5AC1 /* Info.plist */; };
		2322DCC61D771831000E5AC1 /* SRSecurityPolicy.m in Sources */ = {isa = PBXBuildFile; fileRef = 2322DCB11D771831000E5AC1 /* SRSecurityPolicy.m */; };
		2322DCC71D771831000E5AC1 /* SRWebSocket.m in Sources */ = {isa = PBXBuildFile; fileRef = 2322DCB31D771831000E5AC1 /* SRWebSocket.m */; };
		2326C6C21BBD7A8100AB7C4D /* UIViewController+AutoDismiss.m in Sources */ = {isa = PBXBuildFile; fileRef = 2326C6C11BBD7A8100AB7C4D /* UIViewController+AutoDismiss.m */; };
		232ACBF51DAE84720072FB5E /* TransferAllFundsViewController.m in Sources */ = {isa = PBXBuildFile; fileRef = 232ACBF41DAE84720072FB5E /* TransferAllFundsViewController.m */; };
		232E17F91C29F0EF0044942E /* UINavigationController+PopToRootWithCompletion.swift in Sources */ = {isa = PBXBuildFile; fileRef = 232E17F81C29F0EF0044942E /* UINavigationController+PopToRootWithCompletion.swift */; };
		23321D7A1BB0730C0005624F /* my-wallet.js in Resources */ = {isa = PBXBuildFile; fileRef = 23321D791BB0730C0005624F /* my-wallet.js */; };
		2343E4031CB434BC008DC7D1 /* NSArray+EncodedJSONString.m in Sources */ = {isa = PBXBuildFile; fileRef = 2343E4021CB434BC008DC7D1 /* NSArray+EncodedJSONString.m */; };
		2357BA411D53979600BE0BFD /* InfoPlist.strings in Resources */ = {isa = PBXBuildFile; fileRef = 2357BA431D53979600BE0BFD /* InfoPlist.strings */; };
		235BD5661C58216000969B31 /* BCModalViewController.m in Sources */ = {isa = PBXBuildFile; fileRef = 235BD5651C58216000969B31 /* BCModalViewController.m */; };
		236D7ED91CBD8B3900836EF2 /* DeviceIdentifier.m in Sources */ = {isa = PBXBuildFile; fileRef = 236D7ED81CBD8B3900836EF2 /* DeviceIdentifier.m */; };
		237451C91D624C1C00CF7049 /* RootService.m in Sources */ = {isa = PBXBuildFile; fileRef = 237451C81D624C1C00CF7049 /* RootService.m */; };
		2378271A1B7E472D00E9EE03 /* BCSecureTextField.swift in Sources */ = {isa = PBXBuildFile; fileRef = 237827191B7E472D00E9EE03 /* BCSecureTextField.swift */; };
		237C9E901C482132000754F7 /* AccountsAndAddressesDetailViewController.m in Sources */ = {isa = PBXBuildFile; fileRef = 237C9E8F1C482132000754F7 /* AccountsAndAddressesDetailViewController.m */; };
		2390C10B1D87376E00342C38 /* TransactionRecipientsViewController.m in Sources */ = {isa = PBXBuildFile; fileRef = 2390C10A1D87376E00342C38 /* TransactionRecipientsViewController.m */; };
		239539831B486C7100989667 /* UILabel+MultiLineAutoSize.m in Sources */ = {isa = PBXBuildFile; fileRef = 239539821B486C7100989667 /* UILabel+MultiLineAutoSize.m */; };
		239CD4C81C12214A00997DF5 /* Settings.storyboard in Resources */ = {isa = PBXBuildFile; fileRef = 239CD4CA1C12214A00997DF5 /* Settings.storyboard */; };
		239CD5171C12217F00997DF5 /* Upgrade.storyboard in Resources */ = {isa = PBXBuildFile; fileRef = 239CD5191C12217F00997DF5 /* Upgrade.storyboard */; };
		239CD5681C122BDE00997DF5 /* SettingsTwoStepViewController.m in Sources */ = {isa = PBXBuildFile; fileRef = 239CD5671C122BDE00997DF5 /* SettingsTwoStepViewController.m */; };
		23BA220E1D6B4AB500D0472B /* KeychainItemWrapper+Credentials.m in Sources */ = {isa = PBXBuildFile; fileRef = 23BA220D1D6B4AB500D0472B /* KeychainItemWrapper+Credentials.m */; };
		23BA22111D6B736900D0472B /* NSNumberFormatter+Currencies.m in Sources */ = {isa = PBXBuildFile; fileRef = 23BA22101D6B736900D0472B /* NSNumberFormatter+Currencies.m */; };
		23BD046A1D7761C000DB69E6 /* UITextView+AssertionFailureFix.m in Sources */ = {isa = PBXBuildFile; fileRef = 23BD04691D7761C000DB69E6 /* UITextView+AssertionFailureFix.m */; };
		23BD046D1D79F1EC00DB69E6 /* TransactionDetailNavigationController.m in Sources */ = {isa = PBXBuildFile; fileRef = 23BD046C1D79F1EC00DB69E6 /* TransactionDetailNavigationController.m */; };
		23BF73391C454B8C00204503 /* AccountsAndAddressesNavigationController.m in Sources */ = {isa = PBXBuildFile; fileRef = 23BF73381C454B8C00204503 /* AccountsAndAddressesNavigationController.m */; };
		23BF733C1C455DDB00204503 /* AccountsAndAddressesViewController.m in Sources */ = {isa = PBXBuildFile; fileRef = 23BF733B1C455DDB00204503 /* AccountsAndAddressesViewController.m */; };
		23C543A11D0F415C007A5F58 /* CFNetwork.framework in Frameworks */ = {isa = PBXBuildFile; fileRef = 23C543A01D0F415C007A5F58 /* CFNetwork.framework */; };
		23C543A31D0F4197007A5F58 /* libicucore.tbd in Frameworks */ = {isa = PBXBuildFile; fileRef = 23C543A21D0F4197007A5F58 /* libicucore.tbd */; };
		23C95EA61C0779C600E4692A /* SettingsChangePasswordViewController.m in Sources */ = {isa = PBXBuildFile; fileRef = 23C95EA51C0779C600E4692A /* SettingsChangePasswordViewController.m */; };
		23D3A6291C0F699900DEF737 /* SecurityCenterViewController.m in Sources */ = {isa = PBXBuildFile; fileRef = 23D3A6281C0F699900DEF737 /* SecurityCenterViewController.m */; };
		23D423991D0878BE000054AA /* ModuleXMLHttpRequest.m in Sources */ = {isa = PBXBuildFile; fileRef = 23D423981D0878BE000054AA /* ModuleXMLHttpRequest.m */; };
		23D5DB501C4415AE007AD0A2 /* AccountsAndAddresses.storyboard in Resources */ = {isa = PBXBuildFile; fileRef = 23D5DB521C4415AE007AD0A2 /* AccountsAndAddresses.storyboard */; };
		23D9F2701B602F42006B1B68 /* SettingsBitcoinUnitTableViewController.m in Sources */ = {isa = PBXBuildFile; fileRef = 23D9F26F1B602F42006B1B68 /* SettingsBitcoinUnitTableViewController.m */; };
<<<<<<< HEAD
		23DF4EFC1DBA586C0059CF92 /* KeychainItemWrapper+SwipeAddresses.m in Sources */ = {isa = PBXBuildFile; fileRef = 23DF4EFB1DBA586C0059CF92 /* KeychainItemWrapper+SwipeAddresses.m */; };
=======
		23DEF96E1DB11C98004AAAB6 /* TransferAllFundsBuilder.m in Sources */ = {isa = PBXBuildFile; fileRef = 23DEF96D1DB11C98004AAAB6 /* TransferAllFundsBuilder.m */; };
>>>>>>> 96eed4d7
		23E2FC081C7F60E7004CFF79 /* BCInsetLabel.m in Sources */ = {isa = PBXBuildFile; fileRef = 23E2FC071C7F60E7004CFF79 /* BCInsetLabel.m */; };
		23E579541DB45F3A00220542 /* TransferAmountTableCell.m in Sources */ = {isa = PBXBuildFile; fileRef = 23E579531DB45F3A00220542 /* TransferAmountTableCell.m */; };
		23EA61C51B54258D0032B907 /* SettingsTableViewController.m in Sources */ = {isa = PBXBuildFile; fileRef = 23EA61C41B54258D0032B907 /* SettingsTableViewController.m */; };
		23EA61C81B54282D0032B907 /* SettingsNavigationController.m in Sources */ = {isa = PBXBuildFile; fileRef = 23EA61C71B54282D0032B907 /* SettingsNavigationController.m */; };
		23EA61CB1B5591260032B907 /* SettingsSelectorTableViewController.m in Sources */ = {isa = PBXBuildFile; fileRef = 23EA61CA1B5591260032B907 /* SettingsSelectorTableViewController.m */; };
		23F601A41D09C931009102BF /* Reachability.m in Sources */ = {isa = PBXBuildFile; fileRef = 23F601A31D09C931009102BF /* Reachability.m */; };
		23F720F21C32DC0A00577738 /* DebugTableViewController.m in Sources */ = {isa = PBXBuildFile; fileRef = 23F720F11C32DC0A00577738 /* DebugTableViewController.m */; };
		23F8DE531DAEB11C001899AE /* BCNavigationController.m in Sources */ = {isa = PBXBuildFile; fileRef = 23F8DE521DAEB11C001899AE /* BCNavigationController.m */; };
		23FB5C071D9ABB450008C6AB /* TransactionDetailDescriptionCell.m in Sources */ = {isa = PBXBuildFile; fileRef = 23FB5C061D9ABB450008C6AB /* TransactionDetailDescriptionCell.m */; };
		23FB5C0A1D9ABB590008C6AB /* TransactionDetailToCell.m in Sources */ = {isa = PBXBuildFile; fileRef = 23FB5C091D9ABB590008C6AB /* TransactionDetailToCell.m */; };
		23FB5C0D1D9ABB650008C6AB /* TransactionDetailFromCell.m in Sources */ = {isa = PBXBuildFile; fileRef = 23FB5C0C1D9ABB650008C6AB /* TransactionDetailFromCell.m */; };
		23FB5C101D9ABB730008C6AB /* TransactionDetailDateCell.m in Sources */ = {isa = PBXBuildFile; fileRef = 23FB5C0F1D9ABB730008C6AB /* TransactionDetailDateCell.m */; };
		23FB5C131D9ABB8B0008C6AB /* TransactionDetailStatusCell.m in Sources */ = {isa = PBXBuildFile; fileRef = 23FB5C121D9ABB8B0008C6AB /* TransactionDetailStatusCell.m */; };
		23FB5C161D9ABBB20008C6AB /* TransactionDetailValueCell.m in Sources */ = {isa = PBXBuildFile; fileRef = 23FB5C151D9ABBB20008C6AB /* TransactionDetailValueCell.m */; };
		23FDEF9A1D6CBC7000FC80D6 /* TransactionDetailViewController.m in Sources */ = {isa = PBXBuildFile; fileRef = 23FDEF991D6CBC7000FC80D6 /* TransactionDetailViewController.m */; };
		23FDEF9D1D6E180100FC80D6 /* CertificatePinner.m in Sources */ = {isa = PBXBuildFile; fileRef = 23FDEF9C1D6E180100FC80D6 /* CertificatePinner.m */; };
		23FDEFA21D6E21A800FC80D6 /* blockchain.der in Resources */ = {isa = PBXBuildFile; fileRef = 23FDEFA11D6E21A800FC80D6 /* blockchain.der */; };
		23FDEFA91D6E43DE00FC80D6 /* TransactionDetailTableCell.m in Sources */ = {isa = PBXBuildFile; fileRef = 23FDEFA81D6E43DE00FC80D6 /* TransactionDetailTableCell.m */; };
		23FDEFAC1D6F669100FC80D6 /* NSURLSession+SendSynchronousRequest.m in Sources */ = {isa = PBXBuildFile; fileRef = 23FDEFAB1D6F669100FC80D6 /* NSURLSession+SendSynchronousRequest.m */; };
		670595A41AB0F59D00D2D6D9 /* KeychainItemWrapper.m in Sources */ = {isa = PBXBuildFile; fileRef = 670595A31AB0F59D00D2D6D9 /* KeychainItemWrapper.m */; };
		6710DA0E1A8E82D80089DDED /* BCLine.m in Sources */ = {isa = PBXBuildFile; fileRef = 6710DA0D1A8E82D80089DDED /* BCLine.m */; };
		673107EF19F6BAF200BE6899 /* AVFoundation.framework in Frameworks */ = {isa = PBXBuildFile; fileRef = 9F749DFF1514F1EF00B3A8B8 /* AVFoundation.framework */; };
		673107F219F6D49F00BE6899 /* PrivateKeyReader.m in Sources */ = {isa = PBXBuildFile; fileRef = 673107F119F6D49F00BE6899 /* PrivateKeyReader.m */; };
		674709EC19D1D14300757D46 /* BCWelcomeView.m in Sources */ = {isa = PBXBuildFile; fileRef = 674709EB19D1D14300757D46 /* BCWelcomeView.m */; };
		67470A0819D43AFE00757D46 /* BCManualPairView.m in Sources */ = {isa = PBXBuildFile; fileRef = 67470A0719D43AFE00757D46 /* BCManualPairView.m */; };
		6750389B1B4D832F00F7B488 /* SideMenuViewCell.m in Sources */ = {isa = PBXBuildFile; fileRef = 6750389A1B4D832F00F7B488 /* SideMenuViewCell.m */; };
		6762507D1A2CC5800052B63F /* BCEditAccountView.m in Sources */ = {isa = PBXBuildFile; fileRef = 6762507C1A2CC5800052B63F /* BCEditAccountView.m */; };
		676250821A2DDF360052B63F /* AccountTableCell.m in Sources */ = {isa = PBXBuildFile; fileRef = 676250811A2DDF360052B63F /* AccountTableCell.m */; };
		6775569919E752A00054699B /* BCWebViewController.m in Sources */ = {isa = PBXBuildFile; fileRef = 6775569819E752A00054699B /* BCWebViewController.m */; };
		6780DB921A40BDA70048EED2 /* AddressInOut.m in Sources */ = {isa = PBXBuildFile; fileRef = 6780DB911A40BDA70048EED2 /* AddressInOut.m */; };
		6780DB951A40BDCF0048EED2 /* InOut.m in Sources */ = {isa = PBXBuildFile; fileRef = 6780DB941A40BDCF0048EED2 /* InOut.m */; };
		6780DB981A40BDF40048EED2 /* AccountInOut.m in Sources */ = {isa = PBXBuildFile; fileRef = 6780DB971A40BDF40048EED2 /* AccountInOut.m */; };
		67812A771A4A0DDA00B04EBF /* CoreGraphics.framework in Frameworks */ = {isa = PBXBuildFile; fileRef = 67812A761A4A0DDA00B04EBF /* CoreGraphics.framework */; };
		67812A791A4A0E1800B04EBF /* QuartzCore.framework in Frameworks */ = {isa = PBXBuildFile; fileRef = 67812A781A4A0E1800B04EBF /* QuartzCore.framework */; };
		67812A7D1A4A0E6800B04EBF /* CoreImage.framework in Frameworks */ = {isa = PBXBuildFile; fileRef = 67812A7C1A4A0E6800B04EBF /* CoreImage.framework */; };
		678AD5E919D4610000E9A778 /* BCModalContentView.m in Sources */ = {isa = PBXBuildFile; fileRef = 678AD5E819D4610000E9A778 /* BCModalContentView.m */; };
		678CD7481A2777E600748AA5 /* BCCreateAccountView.m in Sources */ = {isa = PBXBuildFile; fileRef = 678CD7471A2777E600748AA5 /* BCCreateAccountView.m */; };
		67D2B6EE1A2F2DEF0078782C /* wallet-ios.js in Resources */ = {isa = PBXBuildFile; fileRef = 67D2B6ED1A2F2DEF0078782C /* wallet-ios.js */; };
		67D95A261B3DD86B0012EBB1 /* BCTextField.swift in Sources */ = {isa = PBXBuildFile; fileRef = 67D95A251B3DD86B0012EBB1 /* BCTextField.swift */; };
		67D95A281B3DDC900012EBB1 /* Constants.swift in Sources */ = {isa = PBXBuildFile; fileRef = 67D95A271B3DDC900012EBB1 /* Constants.swift */; };
		67E9674E19DF285000305358 /* SideMenuViewController.m in Sources */ = {isa = PBXBuildFile; fileRef = 67E9674D19DF285000305358 /* SideMenuViewController.m */; };
		67EE1DCA19E3325900DBBFC9 /* ECPercentDrivenInteractiveTransition.m in Sources */ = {isa = PBXBuildFile; fileRef = 67EE1DBE19E3325900DBBFC9 /* ECPercentDrivenInteractiveTransition.m */; };
		67EE1DCB19E3325900DBBFC9 /* ECSlidingAnimationController.m in Sources */ = {isa = PBXBuildFile; fileRef = 67EE1DC019E3325900DBBFC9 /* ECSlidingAnimationController.m */; };
		67EE1DCC19E3325900DBBFC9 /* ECSlidingInteractiveTransition.m in Sources */ = {isa = PBXBuildFile; fileRef = 67EE1DC319E3325900DBBFC9 /* ECSlidingInteractiveTransition.m */; };
		67EE1DCD19E3325900DBBFC9 /* ECSlidingSegue.m in Sources */ = {isa = PBXBuildFile; fileRef = 67EE1DC519E3325900DBBFC9 /* ECSlidingSegue.m */; };
		67EE1DCE19E3325900DBBFC9 /* ECSlidingViewController.m in Sources */ = {isa = PBXBuildFile; fileRef = 67EE1DC719E3325900DBBFC9 /* ECSlidingViewController.m */; };
		67EE1DCF19E3325900DBBFC9 /* UIViewController+ECSlidingViewController.m in Sources */ = {isa = PBXBuildFile; fileRef = 67EE1DC919E3325900DBBFC9 /* UIViewController+ECSlidingViewController.m */; };
		67EEE76E1A8E547200288753 /* PEPin-off@2x.png in Resources */ = {isa = PBXBuildFile; fileRef = 67EEE76C1A8E547200288753 /* PEPin-off@2x.png */; };
		67EEE76F1A8E547200288753 /* PEPin-off@3x.png in Resources */ = {isa = PBXBuildFile; fileRef = 67EEE76D1A8E547200288753 /* PEPin-off@3x.png */; };
		67EEE7721A8E547900288753 /* PEPin-on@2x.png in Resources */ = {isa = PBXBuildFile; fileRef = 67EEE7701A8E547900288753 /* PEPin-on@2x.png */; };
		67EEE7731A8E547900288753 /* PEPin-on@3x.png in Resources */ = {isa = PBXBuildFile; fileRef = 67EEE7711A8E547900288753 /* PEPin-on@3x.png */; };
		67FA1A4D1ABA092D000C9196 /* RegExCategories.m in Sources */ = {isa = PBXBuildFile; fileRef = 67FA1A4C1ABA092D000C9196 /* RegExCategories.m */; };
		6E2D90A21BBEC34800B719EC /* BCRecoveryView.m in Sources */ = {isa = PBXBuildFile; fileRef = 6E2D90A11BBEC34800B719EC /* BCRecoveryView.m */; };
		844BC7B01949BD830024160B /* bridge.js in Resources */ = {isa = PBXBuildFile; fileRef = 844BC7AF1949BD710024160B /* bridge.js */; };
		84AEEC661987C49A000E8DC8 /* CoreLocation.framework in Frameworks */ = {isa = PBXBuildFile; fileRef = 84AEEC651987C49A000E8DC8 /* CoreLocation.framework */; };
		84B601C7197ACD6300DA1829 /* UITextField+Blocks.m in Sources */ = {isa = PBXBuildFile; fileRef = 84B601C6197ACD6300DA1829 /* UITextField+Blocks.m */; };
		84B601CA197AD03800DA1829 /* BCModalView.m in Sources */ = {isa = PBXBuildFile; fileRef = 84B601C9197AD03800DA1829 /* BCModalView.m */; };
		84CCFAAF197D859C00DA4482 /* NSString+NSString_EscapeQuotes.m in Sources */ = {isa = PBXBuildFile; fileRef = 84CCFAAE197D859C00DA4482 /* NSString+NSString_EscapeQuotes.m */; };
		84F4BDFA197F21D700B7BF7B /* PairingCodeParser.m in Sources */ = {isa = PBXBuildFile; fileRef = 84F4BDF9197F21D700B7BF7B /* PairingCodeParser.m */; };
		84FC02FA1981452D00B97D5B /* NSString+JSONParser_NSString.m in Sources */ = {isa = PBXBuildFile; fileRef = 84FC02F91981452D00B97D5B /* NSString+JSONParser_NSString.m */; };
		84FC02FD19815F1B00B97D5B /* crypto_scrypt-nosse.c in Sources */ = {isa = PBXBuildFile; fileRef = 84FC02FB19815F1B00B97D5B /* crypto_scrypt-nosse.c */; };
		84FC02FE19815F1B00B97D5B /* sha256.c in Sources */ = {isa = PBXBuildFile; fileRef = 84FC02FC19815F1B00B97D5B /* sha256.c */; };
		84FC0301198162AE00B97D5B /* libcrypto.a in Frameworks */ = {isa = PBXBuildFile; fileRef = 84FC02FF198162AE00B97D5B /* libcrypto.a */; };
		9F0CBAAA151351F400CD945D /* Wallet.m in Sources */ = {isa = PBXBuildFile; fileRef = 9F0CBAA9151351F400CD945D /* Wallet.m */; };
		9F0CBAB015135DF200CD945D /* wallet-ios.html in Resources */ = {isa = PBXBuildFile; fileRef = 9F0CBAAD15135DF200CD945D /* wallet-ios.html */; };
		9F0CBAD81513CA2600CD945D /* BCFadeView.m in Sources */ = {isa = PBXBuildFile; fileRef = 9F0CBAD71513CA2600CD945D /* BCFadeView.m */; };
		9F1831E21516A39500FB3D52 /* NSData+Hex.m in Sources */ = {isa = PBXBuildFile; fileRef = 9F1831E11516A39500FB3D52 /* NSData+Hex.m */; };
		9F1831E51516A45700FB3D52 /* NSString+SHA256.m in Sources */ = {isa = PBXBuildFile; fileRef = 9F1831E41516A45700FB3D52 /* NSString+SHA256.m */; };
		9F1831EB1516AE3500FB3D52 /* NSString+URLEncode.m in Sources */ = {isa = PBXBuildFile; fileRef = 9F1831EA1516ADDB00FB3D52 /* NSString+URLEncode.m */; };
		9F1831EE151744EB00FB3D52 /* ReceiveTableCell.m in Sources */ = {isa = PBXBuildFile; fileRef = 9F1831ED151744EB00FB3D52 /* ReceiveTableCell.m */; };
		9F1831F0151744FC00FB3D52 /* ReceiveCell.xib in Resources */ = {isa = PBXBuildFile; fileRef = 9F1831EF151744FC00FB3D52 /* ReceiveCell.xib */; };
		9F1831FD1517912900FB3D52 /* beep.wav in Resources */ = {isa = PBXBuildFile; fileRef = 9F1831FB1517912800FB3D52 /* beep.wav */; };
		9F2780B715343A7D0015F83F /* UncaughtExceptionHandler.m in Sources */ = {isa = PBXBuildFile; fileRef = 9F2780B615343A7D0015F83F /* UncaughtExceptionHandler.m */; };
		9F2D934A14C05DD00053F0FF /* Address.m in Sources */ = {isa = PBXBuildFile; fileRef = 9F2D934914C05DD00053F0FF /* Address.m */; };
		9F2D934E14C0792D0053F0FF /* TransactionCell.xib in Resources */ = {isa = PBXBuildFile; fileRef = 9F2D934D14C0792D0053F0FF /* TransactionCell.xib */; };
		9F45F82C1514E53C00018AED /* UIButtonPressAndHold.m in Sources */ = {isa = PBXBuildFile; fileRef = 9F45F81D1514D81700018AED /* UIButtonPressAndHold.m */; };
		9F4A5092152F585E00F9ED9D /* UIDevice+Hardware.m in Sources */ = {isa = PBXBuildFile; fileRef = 9F4A5091152F585E00F9ED9D /* UIDevice+Hardware.m */; };
		9F61B89E151519EF0083C57A /* BCAddressSelectionView.m in Sources */ = {isa = PBXBuildFile; fileRef = 9F61B89D151519EF0083C57A /* BCAddressSelectionView.m */; };
		9F7480CB1514022200BC4292 /* SystemConfiguration.framework in Frameworks */ = {isa = PBXBuildFile; fileRef = 9F7480C71514021000BC4292 /* SystemConfiguration.framework */; };
		9F7480D31514030800BC4292 /* alert-received.wav in Resources */ = {isa = PBXBuildFile; fileRef = 9F7480D21514030800BC4292 /* alert-received.wav */; };
		9F7480D51514041B00BC4292 /* AudioToolbox.framework in Frameworks */ = {isa = PBXBuildFile; fileRef = 9F7480D41514041A00BC4292 /* AudioToolbox.framework */; };
		9F7480E315140EF200BC4292 /* TabViewController.m in Sources */ = {isa = PBXBuildFile; fileRef = 9F7480E215140EA500BC4292 /* TabViewController.m */; };
		9F765F3214BC622E00048EFB /* TransactionsViewController.m in Sources */ = {isa = PBXBuildFile; fileRef = 9F765F3114BC622E00048EFB /* TransactionsViewController.m */; };
		9F765F3914BC7BAC00048EFB /* TransactionTableCell.m in Sources */ = {isa = PBXBuildFile; fileRef = 9F765F3814BC7BAC00048EFB /* TransactionTableCell.m */; };
		9F765F3D14BC7C4F00048EFB /* Transaction.m in Sources */ = {isa = PBXBuildFile; fileRef = 9F765F3C14BC7C4F00048EFB /* Transaction.m */; };
		9F765F4714BC8AEF00048EFB /* MultiAddressResponse.m in Sources */ = {isa = PBXBuildFile; fileRef = 9F765F4614BC8AEF00048EFB /* MultiAddressResponse.m */; };
		9F7DCCEB15345213000CBFC8 /* Security.framework in Frameworks */ = {isa = PBXBuildFile; fileRef = 9F7DCCEA15345213000CBFC8 /* Security.framework */; };
		9F7DCCED15345245000CBFC8 /* MessageUI.framework in Frameworks */ = {isa = PBXBuildFile; fileRef = 9F7DCCEC15345245000CBFC8 /* MessageUI.framework */; };
		9F91B607151666EC00ACB32D /* BCCreateWalletView.m in Sources */ = {isa = PBXBuildFile; fileRef = 9F91B606151666EB00ACB32D /* BCCreateWalletView.m */; };
		9FB3637614B60128004BEA02 /* UIKit.framework in Frameworks */ = {isa = PBXBuildFile; fileRef = 9FB3637514B60128004BEA02 /* UIKit.framework */; };
		9FB3637814B60128004BEA02 /* Foundation.framework in Frameworks */ = {isa = PBXBuildFile; fileRef = 9FB3637714B60128004BEA02 /* Foundation.framework */; };
		9FB3638214B60128004BEA02 /* main.m in Sources */ = {isa = PBXBuildFile; fileRef = 9FB3638114B60128004BEA02 /* main.m */; };
		9FB3638614B60128004BEA02 /* AppDelegate.m in Sources */ = {isa = PBXBuildFile; fileRef = 9FB3638514B60128004BEA02 /* AppDelegate.m */; };
		9FCA4D161514949500ECDFBE /* ReceiveCoinsViewController.m in Sources */ = {isa = PBXBuildFile; fileRef = 9FCA4D151514949500ECDFBE /* ReceiveCoinsViewController.m */; };
		9FCA4D1B151494BF00ECDFBE /* SendViewController.m in Sources */ = {isa = PBXBuildFile; fileRef = 9FCA4D1A151494BF00ECDFBE /* SendViewController.m */; };
		A2599B9F1B0B5FC800C2EA81 /* BackupViewController.swift in Sources */ = {isa = PBXBuildFile; fileRef = A2599B9E1B0B5FC800C2EA81 /* BackupViewController.swift */; };
		A2599BA51B0B725400C2EA81 /* BackupWordsViewController.swift in Sources */ = {isa = PBXBuildFile; fileRef = A2599BA41B0B725400C2EA81 /* BackupWordsViewController.swift */; };
		A2599BA71B0B726900C2EA81 /* BackupVerifyViewController.swift in Sources */ = {isa = PBXBuildFile; fileRef = A2599BA61B0B726900C2EA81 /* BackupVerifyViewController.swift */; };
		A2599BAA1B0B762400C2EA81 /* Backup.storyboard in Resources */ = {isa = PBXBuildFile; fileRef = A2599BAC1B0B762400C2EA81 /* Backup.storyboard */; };
		A269E92E1B32D51F0052F953 /* SecondPasswordViewController.swift in Sources */ = {isa = PBXBuildFile; fileRef = A269E92D1B32D51F0052F953 /* SecondPasswordViewController.swift */; };
		A2913FA21B31830000DC6C15 /* BackupNavigationViewController.swift in Sources */ = {isa = PBXBuildFile; fileRef = A2913FA11B31830000DC6C15 /* BackupNavigationViewController.swift */; };
		C9BE917B1945D8F600FD516D /* PENumpadView.m in Sources */ = {isa = PBXBuildFile; fileRef = C9BE91681945D8F600FD516D /* PENumpadView.m */; };
		C9BE917C1945D8F600FD516D /* PEPinEntryController.m in Sources */ = {isa = PBXBuildFile; fileRef = C9BE916A1945D8F600FD516D /* PEPinEntryController.m */; };
		C9BE917D1945D8F600FD516D /* PEViewController.m in Sources */ = {isa = PBXBuildFile; fileRef = C9BE916C1945D8F600FD516D /* PEViewController.m */; };
		C9BE917E1945D8F600FD516D /* PEViewController.xib in Resources */ = {isa = PBXBuildFile; fileRef = C9BE916D1945D8F600FD516D /* PEViewController.xib */; };
		C9BE917F1945D8F600FD516D /* PEKeyboard-1-done.png in Resources */ = {isa = PBXBuildFile; fileRef = C9BE916F1945D8F600FD516D /* PEKeyboard-1-done.png */; };
		C9BE91801945D8F600FD516D /* PEKeyboard-1-dot.png in Resources */ = {isa = PBXBuildFile; fileRef = C9BE91701945D8F600FD516D /* PEKeyboard-1-dot.png */; };
		C9BE91811945D8F600FD516D /* PEKeyboard-1-edit.png in Resources */ = {isa = PBXBuildFile; fileRef = C9BE91711945D8F600FD516D /* PEKeyboard-1-edit.png */; };
		C9BE91821945D8F600FD516D /* PEKeyboard-1-next.png in Resources */ = {isa = PBXBuildFile; fileRef = C9BE91721945D8F600FD516D /* PEKeyboard-1-next.png */; };
		C9BE91831945D8F600FD516D /* PEKeyboard-1.png in Resources */ = {isa = PBXBuildFile; fileRef = C9BE91731945D8F600FD516D /* PEKeyboard-1.png */; };
		C9BE91841945D8F600FD516D /* PEKeyboard-2-done.png in Resources */ = {isa = PBXBuildFile; fileRef = C9BE91741945D8F600FD516D /* PEKeyboard-2-done.png */; };
		C9BE91851945D8F600FD516D /* PEKeyboard-2-dot.png in Resources */ = {isa = PBXBuildFile; fileRef = C9BE91751945D8F600FD516D /* PEKeyboard-2-dot.png */; };
		C9BE91861945D8F600FD516D /* PEKeyboard-2-edit.png in Resources */ = {isa = PBXBuildFile; fileRef = C9BE91761945D8F600FD516D /* PEKeyboard-2-edit.png */; };
		C9BE91871945D8F600FD516D /* PEKeyboard-2-next.png in Resources */ = {isa = PBXBuildFile; fileRef = C9BE91771945D8F600FD516D /* PEKeyboard-2-next.png */; };
		C9BE91881945D8F600FD516D /* PEKeyboard-2.png in Resources */ = {isa = PBXBuildFile; fileRef = C9BE91781945D8F600FD516D /* PEKeyboard-2.png */; };
		C9BE91891945D8F600FD516D /* PEPin-off.png in Resources */ = {isa = PBXBuildFile; fileRef = C9BE91791945D8F600FD516D /* PEPin-off.png */; };
		C9BE918A1945D8F600FD516D /* PEPin-on.png in Resources */ = {isa = PBXBuildFile; fileRef = C9BE917A1945D8F600FD516D /* PEPin-on.png */; };
		C9BE918C1945F5FC00FD516D /* Images.xcassets in Resources */ = {isa = PBXBuildFile; fileRef = C9BE918B1945F5FC00FD516D /* Images.xcassets */; };
		ECD244EB19A8AC45004B1F40 /* PEKeyboard-3-done.png in Resources */ = {isa = PBXBuildFile; fileRef = ECD244E119A8AC45004B1F40 /* PEKeyboard-3-done.png */; };
		ECD244EC19A8AC45004B1F40 /* PEKeyboard-3-dot.png in Resources */ = {isa = PBXBuildFile; fileRef = ECD244E219A8AC45004B1F40 /* PEKeyboard-3-dot.png */; };
		ECD244ED19A8AC45004B1F40 /* PEKeyboard-3-edit.png in Resources */ = {isa = PBXBuildFile; fileRef = ECD244E319A8AC45004B1F40 /* PEKeyboard-3-edit.png */; };
		ECD244EE19A8AC45004B1F40 /* PEKeyboard-3-next.png in Resources */ = {isa = PBXBuildFile; fileRef = ECD244E419A8AC45004B1F40 /* PEKeyboard-3-next.png */; };
		ECD244EF19A8AC45004B1F40 /* PEKeyboard-3.png in Resources */ = {isa = PBXBuildFile; fileRef = ECD244E519A8AC45004B1F40 /* PEKeyboard-3.png */; };
		ECD244F019A8AC45004B1F40 /* PEKeyboard-4-done.png in Resources */ = {isa = PBXBuildFile; fileRef = ECD244E619A8AC45004B1F40 /* PEKeyboard-4-done.png */; };
		ECD244F119A8AC45004B1F40 /* PEKeyboard-4-dot.png in Resources */ = {isa = PBXBuildFile; fileRef = ECD244E719A8AC45004B1F40 /* PEKeyboard-4-dot.png */; };
		ECD244F219A8AC45004B1F40 /* PEKeyboard-4-edit.png in Resources */ = {isa = PBXBuildFile; fileRef = ECD244E819A8AC45004B1F40 /* PEKeyboard-4-edit.png */; };
		ECD244F319A8AC45004B1F40 /* PEKeyboard-4-next.png in Resources */ = {isa = PBXBuildFile; fileRef = ECD244E919A8AC45004B1F40 /* PEKeyboard-4-next.png */; };
		ECD244F419A8AC45004B1F40 /* PEKeyboard-4.png in Resources */ = {isa = PBXBuildFile; fileRef = ECD244EA19A8AC45004B1F40 /* PEKeyboard-4.png */; };
		ECD244F719A8B444004B1F40 /* UIImage+Utils.m in Sources */ = {isa = PBXBuildFile; fileRef = ECD244F619A8B444004B1F40 /* UIImage+Utils.m */; };
		FA6323361A43373300EB3974 /* Merchant.m in Sources */ = {isa = PBXBuildFile; fileRef = FA6323351A43373300EB3974 /* Merchant.m */; };
		FA6323391A433B1C00EB3974 /* Foundation-Utility.m in Sources */ = {isa = PBXBuildFile; fileRef = FA6323381A433B1C00EB3974 /* Foundation-Utility.m */; };
		FA63233C1A433BEA00EB3974 /* MerchantMapViewController.m in Sources */ = {isa = PBXBuildFile; fileRef = FA63233B1A433BEA00EB3974 /* MerchantMapViewController.m */; };
		FA63233E1A433DEB00EB3974 /* MerchantMapView.xib in Resources */ = {isa = PBXBuildFile; fileRef = FA63233D1A433DEB00EB3974 /* MerchantMapView.xib */; };
		FA6323411A446B0C00EB3974 /* MerchantLocation.m in Sources */ = {isa = PBXBuildFile; fileRef = FA6323401A446B0C00EB3974 /* MerchantLocation.m */; };
		FA6323431A44758700EB3974 /* MapKit.framework in Frameworks */ = {isa = PBXBuildFile; fileRef = FA6323421A44758700EB3974 /* MapKit.framework */; };
		FACF694F1A570AEF00590E04 /* MerchantDetailView.xib in Resources */ = {isa = PBXBuildFile; fileRef = FACF694E1A570AEF00590E04 /* MerchantDetailView.xib */; };
		FACF69521A57164B00590E04 /* MerchantMapDetailViewController.m in Sources */ = {isa = PBXBuildFile; fileRef = FACF69511A57164B00590E04 /* MerchantMapDetailViewController.m */; };
/* End PBXBuildFile section */

/* Begin PBXFileReference section */
		220348A919A4D5FA00611AC3 /* Twitter.framework */ = {isa = PBXFileReference; lastKnownFileType = wrapper.framework; name = Twitter.framework; path = System/Library/Frameworks/Twitter.framework; sourceTree = SDKROOT; };
		220348AB19A4D60000611AC3 /* Social.framework */ = {isa = PBXFileReference; lastKnownFileType = wrapper.framework; name = Social.framework; path = System/Library/Frameworks/Social.framework; sourceTree = SDKROOT; };
		220ADA6919A3796200EB7599 /* Base */ = {isa = PBXFileReference; lastKnownFileType = text.plist.strings; name = Base; path = Base.lproj/Localizable.strings; sourceTree = "<group>"; };
		220ADA6C19A3798A00EB7599 /* fr */ = {isa = PBXFileReference; lastKnownFileType = text.plist.strings; name = fr; path = fr.lproj/BCAddressSelectionView.strings; sourceTree = "<group>"; };
		220ADA6E19A3798A00EB7599 /* fr */ = {isa = PBXFileReference; lastKnownFileType = text.plist.strings; name = fr; path = fr.lproj/ReceiveCoins.strings; sourceTree = "<group>"; };
		220ADA6F19A3798A00EB7599 /* fr */ = {isa = PBXFileReference; lastKnownFileType = text.plist.strings; name = fr; path = fr.lproj/SendCoins.strings; sourceTree = "<group>"; };
		220ADA7019A3798A00EB7599 /* fr */ = {isa = PBXFileReference; lastKnownFileType = text.plist.strings; name = fr; path = fr.lproj/MainWindow.strings; sourceTree = "<group>"; };
		220ADA7219A3798A00EB7599 /* fr */ = {isa = PBXFileReference; lastKnownFileType = text.plist.strings; name = fr; path = fr.lproj/Localizable.strings; sourceTree = "<group>"; };
		220ADA7419A3799500EB7599 /* de */ = {isa = PBXFileReference; lastKnownFileType = text.plist.strings; name = de; path = de.lproj/BCAddressSelectionView.strings; sourceTree = "<group>"; };
		220ADA7619A3799500EB7599 /* de */ = {isa = PBXFileReference; lastKnownFileType = text.plist.strings; name = de; path = de.lproj/ReceiveCoins.strings; sourceTree = "<group>"; };
		220ADA7719A3799500EB7599 /* de */ = {isa = PBXFileReference; lastKnownFileType = text.plist.strings; name = de; path = de.lproj/SendCoins.strings; sourceTree = "<group>"; };
		220ADA7819A3799500EB7599 /* de */ = {isa = PBXFileReference; lastKnownFileType = text.plist.strings; name = de; path = de.lproj/MainWindow.strings; sourceTree = "<group>"; };
		220ADA7A19A3799500EB7599 /* de */ = {isa = PBXFileReference; lastKnownFileType = text.plist.strings; name = de; path = de.lproj/Localizable.strings; sourceTree = "<group>"; };
		220ADA7C19A379AB00EB7599 /* zh-Hans */ = {isa = PBXFileReference; lastKnownFileType = text.plist.strings; name = "zh-Hans"; path = "zh-Hans.lproj/BCAddressSelectionView.strings"; sourceTree = "<group>"; };
		220ADA7E19A379AB00EB7599 /* zh-Hans */ = {isa = PBXFileReference; lastKnownFileType = text.plist.strings; name = "zh-Hans"; path = "zh-Hans.lproj/ReceiveCoins.strings"; sourceTree = "<group>"; };
		220ADA7F19A379AB00EB7599 /* zh-Hans */ = {isa = PBXFileReference; lastKnownFileType = text.plist.strings; name = "zh-Hans"; path = "zh-Hans.lproj/SendCoins.strings"; sourceTree = "<group>"; };
		220ADA8019A379AB00EB7599 /* zh-Hans */ = {isa = PBXFileReference; lastKnownFileType = text.plist.strings; name = "zh-Hans"; path = "zh-Hans.lproj/MainWindow.strings"; sourceTree = "<group>"; };
		220ADA8219A379AB00EB7599 /* zh-Hans */ = {isa = PBXFileReference; lastKnownFileType = text.plist.strings; name = "zh-Hans"; path = "zh-Hans.lproj/Localizable.strings"; sourceTree = "<group>"; };
		220ADA8419A379B500EB7599 /* ja */ = {isa = PBXFileReference; lastKnownFileType = text.plist.strings; name = ja; path = ja.lproj/BCAddressSelectionView.strings; sourceTree = "<group>"; };
		220ADA8619A379B500EB7599 /* ja */ = {isa = PBXFileReference; lastKnownFileType = text.plist.strings; name = ja; path = ja.lproj/ReceiveCoins.strings; sourceTree = "<group>"; };
		220ADA8719A379B500EB7599 /* ja */ = {isa = PBXFileReference; lastKnownFileType = text.plist.strings; name = ja; path = ja.lproj/SendCoins.strings; sourceTree = "<group>"; };
		220ADA8819A379B500EB7599 /* ja */ = {isa = PBXFileReference; lastKnownFileType = text.plist.strings; name = ja; path = ja.lproj/MainWindow.strings; sourceTree = "<group>"; };
		220ADA8A19A379B600EB7599 /* ja */ = {isa = PBXFileReference; lastKnownFileType = text.plist.strings; name = ja; path = ja.lproj/Localizable.strings; sourceTree = "<group>"; };
		220ADA8C19A379C500EB7599 /* es */ = {isa = PBXFileReference; lastKnownFileType = text.plist.strings; name = es; path = es.lproj/BCAddressSelectionView.strings; sourceTree = "<group>"; };
		220ADA8E19A379C500EB7599 /* es */ = {isa = PBXFileReference; lastKnownFileType = text.plist.strings; name = es; path = es.lproj/ReceiveCoins.strings; sourceTree = "<group>"; };
		220ADA8F19A379C500EB7599 /* es */ = {isa = PBXFileReference; lastKnownFileType = text.plist.strings; name = es; path = es.lproj/SendCoins.strings; sourceTree = "<group>"; };
		220ADA9019A379C500EB7599 /* es */ = {isa = PBXFileReference; lastKnownFileType = text.plist.strings; name = es; path = es.lproj/MainWindow.strings; sourceTree = "<group>"; };
		220ADA9219A379C500EB7599 /* es */ = {isa = PBXFileReference; lastKnownFileType = text.plist.strings; name = es; path = es.lproj/Localizable.strings; sourceTree = "<group>"; };
		220ADA9419A379CA00EB7599 /* it */ = {isa = PBXFileReference; lastKnownFileType = text.plist.strings; name = it; path = it.lproj/BCAddressSelectionView.strings; sourceTree = "<group>"; };
		220ADA9619A379CA00EB7599 /* it */ = {isa = PBXFileReference; lastKnownFileType = text.plist.strings; name = it; path = it.lproj/ReceiveCoins.strings; sourceTree = "<group>"; };
		220ADA9719A379CA00EB7599 /* it */ = {isa = PBXFileReference; lastKnownFileType = text.plist.strings; name = it; path = it.lproj/SendCoins.strings; sourceTree = "<group>"; };
		220ADA9819A379CA00EB7599 /* it */ = {isa = PBXFileReference; lastKnownFileType = text.plist.strings; name = it; path = it.lproj/MainWindow.strings; sourceTree = "<group>"; };
		220ADA9A19A379CA00EB7599 /* it */ = {isa = PBXFileReference; lastKnownFileType = text.plist.strings; name = it; path = it.lproj/Localizable.strings; sourceTree = "<group>"; };
		220ADA9C19A379D400EB7599 /* nl */ = {isa = PBXFileReference; lastKnownFileType = text.plist.strings; name = nl; path = nl.lproj/BCAddressSelectionView.strings; sourceTree = "<group>"; };
		220ADA9E19A379D400EB7599 /* nl */ = {isa = PBXFileReference; lastKnownFileType = text.plist.strings; name = nl; path = nl.lproj/ReceiveCoins.strings; sourceTree = "<group>"; };
		220ADA9F19A379D400EB7599 /* nl */ = {isa = PBXFileReference; lastKnownFileType = text.plist.strings; name = nl; path = nl.lproj/SendCoins.strings; sourceTree = "<group>"; };
		220ADAA019A379D400EB7599 /* nl */ = {isa = PBXFileReference; lastKnownFileType = text.plist.strings; name = nl; path = nl.lproj/MainWindow.strings; sourceTree = "<group>"; };
		220ADAA219A379D400EB7599 /* nl */ = {isa = PBXFileReference; lastKnownFileType = text.plist.strings; name = nl; path = nl.lproj/Localizable.strings; sourceTree = "<group>"; };
		220ADAA419A379DA00EB7599 /* ko */ = {isa = PBXFileReference; lastKnownFileType = text.plist.strings; name = ko; path = ko.lproj/BCAddressSelectionView.strings; sourceTree = "<group>"; };
		220ADAA619A379DA00EB7599 /* ko */ = {isa = PBXFileReference; lastKnownFileType = text.plist.strings; name = ko; path = ko.lproj/ReceiveCoins.strings; sourceTree = "<group>"; };
		220ADAA719A379DA00EB7599 /* ko */ = {isa = PBXFileReference; lastKnownFileType = text.plist.strings; name = ko; path = ko.lproj/SendCoins.strings; sourceTree = "<group>"; };
		220ADAA819A379DA00EB7599 /* ko */ = {isa = PBXFileReference; lastKnownFileType = text.plist.strings; name = ko; path = ko.lproj/MainWindow.strings; sourceTree = "<group>"; };
		220ADAAA19A379DA00EB7599 /* ko */ = {isa = PBXFileReference; lastKnownFileType = text.plist.strings; name = ko; path = ko.lproj/Localizable.strings; sourceTree = "<group>"; };
		220ADAAC19A379FA00EB7599 /* zh-Hant */ = {isa = PBXFileReference; lastKnownFileType = text.plist.strings; name = "zh-Hant"; path = "zh-Hant.lproj/BCAddressSelectionView.strings"; sourceTree = "<group>"; };
		220ADAAE19A379FA00EB7599 /* zh-Hant */ = {isa = PBXFileReference; lastKnownFileType = text.plist.strings; name = "zh-Hant"; path = "zh-Hant.lproj/ReceiveCoins.strings"; sourceTree = "<group>"; };
		220ADAAF19A379FA00EB7599 /* zh-Hant */ = {isa = PBXFileReference; lastKnownFileType = text.plist.strings; name = "zh-Hant"; path = "zh-Hant.lproj/SendCoins.strings"; sourceTree = "<group>"; };
		220ADAB019A379FA00EB7599 /* zh-Hant */ = {isa = PBXFileReference; lastKnownFileType = text.plist.strings; name = "zh-Hant"; path = "zh-Hant.lproj/MainWindow.strings"; sourceTree = "<group>"; };
		220ADAB219A379FA00EB7599 /* zh-Hant */ = {isa = PBXFileReference; lastKnownFileType = text.plist.strings; name = "zh-Hant"; path = "zh-Hant.lproj/Localizable.strings"; sourceTree = "<group>"; };
		220ADAB419A379FF00EB7599 /* pt */ = {isa = PBXFileReference; lastKnownFileType = text.plist.strings; name = pt; path = pt.lproj/BCAddressSelectionView.strings; sourceTree = "<group>"; };
		220ADAB619A379FF00EB7599 /* pt */ = {isa = PBXFileReference; lastKnownFileType = text.plist.strings; name = pt; path = pt.lproj/ReceiveCoins.strings; sourceTree = "<group>"; };
		220ADAB719A379FF00EB7599 /* pt */ = {isa = PBXFileReference; lastKnownFileType = text.plist.strings; name = pt; path = pt.lproj/SendCoins.strings; sourceTree = "<group>"; };
		220ADAB819A379FF00EB7599 /* pt */ = {isa = PBXFileReference; lastKnownFileType = text.plist.strings; name = pt; path = pt.lproj/MainWindow.strings; sourceTree = "<group>"; };
		220ADABA19A379FF00EB7599 /* pt */ = {isa = PBXFileReference; lastKnownFileType = text.plist.strings; name = pt; path = pt.lproj/Localizable.strings; sourceTree = "<group>"; };
		220ADABC19A37A0300EB7599 /* pt-PT */ = {isa = PBXFileReference; lastKnownFileType = text.plist.strings; name = "pt-PT"; path = "pt-PT.lproj/BCAddressSelectionView.strings"; sourceTree = "<group>"; };
		220ADABE19A37A0300EB7599 /* pt-PT */ = {isa = PBXFileReference; lastKnownFileType = text.plist.strings; name = "pt-PT"; path = "pt-PT.lproj/ReceiveCoins.strings"; sourceTree = "<group>"; };
		220ADABF19A37A0300EB7599 /* pt-PT */ = {isa = PBXFileReference; lastKnownFileType = text.plist.strings; name = "pt-PT"; path = "pt-PT.lproj/SendCoins.strings"; sourceTree = "<group>"; };
		220ADAC019A37A0300EB7599 /* pt-PT */ = {isa = PBXFileReference; lastKnownFileType = text.plist.strings; name = "pt-PT"; path = "pt-PT.lproj/MainWindow.strings"; sourceTree = "<group>"; };
		220ADAC219A37A0300EB7599 /* pt-PT */ = {isa = PBXFileReference; lastKnownFileType = text.plist.strings; name = "pt-PT"; path = "pt-PT.lproj/Localizable.strings"; sourceTree = "<group>"; };
		220ADAC419A37A0700EB7599 /* da */ = {isa = PBXFileReference; lastKnownFileType = text.plist.strings; name = da; path = da.lproj/BCAddressSelectionView.strings; sourceTree = "<group>"; };
		220ADAC619A37A0700EB7599 /* da */ = {isa = PBXFileReference; lastKnownFileType = text.plist.strings; name = da; path = da.lproj/ReceiveCoins.strings; sourceTree = "<group>"; };
		220ADAC719A37A0700EB7599 /* da */ = {isa = PBXFileReference; lastKnownFileType = text.plist.strings; name = da; path = da.lproj/SendCoins.strings; sourceTree = "<group>"; };
		220ADAC819A37A0700EB7599 /* da */ = {isa = PBXFileReference; lastKnownFileType = text.plist.strings; name = da; path = da.lproj/MainWindow.strings; sourceTree = "<group>"; };
		220ADACA19A37A0700EB7599 /* da */ = {isa = PBXFileReference; lastKnownFileType = text.plist.strings; name = da; path = da.lproj/Localizable.strings; sourceTree = "<group>"; };
		220ADACC19A37A0C00EB7599 /* fi */ = {isa = PBXFileReference; lastKnownFileType = text.plist.strings; name = fi; path = fi.lproj/BCAddressSelectionView.strings; sourceTree = "<group>"; };
		220ADACE19A37A0C00EB7599 /* fi */ = {isa = PBXFileReference; lastKnownFileType = text.plist.strings; name = fi; path = fi.lproj/ReceiveCoins.strings; sourceTree = "<group>"; };
		220ADACF19A37A0C00EB7599 /* fi */ = {isa = PBXFileReference; lastKnownFileType = text.plist.strings; name = fi; path = fi.lproj/SendCoins.strings; sourceTree = "<group>"; };
		220ADAD019A37A0C00EB7599 /* fi */ = {isa = PBXFileReference; lastKnownFileType = text.plist.strings; name = fi; path = fi.lproj/MainWindow.strings; sourceTree = "<group>"; };
		220ADAD219A37A0C00EB7599 /* fi */ = {isa = PBXFileReference; lastKnownFileType = text.plist.strings; name = fi; path = fi.lproj/Localizable.strings; sourceTree = "<group>"; };
		220ADAD419A37A1200EB7599 /* nb */ = {isa = PBXFileReference; lastKnownFileType = text.plist.strings; name = nb; path = nb.lproj/BCAddressSelectionView.strings; sourceTree = "<group>"; };
		220ADAD619A37A1200EB7599 /* nb */ = {isa = PBXFileReference; lastKnownFileType = text.plist.strings; name = nb; path = nb.lproj/ReceiveCoins.strings; sourceTree = "<group>"; };
		220ADAD719A37A1200EB7599 /* nb */ = {isa = PBXFileReference; lastKnownFileType = text.plist.strings; name = nb; path = nb.lproj/SendCoins.strings; sourceTree = "<group>"; };
		220ADAD819A37A1200EB7599 /* nb */ = {isa = PBXFileReference; lastKnownFileType = text.plist.strings; name = nb; path = nb.lproj/MainWindow.strings; sourceTree = "<group>"; };
		220ADADA19A37A1200EB7599 /* nb */ = {isa = PBXFileReference; lastKnownFileType = text.plist.strings; name = nb; path = nb.lproj/Localizable.strings; sourceTree = "<group>"; };
		220ADADC19A37A1800EB7599 /* sv */ = {isa = PBXFileReference; lastKnownFileType = text.plist.strings; name = sv; path = sv.lproj/BCAddressSelectionView.strings; sourceTree = "<group>"; };
		220ADADE19A37A1800EB7599 /* sv */ = {isa = PBXFileReference; lastKnownFileType = text.plist.strings; name = sv; path = sv.lproj/ReceiveCoins.strings; sourceTree = "<group>"; };
		220ADADF19A37A1800EB7599 /* sv */ = {isa = PBXFileReference; lastKnownFileType = text.plist.strings; name = sv; path = sv.lproj/SendCoins.strings; sourceTree = "<group>"; };
		220ADAE019A37A1800EB7599 /* sv */ = {isa = PBXFileReference; lastKnownFileType = text.plist.strings; name = sv; path = sv.lproj/MainWindow.strings; sourceTree = "<group>"; };
		220ADAE219A37A1800EB7599 /* sv */ = {isa = PBXFileReference; lastKnownFileType = text.plist.strings; name = sv; path = sv.lproj/Localizable.strings; sourceTree = "<group>"; };
		220ADAE419A37A1E00EB7599 /* ru */ = {isa = PBXFileReference; lastKnownFileType = text.plist.strings; name = ru; path = ru.lproj/BCAddressSelectionView.strings; sourceTree = "<group>"; };
		220ADAE619A37A1E00EB7599 /* ru */ = {isa = PBXFileReference; lastKnownFileType = text.plist.strings; name = ru; path = ru.lproj/ReceiveCoins.strings; sourceTree = "<group>"; };
		220ADAE719A37A1E00EB7599 /* ru */ = {isa = PBXFileReference; lastKnownFileType = text.plist.strings; name = ru; path = ru.lproj/SendCoins.strings; sourceTree = "<group>"; };
		220ADAE819A37A1E00EB7599 /* ru */ = {isa = PBXFileReference; lastKnownFileType = text.plist.strings; name = ru; path = ru.lproj/MainWindow.strings; sourceTree = "<group>"; };
		220ADAEA19A37A1E00EB7599 /* ru */ = {isa = PBXFileReference; lastKnownFileType = text.plist.strings; name = ru; path = ru.lproj/Localizable.strings; sourceTree = "<group>"; };
		220ADAEC19A37A2300EB7599 /* pl */ = {isa = PBXFileReference; lastKnownFileType = text.plist.strings; name = pl; path = pl.lproj/BCAddressSelectionView.strings; sourceTree = "<group>"; };
		220ADAEE19A37A2300EB7599 /* pl */ = {isa = PBXFileReference; lastKnownFileType = text.plist.strings; name = pl; path = pl.lproj/ReceiveCoins.strings; sourceTree = "<group>"; };
		220ADAEF19A37A2300EB7599 /* pl */ = {isa = PBXFileReference; lastKnownFileType = text.plist.strings; name = pl; path = pl.lproj/SendCoins.strings; sourceTree = "<group>"; };
		220ADAF019A37A2300EB7599 /* pl */ = {isa = PBXFileReference; lastKnownFileType = text.plist.strings; name = pl; path = pl.lproj/MainWindow.strings; sourceTree = "<group>"; };
		220ADAF219A37A2300EB7599 /* pl */ = {isa = PBXFileReference; lastKnownFileType = text.plist.strings; name = pl; path = pl.lproj/Localizable.strings; sourceTree = "<group>"; };
		220ADAF419A37A2800EB7599 /* tr */ = {isa = PBXFileReference; lastKnownFileType = text.plist.strings; name = tr; path = tr.lproj/BCAddressSelectionView.strings; sourceTree = "<group>"; };
		220ADAF619A37A2800EB7599 /* tr */ = {isa = PBXFileReference; lastKnownFileType = text.plist.strings; name = tr; path = tr.lproj/ReceiveCoins.strings; sourceTree = "<group>"; };
		220ADAF719A37A2800EB7599 /* tr */ = {isa = PBXFileReference; lastKnownFileType = text.plist.strings; name = tr; path = tr.lproj/SendCoins.strings; sourceTree = "<group>"; };
		220ADAF819A37A2800EB7599 /* tr */ = {isa = PBXFileReference; lastKnownFileType = text.plist.strings; name = tr; path = tr.lproj/MainWindow.strings; sourceTree = "<group>"; };
		220ADAFA19A37A2800EB7599 /* tr */ = {isa = PBXFileReference; lastKnownFileType = text.plist.strings; name = tr; path = tr.lproj/Localizable.strings; sourceTree = "<group>"; };
		220ADAFC19A37A2C00EB7599 /* ar */ = {isa = PBXFileReference; lastKnownFileType = text.plist.strings; name = ar; path = ar.lproj/BCAddressSelectionView.strings; sourceTree = "<group>"; };
		220ADAFE19A37A2C00EB7599 /* ar */ = {isa = PBXFileReference; lastKnownFileType = text.plist.strings; name = ar; path = ar.lproj/ReceiveCoins.strings; sourceTree = "<group>"; };
		220ADAFF19A37A2C00EB7599 /* ar */ = {isa = PBXFileReference; lastKnownFileType = text.plist.strings; name = ar; path = ar.lproj/SendCoins.strings; sourceTree = "<group>"; };
		220ADB0019A37A2C00EB7599 /* ar */ = {isa = PBXFileReference; lastKnownFileType = text.plist.strings; name = ar; path = ar.lproj/MainWindow.strings; sourceTree = "<group>"; };
		220ADB0219A37A2C00EB7599 /* ar */ = {isa = PBXFileReference; lastKnownFileType = text.plist.strings; name = ar; path = ar.lproj/Localizable.strings; sourceTree = "<group>"; };
		220ADB0419A37A3600EB7599 /* th */ = {isa = PBXFileReference; lastKnownFileType = text.plist.strings; name = th; path = th.lproj/BCAddressSelectionView.strings; sourceTree = "<group>"; };
		220ADB0619A37A3600EB7599 /* th */ = {isa = PBXFileReference; lastKnownFileType = text.plist.strings; name = th; path = th.lproj/ReceiveCoins.strings; sourceTree = "<group>"; };
		220ADB0719A37A3600EB7599 /* th */ = {isa = PBXFileReference; lastKnownFileType = text.plist.strings; name = th; path = th.lproj/SendCoins.strings; sourceTree = "<group>"; };
		220ADB0819A37A3600EB7599 /* th */ = {isa = PBXFileReference; lastKnownFileType = text.plist.strings; name = th; path = th.lproj/MainWindow.strings; sourceTree = "<group>"; };
		220ADB0A19A37A3600EB7599 /* th */ = {isa = PBXFileReference; lastKnownFileType = text.plist.strings; name = th; path = th.lproj/Localizable.strings; sourceTree = "<group>"; };
		220ADB0C19A37A3D00EB7599 /* cs */ = {isa = PBXFileReference; lastKnownFileType = text.plist.strings; name = cs; path = cs.lproj/BCAddressSelectionView.strings; sourceTree = "<group>"; };
		220ADB0E19A37A3D00EB7599 /* cs */ = {isa = PBXFileReference; lastKnownFileType = text.plist.strings; name = cs; path = cs.lproj/ReceiveCoins.strings; sourceTree = "<group>"; };
		220ADB0F19A37A3D00EB7599 /* cs */ = {isa = PBXFileReference; lastKnownFileType = text.plist.strings; name = cs; path = cs.lproj/SendCoins.strings; sourceTree = "<group>"; };
		220ADB1019A37A3D00EB7599 /* cs */ = {isa = PBXFileReference; lastKnownFileType = text.plist.strings; name = cs; path = cs.lproj/MainWindow.strings; sourceTree = "<group>"; };
		220ADB1219A37A3D00EB7599 /* cs */ = {isa = PBXFileReference; lastKnownFileType = text.plist.strings; name = cs; path = cs.lproj/Localizable.strings; sourceTree = "<group>"; };
		220ADB1419A37A4200EB7599 /* hu */ = {isa = PBXFileReference; lastKnownFileType = text.plist.strings; name = hu; path = hu.lproj/BCAddressSelectionView.strings; sourceTree = "<group>"; };
		220ADB1619A37A4200EB7599 /* hu */ = {isa = PBXFileReference; lastKnownFileType = text.plist.strings; name = hu; path = hu.lproj/ReceiveCoins.strings; sourceTree = "<group>"; };
		220ADB1719A37A4300EB7599 /* hu */ = {isa = PBXFileReference; lastKnownFileType = text.plist.strings; name = hu; path = hu.lproj/SendCoins.strings; sourceTree = "<group>"; };
		220ADB1819A37A4300EB7599 /* hu */ = {isa = PBXFileReference; lastKnownFileType = text.plist.strings; name = hu; path = hu.lproj/MainWindow.strings; sourceTree = "<group>"; };
		220ADB1A19A37A4300EB7599 /* hu */ = {isa = PBXFileReference; lastKnownFileType = text.plist.strings; name = hu; path = hu.lproj/Localizable.strings; sourceTree = "<group>"; };
		220ADB2419A37A5600EB7599 /* hr */ = {isa = PBXFileReference; lastKnownFileType = text.plist.strings; name = hr; path = hr.lproj/BCAddressSelectionView.strings; sourceTree = "<group>"; };
		220ADB2619A37A5600EB7599 /* hr */ = {isa = PBXFileReference; lastKnownFileType = text.plist.strings; name = hr; path = hr.lproj/ReceiveCoins.strings; sourceTree = "<group>"; };
		220ADB2719A37A5600EB7599 /* hr */ = {isa = PBXFileReference; lastKnownFileType = text.plist.strings; name = hr; path = hr.lproj/SendCoins.strings; sourceTree = "<group>"; };
		220ADB2819A37A5600EB7599 /* hr */ = {isa = PBXFileReference; lastKnownFileType = text.plist.strings; name = hr; path = hr.lproj/MainWindow.strings; sourceTree = "<group>"; };
		220ADB2A19A37A5600EB7599 /* hr */ = {isa = PBXFileReference; lastKnownFileType = text.plist.strings; name = hr; path = hr.lproj/Localizable.strings; sourceTree = "<group>"; };
		220ADB2C19A37A5B00EB7599 /* el */ = {isa = PBXFileReference; lastKnownFileType = text.plist.strings; name = el; path = el.lproj/BCAddressSelectionView.strings; sourceTree = "<group>"; };
		220ADB2E19A37A5B00EB7599 /* el */ = {isa = PBXFileReference; lastKnownFileType = text.plist.strings; name = el; path = el.lproj/ReceiveCoins.strings; sourceTree = "<group>"; };
		220ADB2F19A37A5B00EB7599 /* el */ = {isa = PBXFileReference; lastKnownFileType = text.plist.strings; name = el; path = el.lproj/SendCoins.strings; sourceTree = "<group>"; };
		220ADB3019A37A5B00EB7599 /* el */ = {isa = PBXFileReference; lastKnownFileType = text.plist.strings; name = el; path = el.lproj/MainWindow.strings; sourceTree = "<group>"; };
		220ADB3219A37A5B00EB7599 /* el */ = {isa = PBXFileReference; lastKnownFileType = text.plist.strings; name = el; path = el.lproj/Localizable.strings; sourceTree = "<group>"; };
		220ADB3419A37A6000EB7599 /* he */ = {isa = PBXFileReference; lastKnownFileType = text.plist.strings; name = he; path = he.lproj/BCAddressSelectionView.strings; sourceTree = "<group>"; };
		220ADB3619A37A6000EB7599 /* he */ = {isa = PBXFileReference; lastKnownFileType = text.plist.strings; name = he; path = he.lproj/ReceiveCoins.strings; sourceTree = "<group>"; };
		220ADB3719A37A6000EB7599 /* he */ = {isa = PBXFileReference; lastKnownFileType = text.plist.strings; name = he; path = he.lproj/SendCoins.strings; sourceTree = "<group>"; };
		220ADB3819A37A6000EB7599 /* he */ = {isa = PBXFileReference; lastKnownFileType = text.plist.strings; name = he; path = he.lproj/MainWindow.strings; sourceTree = "<group>"; };
		220ADB3A19A37A6000EB7599 /* he */ = {isa = PBXFileReference; lastKnownFileType = text.plist.strings; name = he; path = he.lproj/Localizable.strings; sourceTree = "<group>"; };
		220ADB3C19A37A6500EB7599 /* ro */ = {isa = PBXFileReference; lastKnownFileType = text.plist.strings; name = ro; path = ro.lproj/BCAddressSelectionView.strings; sourceTree = "<group>"; };
		220ADB3E19A37A6500EB7599 /* ro */ = {isa = PBXFileReference; lastKnownFileType = text.plist.strings; name = ro; path = ro.lproj/ReceiveCoins.strings; sourceTree = "<group>"; };
		220ADB3F19A37A6600EB7599 /* ro */ = {isa = PBXFileReference; lastKnownFileType = text.plist.strings; name = ro; path = ro.lproj/SendCoins.strings; sourceTree = "<group>"; };
		220ADB4019A37A6600EB7599 /* ro */ = {isa = PBXFileReference; lastKnownFileType = text.plist.strings; name = ro; path = ro.lproj/MainWindow.strings; sourceTree = "<group>"; };
		220ADB4219A37A6600EB7599 /* ro */ = {isa = PBXFileReference; lastKnownFileType = text.plist.strings; name = ro; path = ro.lproj/Localizable.strings; sourceTree = "<group>"; };
		220ADB4419A37A6A00EB7599 /* sk */ = {isa = PBXFileReference; lastKnownFileType = text.plist.strings; name = sk; path = sk.lproj/BCAddressSelectionView.strings; sourceTree = "<group>"; };
		220ADB4619A37A6A00EB7599 /* sk */ = {isa = PBXFileReference; lastKnownFileType = text.plist.strings; name = sk; path = sk.lproj/ReceiveCoins.strings; sourceTree = "<group>"; };
		220ADB4719A37A6A00EB7599 /* sk */ = {isa = PBXFileReference; lastKnownFileType = text.plist.strings; name = sk; path = sk.lproj/SendCoins.strings; sourceTree = "<group>"; };
		220ADB4819A37A6A00EB7599 /* sk */ = {isa = PBXFileReference; lastKnownFileType = text.plist.strings; name = sk; path = sk.lproj/MainWindow.strings; sourceTree = "<group>"; };
		220ADB4A19A37A6A00EB7599 /* sk */ = {isa = PBXFileReference; lastKnownFileType = text.plist.strings; name = sk; path = sk.lproj/Localizable.strings; sourceTree = "<group>"; };
		220ADB4C19A37A7100EB7599 /* uk */ = {isa = PBXFileReference; lastKnownFileType = text.plist.strings; name = uk; path = uk.lproj/BCAddressSelectionView.strings; sourceTree = "<group>"; };
		220ADB4E19A37A7100EB7599 /* uk */ = {isa = PBXFileReference; lastKnownFileType = text.plist.strings; name = uk; path = uk.lproj/ReceiveCoins.strings; sourceTree = "<group>"; };
		220ADB4F19A37A7100EB7599 /* uk */ = {isa = PBXFileReference; lastKnownFileType = text.plist.strings; name = uk; path = uk.lproj/SendCoins.strings; sourceTree = "<group>"; };
		220ADB5019A37A7100EB7599 /* uk */ = {isa = PBXFileReference; lastKnownFileType = text.plist.strings; name = uk; path = uk.lproj/MainWindow.strings; sourceTree = "<group>"; };
		220ADB5219A37A7100EB7599 /* uk */ = {isa = PBXFileReference; lastKnownFileType = text.plist.strings; name = uk; path = uk.lproj/Localizable.strings; sourceTree = "<group>"; };
		220ADB5419A37A7600EB7599 /* id */ = {isa = PBXFileReference; lastKnownFileType = text.plist.strings; name = id; path = id.lproj/BCAddressSelectionView.strings; sourceTree = "<group>"; };
		220ADB5619A37A7600EB7599 /* id */ = {isa = PBXFileReference; lastKnownFileType = text.plist.strings; name = id; path = id.lproj/ReceiveCoins.strings; sourceTree = "<group>"; };
		220ADB5719A37A7600EB7599 /* id */ = {isa = PBXFileReference; lastKnownFileType = text.plist.strings; name = id; path = id.lproj/SendCoins.strings; sourceTree = "<group>"; };
		220ADB5819A37A7600EB7599 /* id */ = {isa = PBXFileReference; lastKnownFileType = text.plist.strings; name = id; path = id.lproj/MainWindow.strings; sourceTree = "<group>"; };
		220ADB5A19A37A7600EB7599 /* id */ = {isa = PBXFileReference; lastKnownFileType = text.plist.strings; name = id; path = id.lproj/Localizable.strings; sourceTree = "<group>"; };
		220ADB5C19A37A7A00EB7599 /* ms */ = {isa = PBXFileReference; lastKnownFileType = text.plist.strings; name = ms; path = ms.lproj/BCAddressSelectionView.strings; sourceTree = "<group>"; };
		220ADB5E19A37A7A00EB7599 /* ms */ = {isa = PBXFileReference; lastKnownFileType = text.plist.strings; name = ms; path = ms.lproj/ReceiveCoins.strings; sourceTree = "<group>"; };
		220ADB5F19A37A7A00EB7599 /* ms */ = {isa = PBXFileReference; lastKnownFileType = text.plist.strings; name = ms; path = ms.lproj/SendCoins.strings; sourceTree = "<group>"; };
		220ADB6019A37A7A00EB7599 /* ms */ = {isa = PBXFileReference; lastKnownFileType = text.plist.strings; name = ms; path = ms.lproj/MainWindow.strings; sourceTree = "<group>"; };
		220ADB6219A37A7A00EB7599 /* ms */ = {isa = PBXFileReference; lastKnownFileType = text.plist.strings; name = ms; path = ms.lproj/Localizable.strings; sourceTree = "<group>"; };
		220ADB6419A37A7F00EB7599 /* vi */ = {isa = PBXFileReference; lastKnownFileType = text.plist.strings; name = vi; path = vi.lproj/BCAddressSelectionView.strings; sourceTree = "<group>"; };
		220ADB6619A37A7F00EB7599 /* vi */ = {isa = PBXFileReference; lastKnownFileType = text.plist.strings; name = vi; path = vi.lproj/ReceiveCoins.strings; sourceTree = "<group>"; };
		220ADB6719A37A7F00EB7599 /* vi */ = {isa = PBXFileReference; lastKnownFileType = text.plist.strings; name = vi; path = vi.lproj/SendCoins.strings; sourceTree = "<group>"; };
		220ADB6819A37A7F00EB7599 /* vi */ = {isa = PBXFileReference; lastKnownFileType = text.plist.strings; name = vi; path = vi.lproj/MainWindow.strings; sourceTree = "<group>"; };
		220ADB6A19A37A7F00EB7599 /* vi */ = {isa = PBXFileReference; lastKnownFileType = text.plist.strings; name = vi; path = vi.lproj/Localizable.strings; sourceTree = "<group>"; };
		220ADB6C19A37B3700EB7599 /* en */ = {isa = PBXFileReference; lastKnownFileType = text.plist.strings; name = en; path = en.lproj/BCAddressSelectionView.strings; sourceTree = "<group>"; };
		220ADB6E19A37B3700EB7599 /* en */ = {isa = PBXFileReference; lastKnownFileType = text.plist.strings; name = en; path = en.lproj/ReceiveCoins.strings; sourceTree = "<group>"; };
		220ADB6F19A37B3700EB7599 /* en */ = {isa = PBXFileReference; lastKnownFileType = text.plist.strings; name = en; path = en.lproj/SendCoins.strings; sourceTree = "<group>"; };
		220ADB7019A37B3700EB7599 /* en */ = {isa = PBXFileReference; lastKnownFileType = text.plist.strings; name = en; path = en.lproj/MainWindow.strings; sourceTree = "<group>"; };
		220E375019A3604500E06996 /* Base */ = {isa = PBXFileReference; lastKnownFileType = file.xib; name = Base; path = Base.lproj/ReceiveCoins.xib; sourceTree = "<group>"; };
		220E375819A3613600E06996 /* Base */ = {isa = PBXFileReference; lastKnownFileType = file.xib; name = Base; path = Base.lproj/BCAddressSelectionView.xib; sourceTree = "<group>"; };
		220E375E19A3614900E06996 /* Base */ = {isa = PBXFileReference; lastKnownFileType = file.xib; name = Base; path = Base.lproj/SendCoins.xib; sourceTree = "<group>"; };
		220E376119A3614F00E06996 /* Base */ = {isa = PBXFileReference; lastKnownFileType = file.xib; name = Base; path = Base.lproj/MainWindow.xib; sourceTree = "<group>"; };
		230FD2D11C5BD04000336683 /* BCEditAddressView.h */ = {isa = PBXFileReference; fileEncoding = 4; lastKnownFileType = sourcecode.c.h; path = BCEditAddressView.h; sourceTree = "<group>"; };
		230FD2D21C5BD04000336683 /* BCEditAddressView.m */ = {isa = PBXFileReference; fileEncoding = 4; lastKnownFileType = sourcecode.c.objc; path = BCEditAddressView.m; sourceTree = "<group>"; };
		230FD2D71C5BF1A700336683 /* BCQRCodeView.h */ = {isa = PBXFileReference; fileEncoding = 4; lastKnownFileType = sourcecode.c.h; path = BCQRCodeView.h; sourceTree = "<group>"; };
		230FD2D81C5BF1A700336683 /* BCQRCodeView.m */ = {isa = PBXFileReference; fileEncoding = 4; lastKnownFileType = sourcecode.c.objc; path = BCQRCodeView.m; sourceTree = "<group>"; };
		230FD2DA1C5BFB4300336683 /* QRCodeGenerator.h */ = {isa = PBXFileReference; fileEncoding = 4; lastKnownFileType = sourcecode.c.h; path = QRCodeGenerator.h; sourceTree = "<group>"; };
		230FD2DB1C5BFB4300336683 /* QRCodeGenerator.m */ = {isa = PBXFileReference; fileEncoding = 4; lastKnownFileType = sourcecode.c.objc; path = QRCodeGenerator.m; sourceTree = "<group>"; };
		23107F811BBEF0AC00A6A9D4 /* BCConfirmPaymentView.h */ = {isa = PBXFileReference; fileEncoding = 4; lastKnownFileType = sourcecode.c.h; path = BCConfirmPaymentView.h; sourceTree = "<group>"; };
		23107F821BBEF0AC00A6A9D4 /* BCConfirmPaymentView.m */ = {isa = PBXFileReference; fileEncoding = 4; lastKnownFileType = sourcecode.c.objc; path = BCConfirmPaymentView.m; sourceTree = "<group>"; };
		231FF2CB1B56F9F1009EEB02 /* SettingsAboutViewController.h */ = {isa = PBXFileReference; fileEncoding = 4; lastKnownFileType = sourcecode.c.h; path = SettingsAboutViewController.h; sourceTree = "<group>"; };
		231FF2CC1B56F9F1009EEB02 /* SettingsAboutViewController.m */ = {isa = PBXFileReference; fileEncoding = 4; lastKnownFileType = sourcecode.c.objc; path = SettingsAboutViewController.m; sourceTree = "<group>"; };
		232232181B44D4CB00E5DF26 /* UpgradeViewController.h */ = {isa = PBXFileReference; fileEncoding = 4; lastKnownFileType = sourcecode.c.h; path = UpgradeViewController.h; sourceTree = "<group>"; };
		232232191B44D4CB00E5DF26 /* UpgradeViewController.m */ = {isa = PBXFileReference; fileEncoding = 4; lastKnownFileType = sourcecode.c.objc; path = UpgradeViewController.m; sourceTree = "<group>"; };
		2322D38F1D75CEEF000E5AC1 /* SessionManager.h */ = {isa = PBXFileReference; fileEncoding = 4; lastKnownFileType = sourcecode.c.h; path = SessionManager.h; sourceTree = "<group>"; };
		2322D3901D75CEEF000E5AC1 /* SessionManager.m */ = {isa = PBXFileReference; fileEncoding = 4; lastKnownFileType = sourcecode.c.objc; path = SessionManager.m; sourceTree = "<group>"; };
		2322DC841D771831000E5AC1 /* SRDelegateController.h */ = {isa = PBXFileReference; fileEncoding = 4; lastKnownFileType = sourcecode.c.h; path = SRDelegateController.h; sourceTree = "<group>"; };
		2322DC851D771831000E5AC1 /* SRDelegateController.m */ = {isa = PBXFileReference; fileEncoding = 4; lastKnownFileType = sourcecode.c.objc; path = SRDelegateController.m; sourceTree = "<group>"; };
		2322DC871D771831000E5AC1 /* SRIOConsumer.h */ = {isa = PBXFileReference; fileEncoding = 4; lastKnownFileType = sourcecode.c.h; path = SRIOConsumer.h; sourceTree = "<group>"; };
		2322DC881D771831000E5AC1 /* SRIOConsumer.m */ = {isa = PBXFileReference; fileEncoding = 4; lastKnownFileType = sourcecode.c.objc; path = SRIOConsumer.m; sourceTree = "<group>"; };
		2322DC891D771831000E5AC1 /* SRIOConsumerPool.h */ = {isa = PBXFileReference; fileEncoding = 4; lastKnownFileType = sourcecode.c.h; path = SRIOConsumerPool.h; sourceTree = "<group>"; };
		2322DC8A1D771831000E5AC1 /* SRIOConsumerPool.m */ = {isa = PBXFileReference; fileEncoding = 4; lastKnownFileType = sourcecode.c.objc; path = SRIOConsumerPool.m; sourceTree = "<group>"; };
		2322DC8B1D771831000E5AC1 /* NSRunLoop+SRWebSocketPrivate.h */ = {isa = PBXFileReference; fileEncoding = 4; lastKnownFileType = sourcecode.c.h; path = "NSRunLoop+SRWebSocketPrivate.h"; sourceTree = "<group>"; };
		2322DC8C1D771831000E5AC1 /* NSURLRequest+SRWebSocketPrivate.h */ = {isa = PBXFileReference; fileEncoding = 4; lastKnownFileType = sourcecode.c.h; path = "NSURLRequest+SRWebSocketPrivate.h"; sourceTree = "<group>"; };
		2322DC8E1D771831000E5AC1 /* SRProxyConnect.h */ = {isa = PBXFileReference; fileEncoding = 4; lastKnownFileType = sourcecode.c.h; path = SRProxyConnect.h; sourceTree = "<group>"; };
		2322DC8F1D771831000E5AC1 /* SRProxyConnect.m */ = {isa = PBXFileReference; fileEncoding = 4; lastKnownFileType = sourcecode.c.objc; path = SRProxyConnect.m; sourceTree = "<group>"; };
		2322DC911D771831000E5AC1 /* SRRunLoopThread.h */ = {isa = PBXFileReference; fileEncoding = 4; lastKnownFileType = sourcecode.c.h; path = SRRunLoopThread.h; sourceTree = "<group>"; };
		2322DC921D771831000E5AC1 /* SRRunLoopThread.m */ = {isa = PBXFileReference; fileEncoding = 4; lastKnownFileType = sourcecode.c.objc; path = SRRunLoopThread.m; sourceTree = "<group>"; };
		2322DC941D771831000E5AC1 /* SRPinningSecurityPolicy.h */ = {isa = PBXFileReference; fileEncoding = 4; lastKnownFileType = sourcecode.c.h; path = SRPinningSecurityPolicy.h; sourceTree = "<group>"; };
		2322DC951D771831000E5AC1 /* SRPinningSecurityPolicy.m */ = {isa = PBXFileReference; fileEncoding = 4; lastKnownFileType = sourcecode.c.objc; path = SRPinningSecurityPolicy.m; sourceTree = "<group>"; };
		2322DC961D771831000E5AC1 /* SRConstants.h */ = {isa = PBXFileReference; fileEncoding = 4; lastKnownFileType = sourcecode.c.h; path = SRConstants.h; sourceTree = "<group>"; };
		2322DC971D771831000E5AC1 /* SRConstants.m */ = {isa = PBXFileReference; fileEncoding = 4; lastKnownFileType = sourcecode.c.objc; path = SRConstants.m; sourceTree = "<group>"; };
		2322DC991D771831000E5AC1 /* SRError.h */ = {isa = PBXFileReference; fileEncoding = 4; lastKnownFileType = sourcecode.c.h; path = SRError.h; sourceTree = "<group>"; };
		2322DC9A1D771831000E5AC1 /* SRError.m */ = {isa = PBXFileReference; fileEncoding = 4; lastKnownFileType = sourcecode.c.objc; path = SRError.m; sourceTree = "<group>"; };
		2322DC9B1D771831000E5AC1 /* SRHash.h */ = {isa = PBXFileReference; fileEncoding = 4; lastKnownFileType = sourcecode.c.h; path = SRHash.h; sourceTree = "<group>"; };
		2322DC9C1D771831000E5AC1 /* SRHash.m */ = {isa = PBXFileReference; fileEncoding = 4; lastKnownFileType = sourcecode.c.objc; path = SRHash.m; sourceTree = "<group>"; };
		2322DC9D1D771831000E5AC1 /* SRHTTPConnectMessage.h */ = {isa = PBXFileReference; fileEncoding = 4; lastKnownFileType = sourcecode.c.h; path = SRHTTPConnectMessage.h; sourceTree = "<group>"; };
		2322DC9E1D771831000E5AC1 /* SRHTTPConnectMessage.m */ = {isa = PBXFileReference; fileEncoding = 4; lastKnownFileType = sourcecode.c.objc; path = SRHTTPConnectMessage.m; sourceTree = "<group>"; };
		2322DC9F1D771831000E5AC1 /* SRLog.h */ = {isa = PBXFileReference; fileEncoding = 4; lastKnownFileType = sourcecode.c.h; path = SRLog.h; sourceTree = "<group>"; };
		2322DCA01D771831000E5AC1 /* SRLog.m */ = {isa = PBXFileReference; fileEncoding = 4; lastKnownFileType = sourcecode.c.objc; path = SRLog.m; sourceTree = "<group>"; };
		2322DCA11D771831000E5AC1 /* SRMutex.h */ = {isa = PBXFileReference; fileEncoding = 4; lastKnownFileType = sourcecode.c.h; path = SRMutex.h; sourceTree = "<group>"; };
		2322DCA21D771831000E5AC1 /* SRMutex.m */ = {isa = PBXFileReference; fileEncoding = 4; lastKnownFileType = sourcecode.c.objc; path = SRMutex.m; sourceTree = "<group>"; };
		2322DCA31D771831000E5AC1 /* SRRandom.h */ = {isa = PBXFileReference; fileEncoding = 4; lastKnownFileType = sourcecode.c.h; path = SRRandom.h; sourceTree = "<group>"; };
		2322DCA41D771831000E5AC1 /* SRRandom.m */ = {isa = PBXFileReference; fileEncoding = 4; lastKnownFileType = sourcecode.c.objc; path = SRRandom.m; sourceTree = "<group>"; };
		2322DCA51D771831000E5AC1 /* SRSIMDHelpers.h */ = {isa = PBXFileReference; fileEncoding = 4; lastKnownFileType = sourcecode.c.h; path = SRSIMDHelpers.h; sourceTree = "<group>"; };
		2322DCA61D771831000E5AC1 /* SRSIMDHelpers.m */ = {isa = PBXFileReference; fileEncoding = 4; lastKnownFileType = sourcecode.c.objc; path = SRSIMDHelpers.m; sourceTree = "<group>"; };
		2322DCA71D771831000E5AC1 /* SRURLUtilities.h */ = {isa = PBXFileReference; fileEncoding = 4; lastKnownFileType = sourcecode.c.h; path = SRURLUtilities.h; sourceTree = "<group>"; };
		2322DCA81D771831000E5AC1 /* SRURLUtilities.m */ = {isa = PBXFileReference; fileEncoding = 4; lastKnownFileType = sourcecode.c.objc; path = SRURLUtilities.m; sourceTree = "<group>"; };
		2322DCA91D771831000E5AC1 /* NSRunLoop+SRWebSocket.h */ = {isa = PBXFileReference; fileEncoding = 4; lastKnownFileType = sourcecode.c.h; path = "NSRunLoop+SRWebSocket.h"; sourceTree = "<group>"; };
		2322DCAA1D771831000E5AC1 /* NSRunLoop+SRWebSocket.m */ = {isa = PBXFileReference; fileEncoding = 4; lastKnownFileType = sourcecode.c.objc; path = "NSRunLoop+SRWebSocket.m"; sourceTree = "<group>"; };
		2322DCAB1D771831000E5AC1 /* NSURLRequest+SRWebSocket.h */ = {isa = PBXFileReference; fileEncoding = 4; lastKnownFileType = sourcecode.c.h; path = "NSURLRequest+SRWebSocket.h"; sourceTree = "<group>"; };
		2322DCAC1D771831000E5AC1 /* NSURLRequest+SRWebSocket.m */ = {isa = PBXFileReference; fileEncoding = 4; lastKnownFileType = sourcecode.c.objc; path = "NSURLRequest+SRWebSocket.m"; sourceTree = "<group>"; };
		2322DCAE1D771831000E5AC1 /* Info.plist */ = {isa = PBXFileReference; fileEncoding = 4; lastKnownFileType = text.plist.xml; path = Info.plist; sourceTree = "<group>"; };
		2322DCAF1D771831000E5AC1 /* SocketRocket.h */ = {isa = PBXFileReference; fileEncoding = 4; lastKnownFileType = sourcecode.c.h; path = SocketRocket.h; sourceTree = "<group>"; };
		2322DCB01D771831000E5AC1 /* SRSecurityPolicy.h */ = {isa = PBXFileReference; fileEncoding = 4; lastKnownFileType = sourcecode.c.h; path = SRSecurityPolicy.h; sourceTree = "<group>"; };
		2322DCB11D771831000E5AC1 /* SRSecurityPolicy.m */ = {isa = PBXFileReference; fileEncoding = 4; lastKnownFileType = sourcecode.c.objc; path = SRSecurityPolicy.m; sourceTree = "<group>"; };
		2322DCB21D771831000E5AC1 /* SRWebSocket.h */ = {isa = PBXFileReference; fileEncoding = 4; lastKnownFileType = sourcecode.c.h; path = SRWebSocket.h; sourceTree = "<group>"; };
		2322DCB31D771831000E5AC1 /* SRWebSocket.m */ = {isa = PBXFileReference; fileEncoding = 4; lastKnownFileType = sourcecode.c.objc; path = SRWebSocket.m; sourceTree = "<group>"; };
		2326C6C01BBD7A8100AB7C4D /* UIViewController+AutoDismiss.h */ = {isa = PBXFileReference; fileEncoding = 4; lastKnownFileType = sourcecode.c.h; path = "UIViewController+AutoDismiss.h"; sourceTree = "<group>"; };
		2326C6C11BBD7A8100AB7C4D /* UIViewController+AutoDismiss.m */ = {isa = PBXFileReference; fileEncoding = 4; lastKnownFileType = sourcecode.c.objc; path = "UIViewController+AutoDismiss.m"; sourceTree = "<group>"; };
		232ACBF31DAE84720072FB5E /* TransferAllFundsViewController.h */ = {isa = PBXFileReference; fileEncoding = 4; lastKnownFileType = sourcecode.c.h; path = TransferAllFundsViewController.h; sourceTree = "<group>"; };
		232ACBF41DAE84720072FB5E /* TransferAllFundsViewController.m */ = {isa = PBXFileReference; fileEncoding = 4; lastKnownFileType = sourcecode.c.objc; path = TransferAllFundsViewController.m; sourceTree = "<group>"; };
		232E17F81C29F0EF0044942E /* UINavigationController+PopToRootWithCompletion.swift */ = {isa = PBXFileReference; fileEncoding = 4; lastKnownFileType = sourcecode.swift; path = "UINavigationController+PopToRootWithCompletion.swift"; sourceTree = "<group>"; };
		23321D791BB0730C0005624F /* my-wallet.js */ = {isa = PBXFileReference; lastKnownFileType = sourcecode.javascript; name = "my-wallet.js"; path = "../../Submodules/My-Wallet-V3/dist/my-wallet.js"; sourceTree = "<group>"; };
		234197861C17BB02004B82C5 /* en */ = {isa = PBXFileReference; lastKnownFileType = text.plist.strings; name = en; path = en.lproj/Upgrade.strings; sourceTree = "<group>"; };
		234197881C17BB08004B82C5 /* en */ = {isa = PBXFileReference; lastKnownFileType = text.plist.strings; name = en; path = en.lproj/Settings.strings; sourceTree = "<group>"; };
		2343E4011CB434BC008DC7D1 /* NSArray+EncodedJSONString.h */ = {isa = PBXFileReference; fileEncoding = 4; lastKnownFileType = sourcecode.c.h; path = "NSArray+EncodedJSONString.h"; sourceTree = "<group>"; };
		2343E4021CB434BC008DC7D1 /* NSArray+EncodedJSONString.m */ = {isa = PBXFileReference; fileEncoding = 4; lastKnownFileType = sourcecode.c.objc; path = "NSArray+EncodedJSONString.m"; sourceTree = "<group>"; };
		2357BA421D53979600BE0BFD /* Base */ = {isa = PBXFileReference; lastKnownFileType = text.plist.strings; name = Base; path = Base.lproj/InfoPlist.strings; sourceTree = "<group>"; };
		2357BA441D5397B100BE0BFD /* en */ = {isa = PBXFileReference; lastKnownFileType = text.plist.strings; name = en; path = en.lproj/InfoPlist.strings; sourceTree = "<group>"; };
		235BD5641C58216000969B31 /* BCModalViewController.h */ = {isa = PBXFileReference; fileEncoding = 4; lastKnownFileType = sourcecode.c.h; path = BCModalViewController.h; sourceTree = "<group>"; };
		235BD5651C58216000969B31 /* BCModalViewController.m */ = {isa = PBXFileReference; fileEncoding = 4; lastKnownFileType = sourcecode.c.objc; path = BCModalViewController.m; sourceTree = "<group>"; };
		235EBDD41BA0BF70004D3410 /* es-ES */ = {isa = PBXFileReference; lastKnownFileType = text.plist.strings; name = "es-ES"; path = "es-ES.lproj/ReceiveCoins.strings"; sourceTree = "<group>"; };
		235EBDD51BA0BF70004D3410 /* es-ES */ = {isa = PBXFileReference; lastKnownFileType = text.plist.strings; name = "es-ES"; path = "es-ES.lproj/Backup.strings"; sourceTree = "<group>"; };
		235EBDD61BA0BF70004D3410 /* es-ES */ = {isa = PBXFileReference; lastKnownFileType = text.plist.strings; name = "es-ES"; path = "es-ES.lproj/SendCoins.strings"; sourceTree = "<group>"; };
		235EBDD71BA0BF71004D3410 /* es-ES */ = {isa = PBXFileReference; lastKnownFileType = text.plist.strings; name = "es-ES"; path = "es-ES.lproj/MainWindow.strings"; sourceTree = "<group>"; };
		235EBDD81BA0BF71004D3410 /* es-ES */ = {isa = PBXFileReference; lastKnownFileType = text.plist.strings; name = "es-ES"; path = "es-ES.lproj/BCAddressSelectionView.strings"; sourceTree = "<group>"; };
		235EBDD91BA0BF71004D3410 /* es-ES */ = {isa = PBXFileReference; lastKnownFileType = text.plist.strings; name = "es-ES"; path = "es-ES.lproj/Localizable.strings"; sourceTree = "<group>"; };
		235EBDDE1BA0BFC8004D3410 /* hi */ = {isa = PBXFileReference; lastKnownFileType = text.plist.strings; name = hi; path = hi.lproj/SendCoins.strings; sourceTree = "<group>"; };
		235EBDDF1BA0BFC8004D3410 /* hi */ = {isa = PBXFileReference; lastKnownFileType = text.plist.strings; name = hi; path = hi.lproj/Backup.strings; sourceTree = "<group>"; };
		235EBDE01BA0BFC8004D3410 /* hi */ = {isa = PBXFileReference; lastKnownFileType = text.plist.strings; name = hi; path = hi.lproj/ReceiveCoins.strings; sourceTree = "<group>"; };
		235EBDE11BA0BFC8004D3410 /* hi */ = {isa = PBXFileReference; lastKnownFileType = text.plist.strings; name = hi; path = hi.lproj/MainWindow.strings; sourceTree = "<group>"; };
		235EBDE21BA0BFC8004D3410 /* hi */ = {isa = PBXFileReference; lastKnownFileType = text.plist.strings; name = hi; path = hi.lproj/BCAddressSelectionView.strings; sourceTree = "<group>"; };
		235EBDE31BA0BFC9004D3410 /* hi */ = {isa = PBXFileReference; lastKnownFileType = text.plist.strings; name = hi; path = hi.lproj/Localizable.strings; sourceTree = "<group>"; };
		23600FA11D9EEFD900D9985D /* pt */ = {isa = PBXFileReference; lastKnownFileType = text.plist.strings; name = pt; path = pt.lproj/InfoPlist.strings; sourceTree = "<group>"; };
		23600FA21D9EF85000D9985D /* ar */ = {isa = PBXFileReference; lastKnownFileType = text.plist.strings; name = ar; path = ar.lproj/InfoPlist.strings; sourceTree = "<group>"; };
		23600FA31D9EF85900D9985D /* da */ = {isa = PBXFileReference; lastKnownFileType = text.plist.strings; name = da; path = da.lproj/InfoPlist.strings; sourceTree = "<group>"; };
		23600FA41D9EF86700D9985D /* el */ = {isa = PBXFileReference; lastKnownFileType = text.plist.strings; name = el; path = el.lproj/InfoPlist.strings; sourceTree = "<group>"; };
		23600FA51D9EF87200D9985D /* fi */ = {isa = PBXFileReference; lastKnownFileType = text.plist.strings; name = fi; path = fi.lproj/InfoPlist.strings; sourceTree = "<group>"; };
		23600FA61D9EF87D00D9985D /* he */ = {isa = PBXFileReference; lastKnownFileType = text.plist.strings; name = he; path = he.lproj/InfoPlist.strings; sourceTree = "<group>"; };
		23600FA71D9EF88900D9985D /* hi */ = {isa = PBXFileReference; lastKnownFileType = text.plist.strings; name = hi; path = hi.lproj/InfoPlist.strings; sourceTree = "<group>"; };
		23600FA81D9EF89300D9985D /* hr */ = {isa = PBXFileReference; lastKnownFileType = text.plist.strings; name = hr; path = hr.lproj/InfoPlist.strings; sourceTree = "<group>"; };
		23600FA91D9EF89E00D9985D /* hu */ = {isa = PBXFileReference; lastKnownFileType = text.plist.strings; name = hu; path = hu.lproj/InfoPlist.strings; sourceTree = "<group>"; };
		23600FAA1D9EF8A900D9985D /* ms */ = {isa = PBXFileReference; lastKnownFileType = text.plist.strings; name = ms; path = ms.lproj/InfoPlist.strings; sourceTree = "<group>"; };
		23600FAB1D9EF8B800D9985D /* nb */ = {isa = PBXFileReference; lastKnownFileType = text.plist.strings; name = nb; path = nb.lproj/InfoPlist.strings; sourceTree = "<group>"; };
		23600FAC1D9EF8C300D9985D /* ro */ = {isa = PBXFileReference; lastKnownFileType = text.plist.strings; name = ro; path = ro.lproj/InfoPlist.strings; sourceTree = "<group>"; };
		23600FAD1D9EF8D200D9985D /* sk */ = {isa = PBXFileReference; lastKnownFileType = text.plist.strings; name = sk; path = sk.lproj/InfoPlist.strings; sourceTree = "<group>"; };
		23600FAE1D9EF8DF00D9985D /* sl */ = {isa = PBXFileReference; lastKnownFileType = text.plist.strings; name = sl; path = sl.lproj/InfoPlist.strings; sourceTree = "<group>"; };
		23600FAF1D9EF8E800D9985D /* sv */ = {isa = PBXFileReference; lastKnownFileType = text.plist.strings; name = sv; path = sv.lproj/InfoPlist.strings; sourceTree = "<group>"; };
		23600FB01D9EF8F500D9985D /* zh-Hant */ = {isa = PBXFileReference; lastKnownFileType = text.plist.strings; name = "zh-Hant"; path = "zh-Hant.lproj/InfoPlist.strings"; sourceTree = "<group>"; };
		236D7ED71CBD8B3900836EF2 /* DeviceIdentifier.h */ = {isa = PBXFileReference; fileEncoding = 4; lastKnownFileType = sourcecode.c.h; path = DeviceIdentifier.h; sourceTree = "<group>"; };
		236D7ED81CBD8B3900836EF2 /* DeviceIdentifier.m */ = {isa = PBXFileReference; fileEncoding = 4; lastKnownFileType = sourcecode.c.objc; path = DeviceIdentifier.m; sourceTree = "<group>"; };
		2371DEAC1C6A8898000DC8AF /* pt-BR */ = {isa = PBXFileReference; lastKnownFileType = text.plist.strings; name = "pt-BR"; path = "pt-BR.lproj/AccountsAndAddresses.strings"; sourceTree = "<group>"; };
		2371DEAF1C6A8AF3000DC8AF /* es-MX */ = {isa = PBXFileReference; lastKnownFileType = text.plist.strings; name = "es-MX"; path = "es-MX.lproj/AccountsAndAddresses.strings"; sourceTree = "<group>"; };
		237451C71D624C1C00CF7049 /* RootService.h */ = {isa = PBXFileReference; fileEncoding = 4; lastKnownFileType = sourcecode.c.h; path = RootService.h; sourceTree = "<group>"; };
		237451C81D624C1C00CF7049 /* RootService.m */ = {isa = PBXFileReference; fileEncoding = 4; lastKnownFileType = sourcecode.c.objc; path = RootService.m; sourceTree = "<group>"; };
		2374BFA41B750D6E00A53FBE /* hr */ = {isa = PBXFileReference; lastKnownFileType = text.plist.strings; name = hr; path = hr.lproj/Backup.strings; sourceTree = "<group>"; };
		2374BFA61B750DE400A53FBE /* hu */ = {isa = PBXFileReference; lastKnownFileType = text.plist.strings; name = hu; path = hu.lproj/Backup.strings; sourceTree = "<group>"; };
		2374BFA81B750E1900A53FBE /* id */ = {isa = PBXFileReference; lastKnownFileType = text.plist.strings; name = id; path = id.lproj/Backup.strings; sourceTree = "<group>"; };
		2374BFAA1B750E3600A53FBE /* pt */ = {isa = PBXFileReference; lastKnownFileType = text.plist.strings; name = pt; path = pt.lproj/Backup.strings; sourceTree = "<group>"; };
		2374BFAC1B750E4E00A53FBE /* nb */ = {isa = PBXFileReference; lastKnownFileType = text.plist.strings; name = nb; path = nb.lproj/Backup.strings; sourceTree = "<group>"; };
		2374BFAE1B750E9100A53FBE /* sv */ = {isa = PBXFileReference; lastKnownFileType = text.plist.strings; name = sv; path = sv.lproj/Backup.strings; sourceTree = "<group>"; };
		2374BFB01B750EB200A53FBE /* th */ = {isa = PBXFileReference; lastKnownFileType = text.plist.strings; name = th; path = th.lproj/Backup.strings; sourceTree = "<group>"; };
		2374BFB21B750ECA00A53FBE /* sk */ = {isa = PBXFileReference; lastKnownFileType = text.plist.strings; name = sk; path = sk.lproj/Backup.strings; sourceTree = "<group>"; };
		2374BFB41B750EDE00A53FBE /* ms */ = {isa = PBXFileReference; lastKnownFileType = text.plist.strings; name = ms; path = ms.lproj/Backup.strings; sourceTree = "<group>"; };
		237827191B7E472D00E9EE03 /* BCSecureTextField.swift */ = {isa = PBXFileReference; fileEncoding = 4; lastKnownFileType = sourcecode.swift; path = BCSecureTextField.swift; sourceTree = "<group>"; };
		237C9E8E1C482132000754F7 /* AccountsAndAddressesDetailViewController.h */ = {isa = PBXFileReference; fileEncoding = 4; lastKnownFileType = sourcecode.c.h; path = AccountsAndAddressesDetailViewController.h; sourceTree = "<group>"; };
		237C9E8F1C482132000754F7 /* AccountsAndAddressesDetailViewController.m */ = {isa = PBXFileReference; fileEncoding = 4; lastKnownFileType = sourcecode.c.objc; path = AccountsAndAddressesDetailViewController.m; sourceTree = "<group>"; };
		237EBF571DB6C942009AE45A /* pt-BR */ = {isa = PBXFileReference; lastKnownFileType = text.plist.strings; name = "pt-BR"; path = "pt-BR.lproj/InfoPlist.strings"; sourceTree = "<group>"; };
		2390C1091D87376E00342C38 /* TransactionRecipientsViewController.h */ = {isa = PBXFileReference; fileEncoding = 4; lastKnownFileType = sourcecode.c.h; path = TransactionRecipientsViewController.h; sourceTree = "<group>"; };
		2390C10A1D87376E00342C38 /* TransactionRecipientsViewController.m */ = {isa = PBXFileReference; fileEncoding = 4; lastKnownFileType = sourcecode.c.objc; path = TransactionRecipientsViewController.m; sourceTree = "<group>"; };
		239539811B486C7100989667 /* UILabel+MultiLineAutoSize.h */ = {isa = PBXFileReference; fileEncoding = 4; lastKnownFileType = sourcecode.c.h; path = "UILabel+MultiLineAutoSize.h"; sourceTree = "<group>"; };
		239539821B486C7100989667 /* UILabel+MultiLineAutoSize.m */ = {isa = PBXFileReference; fileEncoding = 4; lastKnownFileType = sourcecode.c.objc; path = "UILabel+MultiLineAutoSize.m"; sourceTree = "<group>"; };
		2395EEDF1D80575200517A16 /* cs */ = {isa = PBXFileReference; lastKnownFileType = text.plist.strings; name = cs; path = cs.lproj/InfoPlist.strings; sourceTree = "<group>"; };
		2398701D1D805C8B0067546F /* es */ = {isa = PBXFileReference; lastKnownFileType = text.plist.strings; name = es; path = es.lproj/InfoPlist.strings; sourceTree = "<group>"; };
		2398701E1D805CA80067546F /* de */ = {isa = PBXFileReference; lastKnownFileType = text.plist.strings; name = de; path = de.lproj/InfoPlist.strings; sourceTree = "<group>"; };
		2398701F1D805CC20067546F /* fr */ = {isa = PBXFileReference; lastKnownFileType = text.plist.strings; name = fr; path = fr.lproj/InfoPlist.strings; sourceTree = "<group>"; };
		239870201D805CD10067546F /* id */ = {isa = PBXFileReference; lastKnownFileType = text.plist.strings; name = id; path = id.lproj/InfoPlist.strings; sourceTree = "<group>"; };
		239870211D805CE20067546F /* it */ = {isa = PBXFileReference; lastKnownFileType = text.plist.strings; name = it; path = it.lproj/InfoPlist.strings; sourceTree = "<group>"; };
		239870221D805CED0067546F /* ja */ = {isa = PBXFileReference; lastKnownFileType = text.plist.strings; name = ja; path = ja.lproj/InfoPlist.strings; sourceTree = "<group>"; };
		239870231D805D000067546F /* ko */ = {isa = PBXFileReference; lastKnownFileType = text.plist.strings; name = ko; path = ko.lproj/InfoPlist.strings; sourceTree = "<group>"; };
		239870241D805D0B0067546F /* nl */ = {isa = PBXFileReference; lastKnownFileType = text.plist.strings; name = nl; path = nl.lproj/InfoPlist.strings; sourceTree = "<group>"; };
		239870251D805D180067546F /* pl */ = {isa = PBXFileReference; lastKnownFileType = text.plist.strings; name = pl; path = pl.lproj/InfoPlist.strings; sourceTree = "<group>"; };
		239870261D805D200067546F /* ru */ = {isa = PBXFileReference; lastKnownFileType = text.plist.strings; name = ru; path = ru.lproj/InfoPlist.strings; sourceTree = "<group>"; };
		239870271D805D2B0067546F /* th */ = {isa = PBXFileReference; lastKnownFileType = text.plist.strings; name = th; path = th.lproj/InfoPlist.strings; sourceTree = "<group>"; };
		239870281D805D340067546F /* tr */ = {isa = PBXFileReference; lastKnownFileType = text.plist.strings; name = tr; path = tr.lproj/InfoPlist.strings; sourceTree = "<group>"; };
		239870291D805D3E0067546F /* uk */ = {isa = PBXFileReference; lastKnownFileType = text.plist.strings; name = uk; path = uk.lproj/InfoPlist.strings; sourceTree = "<group>"; };
		2398702A1D805D570067546F /* vi */ = {isa = PBXFileReference; lastKnownFileType = text.plist.strings; name = vi; path = vi.lproj/InfoPlist.strings; sourceTree = "<group>"; };
		2398702B1D805D660067546F /* zh */ = {isa = PBXFileReference; lastKnownFileType = text.plist.strings; name = zh; path = zh.lproj/InfoPlist.strings; sourceTree = "<group>"; };
		2398702C1D805D670067546F /* zh */ = {isa = PBXFileReference; lastKnownFileType = text.plist.strings; name = zh; path = zh.lproj/Upgrade.strings; sourceTree = "<group>"; };
		2398702D1D805D670067546F /* zh */ = {isa = PBXFileReference; lastKnownFileType = text.plist.strings; name = zh; path = zh.lproj/Localizable.strings; sourceTree = "<group>"; };
		2398702E1D805D670067546F /* zh */ = {isa = PBXFileReference; lastKnownFileType = text.plist.strings; name = zh; path = zh.lproj/ReceiveCoins.strings; sourceTree = "<group>"; };
		2398702F1D805D680067546F /* zh */ = {isa = PBXFileReference; lastKnownFileType = text.plist.strings; name = zh; path = zh.lproj/SendCoins.strings; sourceTree = "<group>"; };
		239870301D805D680067546F /* zh */ = {isa = PBXFileReference; lastKnownFileType = text.plist.strings; name = zh; path = zh.lproj/Backup.strings; sourceTree = "<group>"; };
		239870311D805D680067546F /* zh */ = {isa = PBXFileReference; lastKnownFileType = text.plist.strings; name = zh; path = zh.lproj/MainWindow.strings; sourceTree = "<group>"; };
		239870321D805D690067546F /* zh */ = {isa = PBXFileReference; lastKnownFileType = text.plist.strings; name = zh; path = zh.lproj/BCAddressSelectionView.strings; sourceTree = "<group>"; };
		239870331D805D690067546F /* zh */ = {isa = PBXFileReference; lastKnownFileType = text.plist.strings; name = zh; path = zh.lproj/AccountsAndAddresses.strings; sourceTree = "<group>"; };
		239870341D805D6A0067546F /* zh */ = {isa = PBXFileReference; lastKnownFileType = text.plist.strings; name = zh; path = zh.lproj/Settings.strings; sourceTree = "<group>"; };
		239CD4C91C12214A00997DF5 /* Base */ = {isa = PBXFileReference; lastKnownFileType = file.storyboard; name = Base; path = Base.lproj/Settings.storyboard; sourceTree = "<group>"; };
		239CD4CC1C12214E00997DF5 /* fr */ = {isa = PBXFileReference; lastKnownFileType = text.plist.strings; name = fr; path = fr.lproj/Settings.strings; sourceTree = "<group>"; };
		239CD4CE1C12214F00997DF5 /* es */ = {isa = PBXFileReference; lastKnownFileType = text.plist.strings; name = es; path = es.lproj/Settings.strings; sourceTree = "<group>"; };
		239CD4D01C12215000997DF5 /* de */ = {isa = PBXFileReference; lastKnownFileType = text.plist.strings; name = de; path = de.lproj/Settings.strings; sourceTree = "<group>"; };
		239CD4D21C12215100997DF5 /* zh-Hans */ = {isa = PBXFileReference; lastKnownFileType = text.plist.strings; name = "zh-Hans"; path = "zh-Hans.lproj/Settings.strings"; sourceTree = "<group>"; };
		239CD4D41C12215200997DF5 /* ja */ = {isa = PBXFileReference; lastKnownFileType = text.plist.strings; name = ja; path = ja.lproj/Settings.strings; sourceTree = "<group>"; };
		239CD4D61C12215300997DF5 /* it */ = {isa = PBXFileReference; lastKnownFileType = text.plist.strings; name = it; path = it.lproj/Settings.strings; sourceTree = "<group>"; };
		239CD4D81C12215400997DF5 /* nl */ = {isa = PBXFileReference; lastKnownFileType = text.plist.strings; name = nl; path = nl.lproj/Settings.strings; sourceTree = "<group>"; };
		239CD4DA1C12215500997DF5 /* ko */ = {isa = PBXFileReference; lastKnownFileType = text.plist.strings; name = ko; path = ko.lproj/Settings.strings; sourceTree = "<group>"; };
		239CD4DC1C12215500997DF5 /* zh-Hant */ = {isa = PBXFileReference; lastKnownFileType = text.plist.strings; name = "zh-Hant"; path = "zh-Hant.lproj/Settings.strings"; sourceTree = "<group>"; };
		239CD4DE1C12215600997DF5 /* pt */ = {isa = PBXFileReference; lastKnownFileType = text.plist.strings; name = pt; path = pt.lproj/Settings.strings; sourceTree = "<group>"; };
		239CD4E01C12215700997DF5 /* pt-PT */ = {isa = PBXFileReference; lastKnownFileType = text.plist.strings; name = "pt-PT"; path = "pt-PT.lproj/Settings.strings"; sourceTree = "<group>"; };
		239CD4E21C12215800997DF5 /* da */ = {isa = PBXFileReference; lastKnownFileType = text.plist.strings; name = da; path = da.lproj/Settings.strings; sourceTree = "<group>"; };
		239CD4E41C12215900997DF5 /* fi */ = {isa = PBXFileReference; lastKnownFileType = text.plist.strings; name = fi; path = fi.lproj/Settings.strings; sourceTree = "<group>"; };
		239CD4E61C12215A00997DF5 /* nb */ = {isa = PBXFileReference; lastKnownFileType = text.plist.strings; name = nb; path = nb.lproj/Settings.strings; sourceTree = "<group>"; };
		239CD4E81C12215A00997DF5 /* sv */ = {isa = PBXFileReference; lastKnownFileType = text.plist.strings; name = sv; path = sv.lproj/Settings.strings; sourceTree = "<group>"; };
		239CD4EA1C12215B00997DF5 /* ru */ = {isa = PBXFileReference; lastKnownFileType = text.plist.strings; name = ru; path = ru.lproj/Settings.strings; sourceTree = "<group>"; };
		239CD4EC1C12215C00997DF5 /* pl */ = {isa = PBXFileReference; lastKnownFileType = text.plist.strings; name = pl; path = pl.lproj/Settings.strings; sourceTree = "<group>"; };
		239CD4EE1C12215D00997DF5 /* tr */ = {isa = PBXFileReference; lastKnownFileType = text.plist.strings; name = tr; path = tr.lproj/Settings.strings; sourceTree = "<group>"; };
		239CD4F01C12215E00997DF5 /* ar */ = {isa = PBXFileReference; lastKnownFileType = text.plist.strings; name = ar; path = ar.lproj/Settings.strings; sourceTree = "<group>"; };
		239CD4F21C12215F00997DF5 /* th */ = {isa = PBXFileReference; lastKnownFileType = text.plist.strings; name = th; path = th.lproj/Settings.strings; sourceTree = "<group>"; };
		239CD4F41C12216200997DF5 /* cs */ = {isa = PBXFileReference; lastKnownFileType = text.plist.strings; name = cs; path = cs.lproj/Settings.strings; sourceTree = "<group>"; };
		239CD4F61C12216300997DF5 /* hu */ = {isa = PBXFileReference; lastKnownFileType = text.plist.strings; name = hu; path = hu.lproj/Settings.strings; sourceTree = "<group>"; };
		239CD4FA1C12216500997DF5 /* hr */ = {isa = PBXFileReference; lastKnownFileType = text.plist.strings; name = hr; path = hr.lproj/Settings.strings; sourceTree = "<group>"; };
		239CD4FC1C12216600997DF5 /* el */ = {isa = PBXFileReference; lastKnownFileType = text.plist.strings; name = el; path = el.lproj/Settings.strings; sourceTree = "<group>"; };
		239CD4FE1C12216600997DF5 /* he */ = {isa = PBXFileReference; lastKnownFileType = text.plist.strings; name = he; path = he.lproj/Settings.strings; sourceTree = "<group>"; };
		239CD5001C12216700997DF5 /* ro */ = {isa = PBXFileReference; lastKnownFileType = text.plist.strings; name = ro; path = ro.lproj/Settings.strings; sourceTree = "<group>"; };
		239CD5021C12216800997DF5 /* sk */ = {isa = PBXFileReference; lastKnownFileType = text.plist.strings; name = sk; path = sk.lproj/Settings.strings; sourceTree = "<group>"; };
		239CD5041C12216900997DF5 /* uk */ = {isa = PBXFileReference; lastKnownFileType = text.plist.strings; name = uk; path = uk.lproj/Settings.strings; sourceTree = "<group>"; };
		239CD5061C12216A00997DF5 /* id */ = {isa = PBXFileReference; lastKnownFileType = text.plist.strings; name = id; path = id.lproj/Settings.strings; sourceTree = "<group>"; };
		239CD5081C12216B00997DF5 /* ms */ = {isa = PBXFileReference; lastKnownFileType = text.plist.strings; name = ms; path = ms.lproj/Settings.strings; sourceTree = "<group>"; };
		239CD50A1C12216B00997DF5 /* vi */ = {isa = PBXFileReference; lastKnownFileType = text.plist.strings; name = vi; path = vi.lproj/Settings.strings; sourceTree = "<group>"; };
		239CD50C1C12216C00997DF5 /* es-ES */ = {isa = PBXFileReference; lastKnownFileType = text.plist.strings; name = "es-ES"; path = "es-ES.lproj/Settings.strings"; sourceTree = "<group>"; };
		239CD50E1C12216D00997DF5 /* hi */ = {isa = PBXFileReference; lastKnownFileType = text.plist.strings; name = hi; path = hi.lproj/Settings.strings; sourceTree = "<group>"; };
		239CD5101C12216E00997DF5 /* sl */ = {isa = PBXFileReference; lastKnownFileType = text.plist.strings; name = sl; path = sl.lproj/Settings.strings; sourceTree = "<group>"; };
		239CD5121C12216E00997DF5 /* sv-SE */ = {isa = PBXFileReference; lastKnownFileType = text.plist.strings; name = "sv-SE"; path = "sv-SE.lproj/Settings.strings"; sourceTree = "<group>"; };
		239CD5141C12216F00997DF5 /* zh-CN */ = {isa = PBXFileReference; lastKnownFileType = text.plist.strings; name = "zh-CN"; path = "zh-CN.lproj/Settings.strings"; sourceTree = "<group>"; };
		239CD5161C12217000997DF5 /* zh-TW */ = {isa = PBXFileReference; lastKnownFileType = text.plist.strings; name = "zh-TW"; path = "zh-TW.lproj/Settings.strings"; sourceTree = "<group>"; };
		239CD5181C12217F00997DF5 /* Base */ = {isa = PBXFileReference; lastKnownFileType = file.storyboard; name = Base; path = Base.lproj/Upgrade.storyboard; sourceTree = "<group>"; };
		239CD51B1C12218200997DF5 /* fr */ = {isa = PBXFileReference; lastKnownFileType = text.plist.strings; name = fr; path = fr.lproj/Upgrade.strings; sourceTree = "<group>"; };
		239CD51D1C12218300997DF5 /* es */ = {isa = PBXFileReference; lastKnownFileType = text.plist.strings; name = es; path = es.lproj/Upgrade.strings; sourceTree = "<group>"; };
		239CD51F1C12218400997DF5 /* de */ = {isa = PBXFileReference; lastKnownFileType = text.plist.strings; name = de; path = de.lproj/Upgrade.strings; sourceTree = "<group>"; };
		239CD5211C12218500997DF5 /* zh-Hans */ = {isa = PBXFileReference; lastKnownFileType = text.plist.strings; name = "zh-Hans"; path = "zh-Hans.lproj/Upgrade.strings"; sourceTree = "<group>"; };
		239CD5231C12218600997DF5 /* ja */ = {isa = PBXFileReference; lastKnownFileType = text.plist.strings; name = ja; path = ja.lproj/Upgrade.strings; sourceTree = "<group>"; };
		239CD5251C12218600997DF5 /* it */ = {isa = PBXFileReference; lastKnownFileType = text.plist.strings; name = it; path = it.lproj/Upgrade.strings; sourceTree = "<group>"; };
		239CD5271C12218700997DF5 /* nl */ = {isa = PBXFileReference; lastKnownFileType = text.plist.strings; name = nl; path = nl.lproj/Upgrade.strings; sourceTree = "<group>"; };
		239CD5291C12218800997DF5 /* ko */ = {isa = PBXFileReference; lastKnownFileType = text.plist.strings; name = ko; path = ko.lproj/Upgrade.strings; sourceTree = "<group>"; };
		239CD52B1C12218900997DF5 /* zh-Hant */ = {isa = PBXFileReference; lastKnownFileType = text.plist.strings; name = "zh-Hant"; path = "zh-Hant.lproj/Upgrade.strings"; sourceTree = "<group>"; };
		239CD52D1C12218900997DF5 /* pt */ = {isa = PBXFileReference; lastKnownFileType = text.plist.strings; name = pt; path = pt.lproj/Upgrade.strings; sourceTree = "<group>"; };
		239CD52F1C12218A00997DF5 /* pt-PT */ = {isa = PBXFileReference; lastKnownFileType = text.plist.strings; name = "pt-PT"; path = "pt-PT.lproj/Upgrade.strings"; sourceTree = "<group>"; };
		239CD5311C12218B00997DF5 /* da */ = {isa = PBXFileReference; lastKnownFileType = text.plist.strings; name = da; path = da.lproj/Upgrade.strings; sourceTree = "<group>"; };
		239CD5331C12218B00997DF5 /* fi */ = {isa = PBXFileReference; lastKnownFileType = text.plist.strings; name = fi; path = fi.lproj/Upgrade.strings; sourceTree = "<group>"; };
		239CD5351C12218C00997DF5 /* nb */ = {isa = PBXFileReference; lastKnownFileType = text.plist.strings; name = nb; path = nb.lproj/Upgrade.strings; sourceTree = "<group>"; };
		239CD5371C12218D00997DF5 /* sv */ = {isa = PBXFileReference; lastKnownFileType = text.plist.strings; name = sv; path = sv.lproj/Upgrade.strings; sourceTree = "<group>"; };
		239CD5391C12218E00997DF5 /* ru */ = {isa = PBXFileReference; lastKnownFileType = text.plist.strings; name = ru; path = ru.lproj/Upgrade.strings; sourceTree = "<group>"; };
		239CD53B1C12218F00997DF5 /* pl */ = {isa = PBXFileReference; lastKnownFileType = text.plist.strings; name = pl; path = pl.lproj/Upgrade.strings; sourceTree = "<group>"; };
		239CD53D1C12219D00997DF5 /* tr */ = {isa = PBXFileReference; lastKnownFileType = text.plist.strings; name = tr; path = tr.lproj/Upgrade.strings; sourceTree = "<group>"; };
		239CD53F1C12219E00997DF5 /* ar */ = {isa = PBXFileReference; lastKnownFileType = text.plist.strings; name = ar; path = ar.lproj/Upgrade.strings; sourceTree = "<group>"; };
		239CD5411C12219E00997DF5 /* th */ = {isa = PBXFileReference; lastKnownFileType = text.plist.strings; name = th; path = th.lproj/Upgrade.strings; sourceTree = "<group>"; };
		239CD5431C12219F00997DF5 /* cs */ = {isa = PBXFileReference; lastKnownFileType = text.plist.strings; name = cs; path = cs.lproj/Upgrade.strings; sourceTree = "<group>"; };
		239CD5451C1221A000997DF5 /* hu */ = {isa = PBXFileReference; lastKnownFileType = text.plist.strings; name = hu; path = hu.lproj/Upgrade.strings; sourceTree = "<group>"; };
		239CD5491C1221A200997DF5 /* hr */ = {isa = PBXFileReference; lastKnownFileType = text.plist.strings; name = hr; path = hr.lproj/Upgrade.strings; sourceTree = "<group>"; };
		239CD54B1C1221A400997DF5 /* el */ = {isa = PBXFileReference; lastKnownFileType = text.plist.strings; name = el; path = el.lproj/Upgrade.strings; sourceTree = "<group>"; };
		239CD54D1C1221A500997DF5 /* he */ = {isa = PBXFileReference; lastKnownFileType = text.plist.strings; name = he; path = he.lproj/Upgrade.strings; sourceTree = "<group>"; };
		239CD54F1C1221A600997DF5 /* ro */ = {isa = PBXFileReference; lastKnownFileType = text.plist.strings; name = ro; path = ro.lproj/Upgrade.strings; sourceTree = "<group>"; };
		239CD5511C1221A600997DF5 /* sk */ = {isa = PBXFileReference; lastKnownFileType = text.plist.strings; name = sk; path = sk.lproj/Upgrade.strings; sourceTree = "<group>"; };
		239CD5531C1221A900997DF5 /* uk */ = {isa = PBXFileReference; lastKnownFileType = text.plist.strings; name = uk; path = uk.lproj/Upgrade.strings; sourceTree = "<group>"; };
		239CD5551C1221AA00997DF5 /* id */ = {isa = PBXFileReference; lastKnownFileType = text.plist.strings; name = id; path = id.lproj/Upgrade.strings; sourceTree = "<group>"; };
		239CD5571C1221AB00997DF5 /* ms */ = {isa = PBXFileReference; lastKnownFileType = text.plist.strings; name = ms; path = ms.lproj/Upgrade.strings; sourceTree = "<group>"; };
		239CD5591C12222E00997DF5 /* vi */ = {isa = PBXFileReference; lastKnownFileType = text.plist.strings; name = vi; path = vi.lproj/Upgrade.strings; sourceTree = "<group>"; };
		239CD55B1C12222F00997DF5 /* es-ES */ = {isa = PBXFileReference; lastKnownFileType = text.plist.strings; name = "es-ES"; path = "es-ES.lproj/Upgrade.strings"; sourceTree = "<group>"; };
		239CD55D1C12223000997DF5 /* sl */ = {isa = PBXFileReference; lastKnownFileType = text.plist.strings; name = sl; path = sl.lproj/Upgrade.strings; sourceTree = "<group>"; };
		239CD55F1C12223000997DF5 /* hi */ = {isa = PBXFileReference; lastKnownFileType = text.plist.strings; name = hi; path = hi.lproj/Upgrade.strings; sourceTree = "<group>"; };
		239CD5611C12223100997DF5 /* sv-SE */ = {isa = PBXFileReference; lastKnownFileType = text.plist.strings; name = "sv-SE"; path = "sv-SE.lproj/Upgrade.strings"; sourceTree = "<group>"; };
		239CD5631C12223200997DF5 /* zh-CN */ = {isa = PBXFileReference; lastKnownFileType = text.plist.strings; name = "zh-CN"; path = "zh-CN.lproj/Upgrade.strings"; sourceTree = "<group>"; };
		239CD5651C12223300997DF5 /* zh-TW */ = {isa = PBXFileReference; lastKnownFileType = text.plist.strings; name = "zh-TW"; path = "zh-TW.lproj/Upgrade.strings"; sourceTree = "<group>"; };
		239CD5661C122BDE00997DF5 /* SettingsTwoStepViewController.h */ = {isa = PBXFileReference; fileEncoding = 4; lastKnownFileType = sourcecode.c.h; path = SettingsTwoStepViewController.h; sourceTree = "<group>"; };
		239CD5671C122BDE00997DF5 /* SettingsTwoStepViewController.m */ = {isa = PBXFileReference; fileEncoding = 4; lastKnownFileType = sourcecode.c.objc; path = SettingsTwoStepViewController.m; sourceTree = "<group>"; };
		23BA220C1D6B4AB500D0472B /* KeychainItemWrapper+Credentials.h */ = {isa = PBXFileReference; fileEncoding = 4; lastKnownFileType = sourcecode.c.h; path = "KeychainItemWrapper+Credentials.h"; sourceTree = "<group>"; };
		23BA220D1D6B4AB500D0472B /* KeychainItemWrapper+Credentials.m */ = {isa = PBXFileReference; fileEncoding = 4; lastKnownFileType = sourcecode.c.objc; path = "KeychainItemWrapper+Credentials.m"; sourceTree = "<group>"; };
		23BA220F1D6B736900D0472B /* NSNumberFormatter+Currencies.h */ = {isa = PBXFileReference; fileEncoding = 4; lastKnownFileType = sourcecode.c.h; path = "NSNumberFormatter+Currencies.h"; sourceTree = "<group>"; };
		23BA22101D6B736900D0472B /* NSNumberFormatter+Currencies.m */ = {isa = PBXFileReference; fileEncoding = 4; lastKnownFileType = sourcecode.c.objc; path = "NSNumberFormatter+Currencies.m"; sourceTree = "<group>"; };
		23BD04681D7761C000DB69E6 /* UITextView+AssertionFailureFix.h */ = {isa = PBXFileReference; fileEncoding = 4; lastKnownFileType = sourcecode.c.h; path = "UITextView+AssertionFailureFix.h"; sourceTree = "<group>"; };
		23BD04691D7761C000DB69E6 /* UITextView+AssertionFailureFix.m */ = {isa = PBXFileReference; fileEncoding = 4; lastKnownFileType = sourcecode.c.objc; path = "UITextView+AssertionFailureFix.m"; sourceTree = "<group>"; };
		23BD046B1D79F1EC00DB69E6 /* TransactionDetailNavigationController.h */ = {isa = PBXFileReference; fileEncoding = 4; lastKnownFileType = sourcecode.c.h; path = TransactionDetailNavigationController.h; sourceTree = "<group>"; };
		23BD046C1D79F1EC00DB69E6 /* TransactionDetailNavigationController.m */ = {isa = PBXFileReference; fileEncoding = 4; lastKnownFileType = sourcecode.c.objc; path = TransactionDetailNavigationController.m; sourceTree = "<group>"; };
		23BF73371C454B8C00204503 /* AccountsAndAddressesNavigationController.h */ = {isa = PBXFileReference; fileEncoding = 4; lastKnownFileType = sourcecode.c.h; path = AccountsAndAddressesNavigationController.h; sourceTree = "<group>"; };
		23BF73381C454B8C00204503 /* AccountsAndAddressesNavigationController.m */ = {isa = PBXFileReference; fileEncoding = 4; lastKnownFileType = sourcecode.c.objc; path = AccountsAndAddressesNavigationController.m; sourceTree = "<group>"; };
		23BF733A1C455DDB00204503 /* AccountsAndAddressesViewController.h */ = {isa = PBXFileReference; fileEncoding = 4; lastKnownFileType = sourcecode.c.h; path = AccountsAndAddressesViewController.h; sourceTree = "<group>"; };
		23BF733B1C455DDB00204503 /* AccountsAndAddressesViewController.m */ = {isa = PBXFileReference; fileEncoding = 4; lastKnownFileType = sourcecode.c.objc; path = AccountsAndAddressesViewController.m; sourceTree = "<group>"; };
		23C543A01D0F415C007A5F58 /* CFNetwork.framework */ = {isa = PBXFileReference; lastKnownFileType = wrapper.framework; name = CFNetwork.framework; path = System/Library/Frameworks/CFNetwork.framework; sourceTree = SDKROOT; };
		23C543A21D0F4197007A5F58 /* libicucore.tbd */ = {isa = PBXFileReference; lastKnownFileType = "sourcecode.text-based-dylib-definition"; name = libicucore.tbd; path = usr/lib/libicucore.tbd; sourceTree = SDKROOT; };
		23C95EA41C0779C600E4692A /* SettingsChangePasswordViewController.h */ = {isa = PBXFileReference; fileEncoding = 4; lastKnownFileType = sourcecode.c.h; path = SettingsChangePasswordViewController.h; sourceTree = "<group>"; };
		23C95EA51C0779C600E4692A /* SettingsChangePasswordViewController.m */ = {isa = PBXFileReference; fileEncoding = 4; lastKnownFileType = sourcecode.c.objc; path = SettingsChangePasswordViewController.m; sourceTree = "<group>"; };
		23CEC69C1BA0C0F600F102BF /* sl */ = {isa = PBXFileReference; lastKnownFileType = text.plist.strings; name = sl; path = sl.lproj/SendCoins.strings; sourceTree = "<group>"; };
		23CEC69D1BA0C0F600F102BF /* sl */ = {isa = PBXFileReference; lastKnownFileType = text.plist.strings; name = sl; path = sl.lproj/Backup.strings; sourceTree = "<group>"; };
		23CEC69E1BA0C0F600F102BF /* sl */ = {isa = PBXFileReference; lastKnownFileType = text.plist.strings; name = sl; path = sl.lproj/ReceiveCoins.strings; sourceTree = "<group>"; };
		23CEC69F1BA0C0F700F102BF /* sl */ = {isa = PBXFileReference; lastKnownFileType = text.plist.strings; name = sl; path = sl.lproj/MainWindow.strings; sourceTree = "<group>"; };
		23CEC6A01BA0C0F700F102BF /* sl */ = {isa = PBXFileReference; lastKnownFileType = text.plist.strings; name = sl; path = sl.lproj/BCAddressSelectionView.strings; sourceTree = "<group>"; };
		23CEC6A11BA0C0F700F102BF /* sl */ = {isa = PBXFileReference; lastKnownFileType = text.plist.strings; name = sl; path = sl.lproj/Localizable.strings; sourceTree = "<group>"; };
		23CEC6A31BA0C10400F102BF /* sv-SE */ = {isa = PBXFileReference; lastKnownFileType = text.plist.strings; name = "sv-SE"; path = "sv-SE.lproj/SendCoins.strings"; sourceTree = "<group>"; };
		23CEC6A41BA0C10500F102BF /* sv-SE */ = {isa = PBXFileReference; lastKnownFileType = text.plist.strings; name = "sv-SE"; path = "sv-SE.lproj/Backup.strings"; sourceTree = "<group>"; };
		23CEC6A51BA0C10500F102BF /* sv-SE */ = {isa = PBXFileReference; lastKnownFileType = text.plist.strings; name = "sv-SE"; path = "sv-SE.lproj/ReceiveCoins.strings"; sourceTree = "<group>"; };
		23CEC6A61BA0C10500F102BF /* sv-SE */ = {isa = PBXFileReference; lastKnownFileType = text.plist.strings; name = "sv-SE"; path = "sv-SE.lproj/MainWindow.strings"; sourceTree = "<group>"; };
		23CEC6A71BA0C10500F102BF /* sv-SE */ = {isa = PBXFileReference; lastKnownFileType = text.plist.strings; name = "sv-SE"; path = "sv-SE.lproj/BCAddressSelectionView.strings"; sourceTree = "<group>"; };
		23CEC6A81BA0C10500F102BF /* sv-SE */ = {isa = PBXFileReference; lastKnownFileType = text.plist.strings; name = "sv-SE"; path = "sv-SE.lproj/Localizable.strings"; sourceTree = "<group>"; };
		23CEC6AE1BA0C15200F102BF /* zh-CN */ = {isa = PBXFileReference; lastKnownFileType = text.plist.strings; name = "zh-CN"; path = "zh-CN.lproj/SendCoins.strings"; sourceTree = "<group>"; };
		23CEC6AF1BA0C15200F102BF /* zh-CN */ = {isa = PBXFileReference; lastKnownFileType = text.plist.strings; name = "zh-CN"; path = "zh-CN.lproj/Backup.strings"; sourceTree = "<group>"; };
		23CEC6B01BA0C15200F102BF /* zh-CN */ = {isa = PBXFileReference; lastKnownFileType = text.plist.strings; name = "zh-CN"; path = "zh-CN.lproj/ReceiveCoins.strings"; sourceTree = "<group>"; };
		23CEC6B11BA0C15200F102BF /* zh-CN */ = {isa = PBXFileReference; lastKnownFileType = text.plist.strings; name = "zh-CN"; path = "zh-CN.lproj/MainWindow.strings"; sourceTree = "<group>"; };
		23CEC6B21BA0C15300F102BF /* zh-CN */ = {isa = PBXFileReference; lastKnownFileType = text.plist.strings; name = "zh-CN"; path = "zh-CN.lproj/BCAddressSelectionView.strings"; sourceTree = "<group>"; };
		23CEC6B31BA0C15300F102BF /* zh-CN */ = {isa = PBXFileReference; lastKnownFileType = text.plist.strings; name = "zh-CN"; path = "zh-CN.lproj/Localizable.strings"; sourceTree = "<group>"; };
		23CEC6B51BA0C26100F102BF /* zh-TW */ = {isa = PBXFileReference; lastKnownFileType = text.plist.strings; name = "zh-TW"; path = "zh-TW.lproj/SendCoins.strings"; sourceTree = "<group>"; };
		23CEC6B61BA0C26100F102BF /* zh-TW */ = {isa = PBXFileReference; lastKnownFileType = text.plist.strings; name = "zh-TW"; path = "zh-TW.lproj/Backup.strings"; sourceTree = "<group>"; };
		23CEC6B71BA0C26100F102BF /* zh-TW */ = {isa = PBXFileReference; lastKnownFileType = text.plist.strings; name = "zh-TW"; path = "zh-TW.lproj/ReceiveCoins.strings"; sourceTree = "<group>"; };
		23CEC6B81BA0C26100F102BF /* zh-TW */ = {isa = PBXFileReference; lastKnownFileType = text.plist.strings; name = "zh-TW"; path = "zh-TW.lproj/MainWindow.strings"; sourceTree = "<group>"; };
		23CEC6B91BA0C26100F102BF /* zh-TW */ = {isa = PBXFileReference; lastKnownFileType = text.plist.strings; name = "zh-TW"; path = "zh-TW.lproj/BCAddressSelectionView.strings"; sourceTree = "<group>"; };
		23CEC6BA1BA0C26100F102BF /* zh-TW */ = {isa = PBXFileReference; lastKnownFileType = text.plist.strings; name = "zh-TW"; path = "zh-TW.lproj/Localizable.strings"; sourceTree = "<group>"; };
		23D3A6271C0F699900DEF737 /* SecurityCenterViewController.h */ = {isa = PBXFileReference; fileEncoding = 4; lastKnownFileType = sourcecode.c.h; path = SecurityCenterViewController.h; sourceTree = "<group>"; };
		23D3A6281C0F699900DEF737 /* SecurityCenterViewController.m */ = {isa = PBXFileReference; fileEncoding = 4; lastKnownFileType = sourcecode.c.objc; path = SecurityCenterViewController.m; sourceTree = "<group>"; };
		23D423971D0878BE000054AA /* ModuleXMLHttpRequest.h */ = {isa = PBXFileReference; fileEncoding = 4; lastKnownFileType = sourcecode.c.h; path = ModuleXMLHttpRequest.h; sourceTree = "<group>"; };
		23D423981D0878BE000054AA /* ModuleXMLHttpRequest.m */ = {isa = PBXFileReference; fileEncoding = 4; lastKnownFileType = sourcecode.c.objc; path = ModuleXMLHttpRequest.m; sourceTree = "<group>"; };
		23D5DB511C4415AE007AD0A2 /* Base */ = {isa = PBXFileReference; lastKnownFileType = file.storyboard; name = Base; path = Base.lproj/AccountsAndAddresses.storyboard; sourceTree = "<group>"; };
		23D5DB541C4415B1007AD0A2 /* en */ = {isa = PBXFileReference; lastKnownFileType = text.plist.strings; name = en; path = en.lproj/AccountsAndAddresses.strings; sourceTree = "<group>"; };
		23D5DB561C4415B1007AD0A2 /* fr */ = {isa = PBXFileReference; lastKnownFileType = text.plist.strings; name = fr; path = fr.lproj/AccountsAndAddresses.strings; sourceTree = "<group>"; };
		23D5DB581C4415B2007AD0A2 /* es */ = {isa = PBXFileReference; lastKnownFileType = text.plist.strings; name = es; path = es.lproj/AccountsAndAddresses.strings; sourceTree = "<group>"; };
		23D5DB5A1C4415B4007AD0A2 /* de */ = {isa = PBXFileReference; lastKnownFileType = text.plist.strings; name = de; path = de.lproj/AccountsAndAddresses.strings; sourceTree = "<group>"; };
		23D5DB5C1C4415B5007AD0A2 /* zh-Hans */ = {isa = PBXFileReference; lastKnownFileType = text.plist.strings; name = "zh-Hans"; path = "zh-Hans.lproj/AccountsAndAddresses.strings"; sourceTree = "<group>"; };
		23D5DB5E1C4415B5007AD0A2 /* ja */ = {isa = PBXFileReference; lastKnownFileType = text.plist.strings; name = ja; path = ja.lproj/AccountsAndAddresses.strings; sourceTree = "<group>"; };
		23D5DB601C4415B6007AD0A2 /* it */ = {isa = PBXFileReference; lastKnownFileType = text.plist.strings; name = it; path = it.lproj/AccountsAndAddresses.strings; sourceTree = "<group>"; };
		23D5DB621C4415B6007AD0A2 /* nl */ = {isa = PBXFileReference; lastKnownFileType = text.plist.strings; name = nl; path = nl.lproj/AccountsAndAddresses.strings; sourceTree = "<group>"; };
		23D5DB641C4415B7007AD0A2 /* ko */ = {isa = PBXFileReference; lastKnownFileType = text.plist.strings; name = ko; path = ko.lproj/AccountsAndAddresses.strings; sourceTree = "<group>"; };
		23D5DB661C4415B7007AD0A2 /* zh-Hant */ = {isa = PBXFileReference; lastKnownFileType = text.plist.strings; name = "zh-Hant"; path = "zh-Hant.lproj/AccountsAndAddresses.strings"; sourceTree = "<group>"; };
		23D5DB681C4415B8007AD0A2 /* pt */ = {isa = PBXFileReference; lastKnownFileType = text.plist.strings; name = pt; path = pt.lproj/AccountsAndAddresses.strings; sourceTree = "<group>"; };
		23D5DB6A1C4415B8007AD0A2 /* pt-PT */ = {isa = PBXFileReference; lastKnownFileType = text.plist.strings; name = "pt-PT"; path = "pt-PT.lproj/AccountsAndAddresses.strings"; sourceTree = "<group>"; };
		23D5DB6C1C4415B9007AD0A2 /* da */ = {isa = PBXFileReference; lastKnownFileType = text.plist.strings; name = da; path = da.lproj/AccountsAndAddresses.strings; sourceTree = "<group>"; };
		23D5DB6E1C4415BA007AD0A2 /* fi */ = {isa = PBXFileReference; lastKnownFileType = text.plist.strings; name = fi; path = fi.lproj/AccountsAndAddresses.strings; sourceTree = "<group>"; };
		23D5DB701C4415BA007AD0A2 /* nb */ = {isa = PBXFileReference; lastKnownFileType = text.plist.strings; name = nb; path = nb.lproj/AccountsAndAddresses.strings; sourceTree = "<group>"; };
		23D5DB721C4415BB007AD0A2 /* sv */ = {isa = PBXFileReference; lastKnownFileType = text.plist.strings; name = sv; path = sv.lproj/AccountsAndAddresses.strings; sourceTree = "<group>"; };
		23D5DB741C4415BC007AD0A2 /* ru */ = {isa = PBXFileReference; lastKnownFileType = text.plist.strings; name = ru; path = ru.lproj/AccountsAndAddresses.strings; sourceTree = "<group>"; };
		23D5DB761C4415BC007AD0A2 /* pl */ = {isa = PBXFileReference; lastKnownFileType = text.plist.strings; name = pl; path = pl.lproj/AccountsAndAddresses.strings; sourceTree = "<group>"; };
		23D5DB781C4415BD007AD0A2 /* tr */ = {isa = PBXFileReference; lastKnownFileType = text.plist.strings; name = tr; path = tr.lproj/AccountsAndAddresses.strings; sourceTree = "<group>"; };
		23D5DB7A1C4415BE007AD0A2 /* ar */ = {isa = PBXFileReference; lastKnownFileType = text.plist.strings; name = ar; path = ar.lproj/AccountsAndAddresses.strings; sourceTree = "<group>"; };
		23D5DB7C1C4415BE007AD0A2 /* th */ = {isa = PBXFileReference; lastKnownFileType = text.plist.strings; name = th; path = th.lproj/AccountsAndAddresses.strings; sourceTree = "<group>"; };
		23D5DB7E1C4415BF007AD0A2 /* cs */ = {isa = PBXFileReference; lastKnownFileType = text.plist.strings; name = cs; path = cs.lproj/AccountsAndAddresses.strings; sourceTree = "<group>"; };
		23D5DB801C4415C0007AD0A2 /* hu */ = {isa = PBXFileReference; lastKnownFileType = text.plist.strings; name = hu; path = hu.lproj/AccountsAndAddresses.strings; sourceTree = "<group>"; };
		23D5DB841C4415C4007AD0A2 /* hr */ = {isa = PBXFileReference; lastKnownFileType = text.plist.strings; name = hr; path = hr.lproj/AccountsAndAddresses.strings; sourceTree = "<group>"; };
		23D5DB861C4415C5007AD0A2 /* el */ = {isa = PBXFileReference; lastKnownFileType = text.plist.strings; name = el; path = el.lproj/AccountsAndAddresses.strings; sourceTree = "<group>"; };
		23D5DB881C4415C5007AD0A2 /* he */ = {isa = PBXFileReference; lastKnownFileType = text.plist.strings; name = he; path = he.lproj/AccountsAndAddresses.strings; sourceTree = "<group>"; };
		23D5DB8A1C4415C6007AD0A2 /* ro */ = {isa = PBXFileReference; lastKnownFileType = text.plist.strings; name = ro; path = ro.lproj/AccountsAndAddresses.strings; sourceTree = "<group>"; };
		23D5DB8C1C4415C7007AD0A2 /* sk */ = {isa = PBXFileReference; lastKnownFileType = text.plist.strings; name = sk; path = sk.lproj/AccountsAndAddresses.strings; sourceTree = "<group>"; };
		23D5DB8E1C4415C7007AD0A2 /* id */ = {isa = PBXFileReference; lastKnownFileType = text.plist.strings; name = id; path = id.lproj/AccountsAndAddresses.strings; sourceTree = "<group>"; };
		23D5DB901C4415C9007AD0A2 /* uk */ = {isa = PBXFileReference; lastKnownFileType = text.plist.strings; name = uk; path = uk.lproj/AccountsAndAddresses.strings; sourceTree = "<group>"; };
		23D5DB921C4415CF007AD0A2 /* ms */ = {isa = PBXFileReference; lastKnownFileType = text.plist.strings; name = ms; path = ms.lproj/AccountsAndAddresses.strings; sourceTree = "<group>"; };
		23D5DB941C4415CF007AD0A2 /* vi */ = {isa = PBXFileReference; lastKnownFileType = text.plist.strings; name = vi; path = vi.lproj/AccountsAndAddresses.strings; sourceTree = "<group>"; };
		23D5DB961C4415D0007AD0A2 /* es-ES */ = {isa = PBXFileReference; lastKnownFileType = text.plist.strings; name = "es-ES"; path = "es-ES.lproj/AccountsAndAddresses.strings"; sourceTree = "<group>"; };
		23D5DB981C4415D1007AD0A2 /* hi */ = {isa = PBXFileReference; lastKnownFileType = text.plist.strings; name = hi; path = hi.lproj/AccountsAndAddresses.strings; sourceTree = "<group>"; };
		23D5DB9A1C4415D1007AD0A2 /* sv-SE */ = {isa = PBXFileReference; lastKnownFileType = text.plist.strings; name = "sv-SE"; path = "sv-SE.lproj/AccountsAndAddresses.strings"; sourceTree = "<group>"; };
		23D5DB9C1C4415D2007AD0A2 /* sl */ = {isa = PBXFileReference; lastKnownFileType = text.plist.strings; name = sl; path = sl.lproj/AccountsAndAddresses.strings; sourceTree = "<group>"; };
		23D5DB9E1C4415D3007AD0A2 /* zh-CN */ = {isa = PBXFileReference; lastKnownFileType = text.plist.strings; name = "zh-CN"; path = "zh-CN.lproj/AccountsAndAddresses.strings"; sourceTree = "<group>"; };
		23D5DBA01C4415D3007AD0A2 /* zh-TW */ = {isa = PBXFileReference; lastKnownFileType = text.plist.strings; name = "zh-TW"; path = "zh-TW.lproj/AccountsAndAddresses.strings"; sourceTree = "<group>"; };
		23D9F26E1B602F42006B1B68 /* SettingsBitcoinUnitTableViewController.h */ = {isa = PBXFileReference; fileEncoding = 4; lastKnownFileType = sourcecode.c.h; path = SettingsBitcoinUnitTableViewController.h; sourceTree = "<group>"; };
		23D9F26F1B602F42006B1B68 /* SettingsBitcoinUnitTableViewController.m */ = {isa = PBXFileReference; fileEncoding = 4; lastKnownFileType = sourcecode.c.objc; path = SettingsBitcoinUnitTableViewController.m; sourceTree = "<group>"; };
<<<<<<< HEAD
		23DF4EFA1DBA586C0059CF92 /* KeychainItemWrapper+SwipeAddresses.h */ = {isa = PBXFileReference; fileEncoding = 4; lastKnownFileType = sourcecode.c.h; path = "KeychainItemWrapper+SwipeAddresses.h"; sourceTree = "<group>"; };
		23DF4EFB1DBA586C0059CF92 /* KeychainItemWrapper+SwipeAddresses.m */ = {isa = PBXFileReference; fileEncoding = 4; lastKnownFileType = sourcecode.c.objc; path = "KeychainItemWrapper+SwipeAddresses.m"; sourceTree = "<group>"; };
=======
		23DEF96C1DB11C98004AAAB6 /* TransferAllFundsBuilder.h */ = {isa = PBXFileReference; fileEncoding = 4; lastKnownFileType = sourcecode.c.h; path = TransferAllFundsBuilder.h; sourceTree = "<group>"; };
		23DEF96D1DB11C98004AAAB6 /* TransferAllFundsBuilder.m */ = {isa = PBXFileReference; fileEncoding = 4; lastKnownFileType = sourcecode.c.objc; path = TransferAllFundsBuilder.m; sourceTree = "<group>"; };
>>>>>>> 96eed4d7
		23E2FC061C7F60E7004CFF79 /* BCInsetLabel.h */ = {isa = PBXFileReference; fileEncoding = 4; lastKnownFileType = sourcecode.c.h; path = BCInsetLabel.h; sourceTree = "<group>"; };
		23E2FC071C7F60E7004CFF79 /* BCInsetLabel.m */ = {isa = PBXFileReference; fileEncoding = 4; lastKnownFileType = sourcecode.c.objc; path = BCInsetLabel.m; sourceTree = "<group>"; };
		23E579521DB45F3A00220542 /* TransferAmountTableCell.h */ = {isa = PBXFileReference; fileEncoding = 4; lastKnownFileType = sourcecode.c.h; path = TransferAmountTableCell.h; sourceTree = "<group>"; };
		23E579531DB45F3A00220542 /* TransferAmountTableCell.m */ = {isa = PBXFileReference; fileEncoding = 4; lastKnownFileType = sourcecode.c.objc; path = TransferAmountTableCell.m; sourceTree = "<group>"; };
		23EA61C31B54258D0032B907 /* SettingsTableViewController.h */ = {isa = PBXFileReference; fileEncoding = 4; lastKnownFileType = sourcecode.c.h; path = SettingsTableViewController.h; sourceTree = "<group>"; };
		23EA61C41B54258D0032B907 /* SettingsTableViewController.m */ = {isa = PBXFileReference; fileEncoding = 4; lastKnownFileType = sourcecode.c.objc; path = SettingsTableViewController.m; sourceTree = "<group>"; };
		23EA61C61B54282D0032B907 /* SettingsNavigationController.h */ = {isa = PBXFileReference; fileEncoding = 4; lastKnownFileType = sourcecode.c.h; path = SettingsNavigationController.h; sourceTree = "<group>"; };
		23EA61C71B54282D0032B907 /* SettingsNavigationController.m */ = {isa = PBXFileReference; fileEncoding = 4; lastKnownFileType = sourcecode.c.objc; path = SettingsNavigationController.m; sourceTree = "<group>"; };
		23EA61C91B5591260032B907 /* SettingsSelectorTableViewController.h */ = {isa = PBXFileReference; fileEncoding = 4; lastKnownFileType = sourcecode.c.h; path = SettingsSelectorTableViewController.h; sourceTree = "<group>"; };
		23EA61CA1B5591260032B907 /* SettingsSelectorTableViewController.m */ = {isa = PBXFileReference; fileEncoding = 4; lastKnownFileType = sourcecode.c.objc; path = SettingsSelectorTableViewController.m; sourceTree = "<group>"; };
		23F341871C52C37C000E53AB /* es-MX */ = {isa = PBXFileReference; lastKnownFileType = text.plist.strings; name = "es-MX"; path = "es-MX.lproj/Upgrade.strings"; sourceTree = "<group>"; };
		23F341881C52C37C000E53AB /* es-MX */ = {isa = PBXFileReference; lastKnownFileType = text.plist.strings; name = "es-MX"; path = "es-MX.lproj/Settings.strings"; sourceTree = "<group>"; };
		23F341891C52C37C000E53AB /* es-MX */ = {isa = PBXFileReference; lastKnownFileType = text.plist.strings; name = "es-MX"; path = "es-MX.lproj/SendCoins.strings"; sourceTree = "<group>"; };
		23F3418A1C52C37C000E53AB /* es-MX */ = {isa = PBXFileReference; lastKnownFileType = text.plist.strings; name = "es-MX"; path = "es-MX.lproj/Backup.strings"; sourceTree = "<group>"; };
		23F3418B1C52C37C000E53AB /* es-MX */ = {isa = PBXFileReference; lastKnownFileType = text.plist.strings; name = "es-MX"; path = "es-MX.lproj/ReceiveCoins.strings"; sourceTree = "<group>"; };
		23F3418C1C52C37D000E53AB /* es-MX */ = {isa = PBXFileReference; lastKnownFileType = text.plist.strings; name = "es-MX"; path = "es-MX.lproj/MainWindow.strings"; sourceTree = "<group>"; };
		23F3418D1C52C37D000E53AB /* es-MX */ = {isa = PBXFileReference; lastKnownFileType = text.plist.strings; name = "es-MX"; path = "es-MX.lproj/BCAddressSelectionView.strings"; sourceTree = "<group>"; };
		23F3418E1C52C37D000E53AB /* es-MX */ = {isa = PBXFileReference; lastKnownFileType = text.plist.strings; name = "es-MX"; path = "es-MX.lproj/Localizable.strings"; sourceTree = "<group>"; };
		23F341911C52C391000E53AB /* pt-BR */ = {isa = PBXFileReference; lastKnownFileType = text.plist.strings; name = "pt-BR"; path = "pt-BR.lproj/Upgrade.strings"; sourceTree = "<group>"; };
		23F341921C52C391000E53AB /* pt-BR */ = {isa = PBXFileReference; lastKnownFileType = text.plist.strings; name = "pt-BR"; path = "pt-BR.lproj/SendCoins.strings"; sourceTree = "<group>"; };
		23F341931C52C391000E53AB /* pt-BR */ = {isa = PBXFileReference; lastKnownFileType = text.plist.strings; name = "pt-BR"; path = "pt-BR.lproj/Backup.strings"; sourceTree = "<group>"; };
		23F341941C52C391000E53AB /* pt-BR */ = {isa = PBXFileReference; lastKnownFileType = text.plist.strings; name = "pt-BR"; path = "pt-BR.lproj/ReceiveCoins.strings"; sourceTree = "<group>"; };
		23F341951C52C392000E53AB /* pt-BR */ = {isa = PBXFileReference; lastKnownFileType = text.plist.strings; name = "pt-BR"; path = "pt-BR.lproj/MainWindow.strings"; sourceTree = "<group>"; };
		23F341961C52C392000E53AB /* pt-BR */ = {isa = PBXFileReference; lastKnownFileType = text.plist.strings; name = "pt-BR"; path = "pt-BR.lproj/BCAddressSelectionView.strings"; sourceTree = "<group>"; };
		23F341971C52C392000E53AB /* pt-BR */ = {isa = PBXFileReference; lastKnownFileType = text.plist.strings; name = "pt-BR"; path = "pt-BR.lproj/Localizable.strings"; sourceTree = "<group>"; };
		23F341981C52C392000E53AB /* pt-BR */ = {isa = PBXFileReference; lastKnownFileType = text.plist.strings; name = "pt-BR"; path = "pt-BR.lproj/Settings.strings"; sourceTree = "<group>"; };
		23F601A21D09C931009102BF /* Reachability.h */ = {isa = PBXFileReference; fileEncoding = 4; lastKnownFileType = sourcecode.c.h; path = Reachability.h; sourceTree = "<group>"; };
		23F601A31D09C931009102BF /* Reachability.m */ = {isa = PBXFileReference; fileEncoding = 4; lastKnownFileType = sourcecode.c.objc; path = Reachability.m; sourceTree = "<group>"; };
		23F720F01C32DC0A00577738 /* DebugTableViewController.h */ = {isa = PBXFileReference; fileEncoding = 4; lastKnownFileType = sourcecode.c.h; path = DebugTableViewController.h; sourceTree = "<group>"; };
		23F720F11C32DC0A00577738 /* DebugTableViewController.m */ = {isa = PBXFileReference; fileEncoding = 4; lastKnownFileType = sourcecode.c.objc; path = DebugTableViewController.m; sourceTree = "<group>"; };
		23F8DE511DAEB11C001899AE /* BCNavigationController.h */ = {isa = PBXFileReference; fileEncoding = 4; lastKnownFileType = sourcecode.c.h; path = BCNavigationController.h; sourceTree = "<group>"; };
		23F8DE521DAEB11C001899AE /* BCNavigationController.m */ = {isa = PBXFileReference; fileEncoding = 4; lastKnownFileType = sourcecode.c.objc; path = BCNavigationController.m; sourceTree = "<group>"; };
		23FB5C051D9ABB450008C6AB /* TransactionDetailDescriptionCell.h */ = {isa = PBXFileReference; fileEncoding = 4; lastKnownFileType = sourcecode.c.h; path = TransactionDetailDescriptionCell.h; sourceTree = "<group>"; };
		23FB5C061D9ABB450008C6AB /* TransactionDetailDescriptionCell.m */ = {isa = PBXFileReference; fileEncoding = 4; lastKnownFileType = sourcecode.c.objc; path = TransactionDetailDescriptionCell.m; sourceTree = "<group>"; };
		23FB5C081D9ABB590008C6AB /* TransactionDetailToCell.h */ = {isa = PBXFileReference; fileEncoding = 4; lastKnownFileType = sourcecode.c.h; path = TransactionDetailToCell.h; sourceTree = "<group>"; };
		23FB5C091D9ABB590008C6AB /* TransactionDetailToCell.m */ = {isa = PBXFileReference; fileEncoding = 4; lastKnownFileType = sourcecode.c.objc; path = TransactionDetailToCell.m; sourceTree = "<group>"; };
		23FB5C0B1D9ABB650008C6AB /* TransactionDetailFromCell.h */ = {isa = PBXFileReference; fileEncoding = 4; lastKnownFileType = sourcecode.c.h; path = TransactionDetailFromCell.h; sourceTree = "<group>"; };
		23FB5C0C1D9ABB650008C6AB /* TransactionDetailFromCell.m */ = {isa = PBXFileReference; fileEncoding = 4; lastKnownFileType = sourcecode.c.objc; path = TransactionDetailFromCell.m; sourceTree = "<group>"; };
		23FB5C0E1D9ABB730008C6AB /* TransactionDetailDateCell.h */ = {isa = PBXFileReference; fileEncoding = 4; lastKnownFileType = sourcecode.c.h; path = TransactionDetailDateCell.h; sourceTree = "<group>"; };
		23FB5C0F1D9ABB730008C6AB /* TransactionDetailDateCell.m */ = {isa = PBXFileReference; fileEncoding = 4; lastKnownFileType = sourcecode.c.objc; path = TransactionDetailDateCell.m; sourceTree = "<group>"; };
		23FB5C111D9ABB8B0008C6AB /* TransactionDetailStatusCell.h */ = {isa = PBXFileReference; fileEncoding = 4; lastKnownFileType = sourcecode.c.h; path = TransactionDetailStatusCell.h; sourceTree = "<group>"; };
		23FB5C121D9ABB8B0008C6AB /* TransactionDetailStatusCell.m */ = {isa = PBXFileReference; fileEncoding = 4; lastKnownFileType = sourcecode.c.objc; path = TransactionDetailStatusCell.m; sourceTree = "<group>"; };
		23FB5C141D9ABBB20008C6AB /* TransactionDetailValueCell.h */ = {isa = PBXFileReference; fileEncoding = 4; lastKnownFileType = sourcecode.c.h; path = TransactionDetailValueCell.h; sourceTree = "<group>"; };
		23FB5C151D9ABBB20008C6AB /* TransactionDetailValueCell.m */ = {isa = PBXFileReference; fileEncoding = 4; lastKnownFileType = sourcecode.c.objc; path = TransactionDetailValueCell.m; sourceTree = "<group>"; };
		23FDEF981D6CBC7000FC80D6 /* TransactionDetailViewController.h */ = {isa = PBXFileReference; fileEncoding = 4; lastKnownFileType = sourcecode.c.h; path = TransactionDetailViewController.h; sourceTree = "<group>"; };
		23FDEF991D6CBC7000FC80D6 /* TransactionDetailViewController.m */ = {isa = PBXFileReference; fileEncoding = 4; lastKnownFileType = sourcecode.c.objc; path = TransactionDetailViewController.m; sourceTree = "<group>"; };
		23FDEF9B1D6E180100FC80D6 /* CertificatePinner.h */ = {isa = PBXFileReference; fileEncoding = 4; lastKnownFileType = sourcecode.c.h; path = CertificatePinner.h; sourceTree = "<group>"; };
		23FDEF9C1D6E180100FC80D6 /* CertificatePinner.m */ = {isa = PBXFileReference; fileEncoding = 4; lastKnownFileType = sourcecode.c.objc; path = CertificatePinner.m; sourceTree = "<group>"; };
		23FDEFA11D6E21A800FC80D6 /* blockchain.der */ = {isa = PBXFileReference; lastKnownFileType = file; name = blockchain.der; path = ../blockchain.der; sourceTree = "<group>"; };
		23FDEFA71D6E43DE00FC80D6 /* TransactionDetailTableCell.h */ = {isa = PBXFileReference; fileEncoding = 4; lastKnownFileType = sourcecode.c.h; path = TransactionDetailTableCell.h; sourceTree = "<group>"; };
		23FDEFA81D6E43DE00FC80D6 /* TransactionDetailTableCell.m */ = {isa = PBXFileReference; fileEncoding = 4; lastKnownFileType = sourcecode.c.objc; path = TransactionDetailTableCell.m; sourceTree = "<group>"; };
		23FDEFAA1D6F669100FC80D6 /* NSURLSession+SendSynchronousRequest.h */ = {isa = PBXFileReference; fileEncoding = 4; lastKnownFileType = sourcecode.c.h; path = "NSURLSession+SendSynchronousRequest.h"; sourceTree = "<group>"; };
		23FDEFAB1D6F669100FC80D6 /* NSURLSession+SendSynchronousRequest.m */ = {isa = PBXFileReference; fileEncoding = 4; lastKnownFileType = sourcecode.c.objc; path = "NSURLSession+SendSynchronousRequest.m"; sourceTree = "<group>"; };
		670595A21AB0F59D00D2D6D9 /* KeychainItemWrapper.h */ = {isa = PBXFileReference; fileEncoding = 4; lastKnownFileType = sourcecode.c.h; path = KeychainItemWrapper.h; sourceTree = "<group>"; };
		670595A31AB0F59D00D2D6D9 /* KeychainItemWrapper.m */ = {isa = PBXFileReference; fileEncoding = 4; lastKnownFileType = sourcecode.c.objc; path = KeychainItemWrapper.m; sourceTree = "<group>"; };
		6710DA0C1A8E82D80089DDED /* BCLine.h */ = {isa = PBXFileReference; fileEncoding = 4; lastKnownFileType = sourcecode.c.h; path = BCLine.h; sourceTree = "<group>"; };
		6710DA0D1A8E82D80089DDED /* BCLine.m */ = {isa = PBXFileReference; fileEncoding = 4; lastKnownFileType = sourcecode.c.objc; path = BCLine.m; sourceTree = "<group>"; };
		673107F019F6D49F00BE6899 /* PrivateKeyReader.h */ = {isa = PBXFileReference; fileEncoding = 4; lastKnownFileType = sourcecode.c.h; path = PrivateKeyReader.h; sourceTree = "<group>"; };
		673107F119F6D49F00BE6899 /* PrivateKeyReader.m */ = {isa = PBXFileReference; fileEncoding = 4; lastKnownFileType = sourcecode.c.objc; path = PrivateKeyReader.m; sourceTree = "<group>"; };
		674709EA19D1D14300757D46 /* BCWelcomeView.h */ = {isa = PBXFileReference; fileEncoding = 4; lastKnownFileType = sourcecode.c.h; path = BCWelcomeView.h; sourceTree = "<group>"; };
		674709EB19D1D14300757D46 /* BCWelcomeView.m */ = {isa = PBXFileReference; fileEncoding = 4; lastKnownFileType = sourcecode.c.objc; path = BCWelcomeView.m; sourceTree = "<group>"; };
		67470A0519D438E000757D46 /* LocalizationConstants.h */ = {isa = PBXFileReference; lastKnownFileType = sourcecode.c.h; path = LocalizationConstants.h; sourceTree = "<group>"; };
		67470A0619D43AFE00757D46 /* BCManualPairView.h */ = {isa = PBXFileReference; fileEncoding = 4; lastKnownFileType = sourcecode.c.h; path = BCManualPairView.h; sourceTree = "<group>"; };
		67470A0719D43AFE00757D46 /* BCManualPairView.m */ = {isa = PBXFileReference; fileEncoding = 4; lastKnownFileType = sourcecode.c.objc; path = BCManualPairView.m; sourceTree = "<group>"; };
		675038991B4D832F00F7B488 /* SideMenuViewCell.h */ = {isa = PBXFileReference; fileEncoding = 4; lastKnownFileType = sourcecode.c.h; path = SideMenuViewCell.h; sourceTree = "<group>"; };
		6750389A1B4D832F00F7B488 /* SideMenuViewCell.m */ = {isa = PBXFileReference; fileEncoding = 4; lastKnownFileType = sourcecode.c.objc; path = SideMenuViewCell.m; sourceTree = "<group>"; };
		6762507B1A2CC5800052B63F /* BCEditAccountView.h */ = {isa = PBXFileReference; fileEncoding = 4; lastKnownFileType = sourcecode.c.h; path = BCEditAccountView.h; sourceTree = "<group>"; };
		6762507C1A2CC5800052B63F /* BCEditAccountView.m */ = {isa = PBXFileReference; fileEncoding = 4; lastKnownFileType = sourcecode.c.objc; path = BCEditAccountView.m; sourceTree = "<group>"; };
		676250801A2DDF360052B63F /* AccountTableCell.h */ = {isa = PBXFileReference; fileEncoding = 4; lastKnownFileType = sourcecode.c.h; path = AccountTableCell.h; sourceTree = "<group>"; };
		676250811A2DDF360052B63F /* AccountTableCell.m */ = {isa = PBXFileReference; fileEncoding = 4; lastKnownFileType = sourcecode.c.objc; path = AccountTableCell.m; sourceTree = "<group>"; };
		6775569719E752A00054699B /* BCWebViewController.h */ = {isa = PBXFileReference; fileEncoding = 4; lastKnownFileType = sourcecode.c.h; path = BCWebViewController.h; sourceTree = "<group>"; };
		6775569819E752A00054699B /* BCWebViewController.m */ = {isa = PBXFileReference; fileEncoding = 4; lastKnownFileType = sourcecode.c.objc; path = BCWebViewController.m; sourceTree = "<group>"; };
		6780DB901A40BDA70048EED2 /* AddressInOut.h */ = {isa = PBXFileReference; fileEncoding = 4; lastKnownFileType = sourcecode.c.h; path = AddressInOut.h; sourceTree = "<group>"; };
		6780DB911A40BDA70048EED2 /* AddressInOut.m */ = {isa = PBXFileReference; fileEncoding = 4; lastKnownFileType = sourcecode.c.objc; path = AddressInOut.m; sourceTree = "<group>"; };
		6780DB931A40BDCF0048EED2 /* InOut.h */ = {isa = PBXFileReference; fileEncoding = 4; lastKnownFileType = sourcecode.c.h; path = InOut.h; sourceTree = "<group>"; };
		6780DB941A40BDCF0048EED2 /* InOut.m */ = {isa = PBXFileReference; fileEncoding = 4; lastKnownFileType = sourcecode.c.objc; path = InOut.m; sourceTree = "<group>"; };
		6780DB961A40BDF40048EED2 /* AccountInOut.h */ = {isa = PBXFileReference; fileEncoding = 4; lastKnownFileType = sourcecode.c.h; path = AccountInOut.h; sourceTree = "<group>"; };
		6780DB971A40BDF40048EED2 /* AccountInOut.m */ = {isa = PBXFileReference; fileEncoding = 4; lastKnownFileType = sourcecode.c.objc; path = AccountInOut.m; sourceTree = "<group>"; };
		67812A761A4A0DDA00B04EBF /* CoreGraphics.framework */ = {isa = PBXFileReference; lastKnownFileType = wrapper.framework; name = CoreGraphics.framework; path = System/Library/Frameworks/CoreGraphics.framework; sourceTree = SDKROOT; };
		67812A781A4A0E1800B04EBF /* QuartzCore.framework */ = {isa = PBXFileReference; lastKnownFileType = wrapper.framework; name = QuartzCore.framework; path = System/Library/Frameworks/QuartzCore.framework; sourceTree = SDKROOT; };
		67812A7C1A4A0E6800B04EBF /* CoreImage.framework */ = {isa = PBXFileReference; lastKnownFileType = wrapper.framework; name = CoreImage.framework; path = System/Library/Frameworks/CoreImage.framework; sourceTree = SDKROOT; };
		678AD5E519D45FA300E9A778 /* BCModalContentView.h */ = {isa = PBXFileReference; fileEncoding = 4; lastKnownFileType = sourcecode.c.h; path = BCModalContentView.h; sourceTree = "<group>"; };
		678AD5E819D4610000E9A778 /* BCModalContentView.m */ = {isa = PBXFileReference; fileEncoding = 4; lastKnownFileType = sourcecode.c.objc; path = BCModalContentView.m; sourceTree = "<group>"; };
		678CD7461A2777E600748AA5 /* BCCreateAccountView.h */ = {isa = PBXFileReference; fileEncoding = 4; lastKnownFileType = sourcecode.c.h; path = BCCreateAccountView.h; sourceTree = "<group>"; };
		678CD7471A2777E600748AA5 /* BCCreateAccountView.m */ = {isa = PBXFileReference; fileEncoding = 4; lastKnownFileType = sourcecode.c.objc; path = BCCreateAccountView.m; sourceTree = "<group>"; };
		67D2B6ED1A2F2DEF0078782C /* wallet-ios.js */ = {isa = PBXFileReference; fileEncoding = 4; lastKnownFileType = sourcecode.javascript; path = "wallet-ios.js"; sourceTree = "<group>"; };
		67D95A251B3DD86B0012EBB1 /* BCTextField.swift */ = {isa = PBXFileReference; fileEncoding = 4; lastKnownFileType = sourcecode.swift; path = BCTextField.swift; sourceTree = "<group>"; };
		67D95A271B3DDC900012EBB1 /* Constants.swift */ = {isa = PBXFileReference; fileEncoding = 4; lastKnownFileType = sourcecode.swift; path = Constants.swift; sourceTree = "<group>"; };
		67E9674C19DF285000305358 /* SideMenuViewController.h */ = {isa = PBXFileReference; fileEncoding = 4; lastKnownFileType = sourcecode.c.h; path = SideMenuViewController.h; sourceTree = "<group>"; };
		67E9674D19DF285000305358 /* SideMenuViewController.m */ = {isa = PBXFileReference; fileEncoding = 4; lastKnownFileType = sourcecode.c.objc; path = SideMenuViewController.m; sourceTree = "<group>"; };
		67EE1DBD19E3325900DBBFC9 /* ECPercentDrivenInteractiveTransition.h */ = {isa = PBXFileReference; fileEncoding = 4; lastKnownFileType = sourcecode.c.h; name = ECPercentDrivenInteractiveTransition.h; path = SideMenu/ECPercentDrivenInteractiveTransition.h; sourceTree = "<group>"; };
		67EE1DBE19E3325900DBBFC9 /* ECPercentDrivenInteractiveTransition.m */ = {isa = PBXFileReference; fileEncoding = 4; lastKnownFileType = sourcecode.c.objc; name = ECPercentDrivenInteractiveTransition.m; path = SideMenu/ECPercentDrivenInteractiveTransition.m; sourceTree = "<group>"; };
		67EE1DBF19E3325900DBBFC9 /* ECSlidingAnimationController.h */ = {isa = PBXFileReference; fileEncoding = 4; lastKnownFileType = sourcecode.c.h; name = ECSlidingAnimationController.h; path = SideMenu/ECSlidingAnimationController.h; sourceTree = "<group>"; };
		67EE1DC019E3325900DBBFC9 /* ECSlidingAnimationController.m */ = {isa = PBXFileReference; fileEncoding = 4; lastKnownFileType = sourcecode.c.objc; name = ECSlidingAnimationController.m; path = SideMenu/ECSlidingAnimationController.m; sourceTree = "<group>"; };
		67EE1DC119E3325900DBBFC9 /* ECSlidingConstants.h */ = {isa = PBXFileReference; fileEncoding = 4; lastKnownFileType = sourcecode.c.h; name = ECSlidingConstants.h; path = SideMenu/ECSlidingConstants.h; sourceTree = "<group>"; };
		67EE1DC219E3325900DBBFC9 /* ECSlidingInteractiveTransition.h */ = {isa = PBXFileReference; fileEncoding = 4; lastKnownFileType = sourcecode.c.h; name = ECSlidingInteractiveTransition.h; path = SideMenu/ECSlidingInteractiveTransition.h; sourceTree = "<group>"; };
		67EE1DC319E3325900DBBFC9 /* ECSlidingInteractiveTransition.m */ = {isa = PBXFileReference; fileEncoding = 4; lastKnownFileType = sourcecode.c.objc; name = ECSlidingInteractiveTransition.m; path = SideMenu/ECSlidingInteractiveTransition.m; sourceTree = "<group>"; };
		67EE1DC419E3325900DBBFC9 /* ECSlidingSegue.h */ = {isa = PBXFileReference; fileEncoding = 4; lastKnownFileType = sourcecode.c.h; name = ECSlidingSegue.h; path = SideMenu/ECSlidingSegue.h; sourceTree = "<group>"; };
		67EE1DC519E3325900DBBFC9 /* ECSlidingSegue.m */ = {isa = PBXFileReference; fileEncoding = 4; lastKnownFileType = sourcecode.c.objc; name = ECSlidingSegue.m; path = SideMenu/ECSlidingSegue.m; sourceTree = "<group>"; };
		67EE1DC619E3325900DBBFC9 /* ECSlidingViewController.h */ = {isa = PBXFileReference; fileEncoding = 4; lastKnownFileType = sourcecode.c.h; name = ECSlidingViewController.h; path = SideMenu/ECSlidingViewController.h; sourceTree = "<group>"; };
		67EE1DC719E3325900DBBFC9 /* ECSlidingViewController.m */ = {isa = PBXFileReference; fileEncoding = 4; lastKnownFileType = sourcecode.c.objc; name = ECSlidingViewController.m; path = SideMenu/ECSlidingViewController.m; sourceTree = "<group>"; };
		67EE1DC819E3325900DBBFC9 /* UIViewController+ECSlidingViewController.h */ = {isa = PBXFileReference; fileEncoding = 4; lastKnownFileType = sourcecode.c.h; name = "UIViewController+ECSlidingViewController.h"; path = "SideMenu/UIViewController+ECSlidingViewController.h"; sourceTree = "<group>"; };
		67EE1DC919E3325900DBBFC9 /* UIViewController+ECSlidingViewController.m */ = {isa = PBXFileReference; fileEncoding = 4; lastKnownFileType = sourcecode.c.objc; name = "UIViewController+ECSlidingViewController.m"; path = "SideMenu/UIViewController+ECSlidingViewController.m"; sourceTree = "<group>"; };
		67EEE76C1A8E547200288753 /* PEPin-off@2x.png */ = {isa = PBXFileReference; lastKnownFileType = image.png; path = "PEPin-off@2x.png"; sourceTree = "<group>"; };
		67EEE76D1A8E547200288753 /* PEPin-off@3x.png */ = {isa = PBXFileReference; lastKnownFileType = image.png; path = "PEPin-off@3x.png"; sourceTree = "<group>"; };
		67EEE7701A8E547900288753 /* PEPin-on@2x.png */ = {isa = PBXFileReference; lastKnownFileType = image.png; path = "PEPin-on@2x.png"; sourceTree = "<group>"; };
		67EEE7711A8E547900288753 /* PEPin-on@3x.png */ = {isa = PBXFileReference; lastKnownFileType = image.png; path = "PEPin-on@3x.png"; sourceTree = "<group>"; };
		67FA1A4B1ABA092D000C9196 /* RegExCategories.h */ = {isa = PBXFileReference; fileEncoding = 4; lastKnownFileType = sourcecode.c.h; path = RegExCategories.h; sourceTree = "<group>"; };
		67FA1A4C1ABA092D000C9196 /* RegExCategories.m */ = {isa = PBXFileReference; fileEncoding = 4; lastKnownFileType = sourcecode.c.objc; path = RegExCategories.m; sourceTree = "<group>"; };
		6E2D90A01BBEC34800B719EC /* BCRecoveryView.h */ = {isa = PBXFileReference; fileEncoding = 4; lastKnownFileType = sourcecode.c.h; path = BCRecoveryView.h; sourceTree = "<group>"; };
		6E2D90A11BBEC34800B719EC /* BCRecoveryView.m */ = {isa = PBXFileReference; fileEncoding = 4; lastKnownFileType = sourcecode.c.objc; path = BCRecoveryView.m; sourceTree = "<group>"; };
		844BC7AF1949BD710024160B /* bridge.js */ = {isa = PBXFileReference; lastKnownFileType = sourcecode.javascript; path = bridge.js; sourceTree = "<group>"; };
		84AEEC651987C49A000E8DC8 /* CoreLocation.framework */ = {isa = PBXFileReference; lastKnownFileType = wrapper.framework; name = CoreLocation.framework; path = System/Library/Frameworks/CoreLocation.framework; sourceTree = SDKROOT; };
		84B601C5197ACD6300DA1829 /* UITextField+Blocks.h */ = {isa = PBXFileReference; fileEncoding = 4; lastKnownFileType = sourcecode.c.h; path = "UITextField+Blocks.h"; sourceTree = "<group>"; };
		84B601C6197ACD6300DA1829 /* UITextField+Blocks.m */ = {isa = PBXFileReference; fileEncoding = 4; lastKnownFileType = sourcecode.c.objc; path = "UITextField+Blocks.m"; sourceTree = "<group>"; };
		84B601C8197AD03800DA1829 /* BCModalView.h */ = {isa = PBXFileReference; fileEncoding = 4; lastKnownFileType = sourcecode.c.h; path = BCModalView.h; sourceTree = "<group>"; };
		84B601C9197AD03800DA1829 /* BCModalView.m */ = {isa = PBXFileReference; fileEncoding = 4; lastKnownFileType = sourcecode.c.objc; path = BCModalView.m; sourceTree = "<group>"; };
		84C2569119810DF300F901D1 /* config.h */ = {isa = PBXFileReference; lastKnownFileType = sourcecode.c.h; name = config.h; path = Library/keys/include/config.h; sourceTree = "<group>"; };
		84C2569219810DF300F901D1 /* crypto_scrypt.h */ = {isa = PBXFileReference; lastKnownFileType = sourcecode.c.h; name = crypto_scrypt.h; path = Library/keys/include/crypto_scrypt.h; sourceTree = "<group>"; };
		84C2569319810DF300F901D1 /* scrypt_platform.h */ = {isa = PBXFileReference; lastKnownFileType = sourcecode.c.h; name = scrypt_platform.h; path = Library/keys/include/scrypt_platform.h; sourceTree = "<group>"; };
		84C2569419810DF300F901D1 /* sysendian.h */ = {isa = PBXFileReference; lastKnownFileType = sourcecode.c.h; name = sysendian.h; path = Library/keys/include/sysendian.h; sourceTree = "<group>"; };
		84C2569719810E1400F901D1 /* sha256.h */ = {isa = PBXFileReference; lastKnownFileType = sourcecode.c.h; name = sha256.h; path = Library/keys/include/sha256.h; sourceTree = "<group>"; };
		84CCFAAD197D859C00DA4482 /* NSString+NSString_EscapeQuotes.h */ = {isa = PBXFileReference; fileEncoding = 4; lastKnownFileType = sourcecode.c.h; path = "NSString+NSString_EscapeQuotes.h"; sourceTree = "<group>"; };
		84CCFAAE197D859C00DA4482 /* NSString+NSString_EscapeQuotes.m */ = {isa = PBXFileReference; fileEncoding = 4; lastKnownFileType = sourcecode.c.objc; path = "NSString+NSString_EscapeQuotes.m"; sourceTree = "<group>"; };
		84F4BDF8197F21D700B7BF7B /* PairingCodeParser.h */ = {isa = PBXFileReference; fileEncoding = 4; lastKnownFileType = sourcecode.c.h; path = PairingCodeParser.h; sourceTree = "<group>"; };
		84F4BDF9197F21D700B7BF7B /* PairingCodeParser.m */ = {isa = PBXFileReference; fileEncoding = 4; lastKnownFileType = sourcecode.c.objc; path = PairingCodeParser.m; sourceTree = "<group>"; };
		84FC02F81981452D00B97D5B /* NSString+JSONParser_NSString.h */ = {isa = PBXFileReference; fileEncoding = 4; lastKnownFileType = sourcecode.c.h; path = "NSString+JSONParser_NSString.h"; sourceTree = "<group>"; };
		84FC02F91981452D00B97D5B /* NSString+JSONParser_NSString.m */ = {isa = PBXFileReference; fileEncoding = 4; lastKnownFileType = sourcecode.c.objc; path = "NSString+JSONParser_NSString.m"; sourceTree = "<group>"; };
		84FC02FB19815F1B00B97D5B /* crypto_scrypt-nosse.c */ = {isa = PBXFileReference; fileEncoding = 4; lastKnownFileType = sourcecode.c.c; name = "crypto_scrypt-nosse.c"; path = "Library/keys/src/crypto_scrypt-nosse.c"; sourceTree = "<group>"; };
		84FC02FC19815F1B00B97D5B /* sha256.c */ = {isa = PBXFileReference; fileEncoding = 4; lastKnownFileType = sourcecode.c.c; name = sha256.c; path = Library/keys/src/sha256.c; sourceTree = "<group>"; };
		84FC02FF198162AE00B97D5B /* libcrypto.a */ = {isa = PBXFileReference; lastKnownFileType = archive.ar; name = libcrypto.a; path = "Library/OpenSSL-for-iPhone/lib/libcrypto.a"; sourceTree = "<group>"; };
		9F0CBAA8151351F400CD945D /* Wallet.h */ = {isa = PBXFileReference; fileEncoding = 4; lastKnownFileType = sourcecode.c.h; path = Wallet.h; sourceTree = "<group>"; };
		9F0CBAA9151351F400CD945D /* Wallet.m */ = {isa = PBXFileReference; fileEncoding = 4; lastKnownFileType = sourcecode.c.objc; path = Wallet.m; sourceTree = "<group>"; };
		9F0CBAAD15135DF200CD945D /* wallet-ios.html */ = {isa = PBXFileReference; fileEncoding = 4; lastKnownFileType = text.html; path = "wallet-ios.html"; sourceTree = "<group>"; };
		9F0CBAD61513CA2600CD945D /* BCFadeView.h */ = {isa = PBXFileReference; fileEncoding = 4; lastKnownFileType = sourcecode.c.h; path = BCFadeView.h; sourceTree = "<group>"; };
		9F0CBAD71513CA2600CD945D /* BCFadeView.m */ = {isa = PBXFileReference; fileEncoding = 4; lastKnownFileType = sourcecode.c.objc; path = BCFadeView.m; sourceTree = "<group>"; };
		9F1831E01516A39500FB3D52 /* NSData+Hex.h */ = {isa = PBXFileReference; fileEncoding = 4; lastKnownFileType = sourcecode.c.h; path = "NSData+Hex.h"; sourceTree = "<group>"; };
		9F1831E11516A39500FB3D52 /* NSData+Hex.m */ = {isa = PBXFileReference; fileEncoding = 4; lastKnownFileType = sourcecode.c.objc; path = "NSData+Hex.m"; sourceTree = "<group>"; };
		9F1831E31516A45700FB3D52 /* NSString+SHA256.h */ = {isa = PBXFileReference; fileEncoding = 4; lastKnownFileType = sourcecode.c.h; path = "NSString+SHA256.h"; sourceTree = "<group>"; };
		9F1831E41516A45700FB3D52 /* NSString+SHA256.m */ = {isa = PBXFileReference; fileEncoding = 4; lastKnownFileType = sourcecode.c.objc; path = "NSString+SHA256.m"; sourceTree = "<group>"; };
		9F1831E91516ADDB00FB3D52 /* NSString+URLEncode.h */ = {isa = PBXFileReference; lastKnownFileType = sourcecode.c.h; path = "NSString+URLEncode.h"; sourceTree = "<group>"; };
		9F1831EA1516ADDB00FB3D52 /* NSString+URLEncode.m */ = {isa = PBXFileReference; lastKnownFileType = sourcecode.c.objc; path = "NSString+URLEncode.m"; sourceTree = "<group>"; };
		9F1831EC151744EA00FB3D52 /* ReceiveTableCell.h */ = {isa = PBXFileReference; fileEncoding = 4; lastKnownFileType = sourcecode.c.h; path = ReceiveTableCell.h; sourceTree = "<group>"; };
		9F1831ED151744EB00FB3D52 /* ReceiveTableCell.m */ = {isa = PBXFileReference; fileEncoding = 4; lastKnownFileType = sourcecode.c.objc; path = ReceiveTableCell.m; sourceTree = "<group>"; };
		9F1831EF151744FC00FB3D52 /* ReceiveCell.xib */ = {isa = PBXFileReference; fileEncoding = 4; lastKnownFileType = file.xib; path = ReceiveCell.xib; sourceTree = "<group>"; };
		9F1831FB1517912800FB3D52 /* beep.wav */ = {isa = PBXFileReference; lastKnownFileType = audio.wav; path = beep.wav; sourceTree = "<group>"; };
		9F2780B515343A7D0015F83F /* UncaughtExceptionHandler.h */ = {isa = PBXFileReference; fileEncoding = 4; lastKnownFileType = sourcecode.c.h; name = UncaughtExceptionHandler.h; path = Blockchain/UncaughtExceptionHandler.h; sourceTree = "<group>"; };
		9F2780B615343A7D0015F83F /* UncaughtExceptionHandler.m */ = {isa = PBXFileReference; fileEncoding = 4; lastKnownFileType = sourcecode.c.objc; name = UncaughtExceptionHandler.m; path = Blockchain/UncaughtExceptionHandler.m; sourceTree = "<group>"; };
		9F2D934814C05DD00053F0FF /* Address.h */ = {isa = PBXFileReference; fileEncoding = 4; lastKnownFileType = sourcecode.c.h; path = Address.h; sourceTree = "<group>"; };
		9F2D934914C05DD00053F0FF /* Address.m */ = {isa = PBXFileReference; fileEncoding = 4; lastKnownFileType = sourcecode.c.objc; path = Address.m; sourceTree = "<group>"; };
		9F2D934D14C0792D0053F0FF /* TransactionCell.xib */ = {isa = PBXFileReference; fileEncoding = 4; lastKnownFileType = file.xib; path = TransactionCell.xib; sourceTree = "<group>"; };
		9F45F81C1514D81700018AED /* UIButtonPressAndHold.h */ = {isa = PBXFileReference; lastKnownFileType = sourcecode.c.h; path = UIButtonPressAndHold.h; sourceTree = "<group>"; };
		9F45F81D1514D81700018AED /* UIButtonPressAndHold.m */ = {isa = PBXFileReference; lastKnownFileType = sourcecode.c.objc; path = UIButtonPressAndHold.m; sourceTree = "<group>"; };
		9F4A5090152F585E00F9ED9D /* UIDevice+Hardware.h */ = {isa = PBXFileReference; fileEncoding = 4; lastKnownFileType = sourcecode.c.h; path = "UIDevice+Hardware.h"; sourceTree = "<group>"; };
		9F4A5091152F585E00F9ED9D /* UIDevice+Hardware.m */ = {isa = PBXFileReference; fileEncoding = 4; lastKnownFileType = sourcecode.c.objc; path = "UIDevice+Hardware.m"; sourceTree = "<group>"; };
		9F61B89C151519EF0083C57A /* BCAddressSelectionView.h */ = {isa = PBXFileReference; fileEncoding = 4; lastKnownFileType = sourcecode.c.h; path = BCAddressSelectionView.h; sourceTree = "<group>"; };
		9F61B89D151519EF0083C57A /* BCAddressSelectionView.m */ = {isa = PBXFileReference; fileEncoding = 4; lastKnownFileType = sourcecode.c.objc; path = BCAddressSelectionView.m; sourceTree = "<group>"; };
		9F7480C71514021000BC4292 /* SystemConfiguration.framework */ = {isa = PBXFileReference; lastKnownFileType = wrapper.framework; name = SystemConfiguration.framework; path = System/Library/Frameworks/SystemConfiguration.framework; sourceTree = SDKROOT; };
		9F7480D21514030800BC4292 /* alert-received.wav */ = {isa = PBXFileReference; lastKnownFileType = audio.wav; path = "alert-received.wav"; sourceTree = "<group>"; };
		9F7480D41514041A00BC4292 /* AudioToolbox.framework */ = {isa = PBXFileReference; lastKnownFileType = wrapper.framework; name = AudioToolbox.framework; path = System/Library/Frameworks/AudioToolbox.framework; sourceTree = SDKROOT; };
		9F7480E115140EA500BC4292 /* TabViewController.h */ = {isa = PBXFileReference; lastKnownFileType = sourcecode.c.h; path = TabViewController.h; sourceTree = "<group>"; };
		9F7480E215140EA500BC4292 /* TabViewController.m */ = {isa = PBXFileReference; lastKnownFileType = sourcecode.c.objc; path = TabViewController.m; sourceTree = "<group>"; };
		9F749DFF1514F1EF00B3A8B8 /* AVFoundation.framework */ = {isa = PBXFileReference; lastKnownFileType = wrapper.framework; name = AVFoundation.framework; path = System/Library/Frameworks/AVFoundation.framework; sourceTree = SDKROOT; };
		9F765F3014BC622E00048EFB /* TransactionsViewController.h */ = {isa = PBXFileReference; fileEncoding = 4; lastKnownFileType = sourcecode.c.h; path = TransactionsViewController.h; sourceTree = "<group>"; };
		9F765F3114BC622E00048EFB /* TransactionsViewController.m */ = {isa = PBXFileReference; fileEncoding = 4; lastKnownFileType = sourcecode.c.objc; path = TransactionsViewController.m; sourceTree = "<group>"; };
		9F765F3714BC7BAC00048EFB /* TransactionTableCell.h */ = {isa = PBXFileReference; fileEncoding = 4; lastKnownFileType = sourcecode.c.h; path = TransactionTableCell.h; sourceTree = "<group>"; };
		9F765F3814BC7BAC00048EFB /* TransactionTableCell.m */ = {isa = PBXFileReference; fileEncoding = 4; lastKnownFileType = sourcecode.c.objc; path = TransactionTableCell.m; sourceTree = "<group>"; };
		9F765F3B14BC7C4F00048EFB /* Transaction.h */ = {isa = PBXFileReference; fileEncoding = 4; lastKnownFileType = sourcecode.c.h; path = Transaction.h; sourceTree = "<group>"; };
		9F765F3C14BC7C4F00048EFB /* Transaction.m */ = {isa = PBXFileReference; fileEncoding = 4; lastKnownFileType = sourcecode.c.objc; path = Transaction.m; sourceTree = "<group>"; };
		9F765F4514BC8AEF00048EFB /* MultiAddressResponse.h */ = {isa = PBXFileReference; fileEncoding = 4; lastKnownFileType = sourcecode.c.h; path = MultiAddressResponse.h; sourceTree = "<group>"; };
		9F765F4614BC8AEF00048EFB /* MultiAddressResponse.m */ = {isa = PBXFileReference; fileEncoding = 4; lastKnownFileType = sourcecode.c.objc; path = MultiAddressResponse.m; sourceTree = "<group>"; };
		9F7DCCEA15345213000CBFC8 /* Security.framework */ = {isa = PBXFileReference; lastKnownFileType = wrapper.framework; name = Security.framework; path = System/Library/Frameworks/Security.framework; sourceTree = SDKROOT; };
		9F7DCCEC15345245000CBFC8 /* MessageUI.framework */ = {isa = PBXFileReference; lastKnownFileType = wrapper.framework; name = MessageUI.framework; path = System/Library/Frameworks/MessageUI.framework; sourceTree = SDKROOT; };
		9F91B605151666EB00ACB32D /* BCCreateWalletView.h */ = {isa = PBXFileReference; fileEncoding = 4; lastKnownFileType = sourcecode.c.h; path = BCCreateWalletView.h; sourceTree = "<group>"; };
		9F91B606151666EB00ACB32D /* BCCreateWalletView.m */ = {isa = PBXFileReference; fileEncoding = 4; lastKnownFileType = sourcecode.c.objc; path = BCCreateWalletView.m; sourceTree = "<group>"; };
		9FB3637114B60128004BEA02 /* Blockchain.app */ = {isa = PBXFileReference; explicitFileType = wrapper.application; includeInIndex = 0; path = Blockchain.app; sourceTree = BUILT_PRODUCTS_DIR; };
		9FB3637514B60128004BEA02 /* UIKit.framework */ = {isa = PBXFileReference; lastKnownFileType = wrapper.framework; name = UIKit.framework; path = System/Library/Frameworks/UIKit.framework; sourceTree = SDKROOT; };
		9FB3637714B60128004BEA02 /* Foundation.framework */ = {isa = PBXFileReference; lastKnownFileType = wrapper.framework; name = Foundation.framework; path = System/Library/Frameworks/Foundation.framework; sourceTree = SDKROOT; };
		9FB3637D14B60128004BEA02 /* Blockchain-Info.plist */ = {isa = PBXFileReference; lastKnownFileType = text.plist.xml; path = "Blockchain-Info.plist"; sourceTree = "<group>"; };
		9FB3638114B60128004BEA02 /* main.m */ = {isa = PBXFileReference; lastKnownFileType = sourcecode.c.objc; path = main.m; sourceTree = "<group>"; };
		9FB3638314B60128004BEA02 /* Blockchain-Prefix.pch */ = {isa = PBXFileReference; lastKnownFileType = sourcecode.c.h; path = "Blockchain-Prefix.pch"; sourceTree = "<group>"; };
		9FB3638414B60128004BEA02 /* AppDelegate.h */ = {isa = PBXFileReference; lastKnownFileType = sourcecode.c.h; path = AppDelegate.h; sourceTree = "<group>"; };
		9FB3638514B60128004BEA02 /* AppDelegate.m */ = {isa = PBXFileReference; lastKnownFileType = sourcecode.c.objc; path = AppDelegate.m; sourceTree = "<group>"; };
		9FCA4D141514949500ECDFBE /* ReceiveCoinsViewController.h */ = {isa = PBXFileReference; fileEncoding = 4; lastKnownFileType = sourcecode.c.h; path = ReceiveCoinsViewController.h; sourceTree = "<group>"; };
		9FCA4D151514949500ECDFBE /* ReceiveCoinsViewController.m */ = {isa = PBXFileReference; fileEncoding = 4; lastKnownFileType = sourcecode.c.objc; path = ReceiveCoinsViewController.m; sourceTree = "<group>"; };
		9FCA4D19151494BF00ECDFBE /* SendViewController.h */ = {isa = PBXFileReference; fileEncoding = 4; lastKnownFileType = sourcecode.c.h; path = SendViewController.h; sourceTree = "<group>"; };
		9FCA4D1A151494BF00ECDFBE /* SendViewController.m */ = {isa = PBXFileReference; fileEncoding = 4; lastKnownFileType = sourcecode.c.objc; path = SendViewController.m; sourceTree = "<group>"; };
		A2599B9D1B0B5FC700C2EA81 /* Blockchain-Bridging-Header.h */ = {isa = PBXFileReference; lastKnownFileType = sourcecode.c.h; path = "Blockchain-Bridging-Header.h"; sourceTree = "<group>"; };
		A2599B9E1B0B5FC800C2EA81 /* BackupViewController.swift */ = {isa = PBXFileReference; fileEncoding = 4; lastKnownFileType = sourcecode.swift; path = BackupViewController.swift; sourceTree = "<group>"; };
		A2599BA41B0B725400C2EA81 /* BackupWordsViewController.swift */ = {isa = PBXFileReference; fileEncoding = 4; lastKnownFileType = sourcecode.swift; path = BackupWordsViewController.swift; sourceTree = "<group>"; };
		A2599BA61B0B726900C2EA81 /* BackupVerifyViewController.swift */ = {isa = PBXFileReference; fileEncoding = 4; lastKnownFileType = sourcecode.swift; path = BackupVerifyViewController.swift; sourceTree = "<group>"; };
		A2599BAB1B0B762400C2EA81 /* Base */ = {isa = PBXFileReference; lastKnownFileType = file.storyboard; name = Base; path = Base.lproj/Backup.storyboard; sourceTree = "<group>"; };
		A2599BB21B0B763200C2EA81 /* es */ = {isa = PBXFileReference; lastKnownFileType = text.plist.strings; name = es; path = es.lproj/Backup.strings; sourceTree = "<group>"; };
		A2599BB41B0B763800C2EA81 /* de */ = {isa = PBXFileReference; lastKnownFileType = text.plist.strings; name = de; path = de.lproj/Backup.strings; sourceTree = "<group>"; };
		A2599BB61B0B763A00C2EA81 /* zh-Hans */ = {isa = PBXFileReference; lastKnownFileType = text.plist.strings; name = "zh-Hans"; path = "zh-Hans.lproj/Backup.strings"; sourceTree = "<group>"; };
		A2599BB81B0B763C00C2EA81 /* ja */ = {isa = PBXFileReference; lastKnownFileType = text.plist.strings; name = ja; path = ja.lproj/Backup.strings; sourceTree = "<group>"; };
		A2599BBA1B0B763E00C2EA81 /* it */ = {isa = PBXFileReference; lastKnownFileType = text.plist.strings; name = it; path = it.lproj/Backup.strings; sourceTree = "<group>"; };
		A2599BBC1B0B763F00C2EA81 /* nl */ = {isa = PBXFileReference; lastKnownFileType = text.plist.strings; name = nl; path = nl.lproj/Backup.strings; sourceTree = "<group>"; };
		A2599BBE1B0B764100C2EA81 /* ko */ = {isa = PBXFileReference; lastKnownFileType = text.plist.strings; name = ko; path = ko.lproj/Backup.strings; sourceTree = "<group>"; };
		A2599BC01B0B764200C2EA81 /* zh-Hant */ = {isa = PBXFileReference; lastKnownFileType = text.plist.strings; name = "zh-Hant"; path = "zh-Hant.lproj/Backup.strings"; sourceTree = "<group>"; };
		A2599BC41B0B764600C2EA81 /* pt-PT */ = {isa = PBXFileReference; lastKnownFileType = text.plist.strings; name = "pt-PT"; path = "pt-PT.lproj/Backup.strings"; sourceTree = "<group>"; };
		A2599BC61B0B764900C2EA81 /* da */ = {isa = PBXFileReference; lastKnownFileType = text.plist.strings; name = da; path = da.lproj/Backup.strings; sourceTree = "<group>"; };
		A2599BC81B0B764B00C2EA81 /* fi */ = {isa = PBXFileReference; lastKnownFileType = text.plist.strings; name = fi; path = fi.lproj/Backup.strings; sourceTree = "<group>"; };
		A2599BCE1B0B764F00C2EA81 /* ru */ = {isa = PBXFileReference; lastKnownFileType = text.plist.strings; name = ru; path = ru.lproj/Backup.strings; sourceTree = "<group>"; };
		A2599BD01B0B765700C2EA81 /* pl */ = {isa = PBXFileReference; lastKnownFileType = text.plist.strings; name = pl; path = pl.lproj/Backup.strings; sourceTree = "<group>"; };
		A2599BD21B0B765A00C2EA81 /* tr */ = {isa = PBXFileReference; lastKnownFileType = text.plist.strings; name = tr; path = tr.lproj/Backup.strings; sourceTree = "<group>"; };
		A2599BD41B0B765B00C2EA81 /* ar */ = {isa = PBXFileReference; lastKnownFileType = text.plist.strings; name = ar; path = ar.lproj/Backup.strings; sourceTree = "<group>"; };
		A2599BD81B0B765E00C2EA81 /* cs */ = {isa = PBXFileReference; lastKnownFileType = text.plist.strings; name = cs; path = cs.lproj/Backup.strings; sourceTree = "<group>"; };
		A2599BE01B0B766600C2EA81 /* el */ = {isa = PBXFileReference; lastKnownFileType = text.plist.strings; name = el; path = el.lproj/Backup.strings; sourceTree = "<group>"; };
		A2599BE21B0B766800C2EA81 /* he */ = {isa = PBXFileReference; lastKnownFileType = text.plist.strings; name = he; path = he.lproj/Backup.strings; sourceTree = "<group>"; };
		A2599BE41B0B766A00C2EA81 /* ro */ = {isa = PBXFileReference; lastKnownFileType = text.plist.strings; name = ro; path = ro.lproj/Backup.strings; sourceTree = "<group>"; };
		A2599BE81B0B766D00C2EA81 /* uk */ = {isa = PBXFileReference; lastKnownFileType = text.plist.strings; name = uk; path = uk.lproj/Backup.strings; sourceTree = "<group>"; };
		A2599BEE1B0B767100C2EA81 /* vi */ = {isa = PBXFileReference; lastKnownFileType = text.plist.strings; name = vi; path = vi.lproj/Backup.strings; sourceTree = "<group>"; };
		A269E92D1B32D51F0052F953 /* SecondPasswordViewController.swift */ = {isa = PBXFileReference; fileEncoding = 4; lastKnownFileType = sourcecode.swift; path = SecondPasswordViewController.swift; sourceTree = "<group>"; };
		A2913FA11B31830000DC6C15 /* BackupNavigationViewController.swift */ = {isa = PBXFileReference; fileEncoding = 4; lastKnownFileType = sourcecode.swift; path = BackupNavigationViewController.swift; sourceTree = "<group>"; };
		A2AADC041B0B98720085144B /* fr */ = {isa = PBXFileReference; lastKnownFileType = text.plist.strings; name = fr; path = fr.lproj/Backup.strings; sourceTree = "<group>"; };
		A2AADC071B0B999F0085144B /* en */ = {isa = PBXFileReference; lastKnownFileType = text.plist.strings; name = en; path = en.lproj/Backup.strings; sourceTree = "<group>"; };
		C9BE91671945D8F600FD516D /* PENumpadView.h */ = {isa = PBXFileReference; fileEncoding = 4; lastKnownFileType = sourcecode.c.h; path = PENumpadView.h; sourceTree = "<group>"; };
		C9BE91681945D8F600FD516D /* PENumpadView.m */ = {isa = PBXFileReference; fileEncoding = 4; lastKnownFileType = sourcecode.c.objc; path = PENumpadView.m; sourceTree = "<group>"; };
		C9BE91691945D8F600FD516D /* PEPinEntryController.h */ = {isa = PBXFileReference; fileEncoding = 4; lastKnownFileType = sourcecode.c.h; path = PEPinEntryController.h; sourceTree = "<group>"; };
		C9BE916A1945D8F600FD516D /* PEPinEntryController.m */ = {isa = PBXFileReference; fileEncoding = 4; lastKnownFileType = sourcecode.c.objc; path = PEPinEntryController.m; sourceTree = "<group>"; };
		C9BE916B1945D8F600FD516D /* PEViewController.h */ = {isa = PBXFileReference; fileEncoding = 4; lastKnownFileType = sourcecode.c.h; path = PEViewController.h; sourceTree = "<group>"; };
		C9BE916C1945D8F600FD516D /* PEViewController.m */ = {isa = PBXFileReference; fileEncoding = 4; lastKnownFileType = sourcecode.c.objc; path = PEViewController.m; sourceTree = "<group>"; };
		C9BE916D1945D8F600FD516D /* PEViewController.xib */ = {isa = PBXFileReference; fileEncoding = 4; lastKnownFileType = file.xib; path = PEViewController.xib; sourceTree = "<group>"; };
		C9BE916F1945D8F600FD516D /* PEKeyboard-1-done.png */ = {isa = PBXFileReference; lastKnownFileType = image.png; path = "PEKeyboard-1-done.png"; sourceTree = "<group>"; };
		C9BE91701945D8F600FD516D /* PEKeyboard-1-dot.png */ = {isa = PBXFileReference; lastKnownFileType = image.png; path = "PEKeyboard-1-dot.png"; sourceTree = "<group>"; };
		C9BE91711945D8F600FD516D /* PEKeyboard-1-edit.png */ = {isa = PBXFileReference; lastKnownFileType = image.png; path = "PEKeyboard-1-edit.png"; sourceTree = "<group>"; };
		C9BE91721945D8F600FD516D /* PEKeyboard-1-next.png */ = {isa = PBXFileReference; lastKnownFileType = image.png; path = "PEKeyboard-1-next.png"; sourceTree = "<group>"; };
		C9BE91731945D8F600FD516D /* PEKeyboard-1.png */ = {isa = PBXFileReference; lastKnownFileType = image.png; path = "PEKeyboard-1.png"; sourceTree = "<group>"; };
		C9BE91741945D8F600FD516D /* PEKeyboard-2-done.png */ = {isa = PBXFileReference; lastKnownFileType = image.png; path = "PEKeyboard-2-done.png"; sourceTree = "<group>"; };
		C9BE91751945D8F600FD516D /* PEKeyboard-2-dot.png */ = {isa = PBXFileReference; lastKnownFileType = image.png; path = "PEKeyboard-2-dot.png"; sourceTree = "<group>"; };
		C9BE91761945D8F600FD516D /* PEKeyboard-2-edit.png */ = {isa = PBXFileReference; lastKnownFileType = image.png; path = "PEKeyboard-2-edit.png"; sourceTree = "<group>"; };
		C9BE91771945D8F600FD516D /* PEKeyboard-2-next.png */ = {isa = PBXFileReference; lastKnownFileType = image.png; path = "PEKeyboard-2-next.png"; sourceTree = "<group>"; };
		C9BE91781945D8F600FD516D /* PEKeyboard-2.png */ = {isa = PBXFileReference; lastKnownFileType = image.png; path = "PEKeyboard-2.png"; sourceTree = "<group>"; };
		C9BE91791945D8F600FD516D /* PEPin-off.png */ = {isa = PBXFileReference; lastKnownFileType = image.png; path = "PEPin-off.png"; sourceTree = "<group>"; };
		C9BE917A1945D8F600FD516D /* PEPin-on.png */ = {isa = PBXFileReference; lastKnownFileType = image.png; path = "PEPin-on.png"; sourceTree = "<group>"; };
		C9BE918B1945F5FC00FD516D /* Images.xcassets */ = {isa = PBXFileReference; lastKnownFileType = folder.assetcatalog; name = Images.xcassets; path = ../Images.xcassets; sourceTree = "<group>"; };
		ECD244E119A8AC45004B1F40 /* PEKeyboard-3-done.png */ = {isa = PBXFileReference; lastKnownFileType = image.png; path = "PEKeyboard-3-done.png"; sourceTree = "<group>"; };
		ECD244E219A8AC45004B1F40 /* PEKeyboard-3-dot.png */ = {isa = PBXFileReference; lastKnownFileType = image.png; path = "PEKeyboard-3-dot.png"; sourceTree = "<group>"; };
		ECD244E319A8AC45004B1F40 /* PEKeyboard-3-edit.png */ = {isa = PBXFileReference; lastKnownFileType = image.png; path = "PEKeyboard-3-edit.png"; sourceTree = "<group>"; };
		ECD244E419A8AC45004B1F40 /* PEKeyboard-3-next.png */ = {isa = PBXFileReference; lastKnownFileType = image.png; path = "PEKeyboard-3-next.png"; sourceTree = "<group>"; };
		ECD244E519A8AC45004B1F40 /* PEKeyboard-3.png */ = {isa = PBXFileReference; lastKnownFileType = image.png; path = "PEKeyboard-3.png"; sourceTree = "<group>"; };
		ECD244E619A8AC45004B1F40 /* PEKeyboard-4-done.png */ = {isa = PBXFileReference; lastKnownFileType = image.png; path = "PEKeyboard-4-done.png"; sourceTree = "<group>"; };
		ECD244E719A8AC45004B1F40 /* PEKeyboard-4-dot.png */ = {isa = PBXFileReference; lastKnownFileType = image.png; path = "PEKeyboard-4-dot.png"; sourceTree = "<group>"; };
		ECD244E819A8AC45004B1F40 /* PEKeyboard-4-edit.png */ = {isa = PBXFileReference; lastKnownFileType = image.png; path = "PEKeyboard-4-edit.png"; sourceTree = "<group>"; };
		ECD244E919A8AC45004B1F40 /* PEKeyboard-4-next.png */ = {isa = PBXFileReference; lastKnownFileType = image.png; path = "PEKeyboard-4-next.png"; sourceTree = "<group>"; };
		ECD244EA19A8AC45004B1F40 /* PEKeyboard-4.png */ = {isa = PBXFileReference; lastKnownFileType = image.png; path = "PEKeyboard-4.png"; sourceTree = "<group>"; };
		ECD244F519A8B444004B1F40 /* UIImage+Utils.h */ = {isa = PBXFileReference; fileEncoding = 4; lastKnownFileType = sourcecode.c.h; path = "UIImage+Utils.h"; sourceTree = "<group>"; };
		ECD244F619A8B444004B1F40 /* UIImage+Utils.m */ = {isa = PBXFileReference; fileEncoding = 4; lastKnownFileType = sourcecode.c.objc; path = "UIImage+Utils.m"; sourceTree = "<group>"; };
		FA6323341A43373300EB3974 /* Merchant.h */ = {isa = PBXFileReference; fileEncoding = 4; lastKnownFileType = sourcecode.c.h; path = Merchant.h; sourceTree = "<group>"; };
		FA6323351A43373300EB3974 /* Merchant.m */ = {isa = PBXFileReference; fileEncoding = 4; lastKnownFileType = sourcecode.c.objc; path = Merchant.m; sourceTree = "<group>"; };
		FA6323371A433B1C00EB3974 /* Foundation-Utility.h */ = {isa = PBXFileReference; fileEncoding = 4; lastKnownFileType = sourcecode.c.h; name = "Foundation-Utility.h"; path = "Categories/Foundation-Utility.h"; sourceTree = "<group>"; };
		FA6323381A433B1C00EB3974 /* Foundation-Utility.m */ = {isa = PBXFileReference; fileEncoding = 4; lastKnownFileType = sourcecode.c.objc; name = "Foundation-Utility.m"; path = "Categories/Foundation-Utility.m"; sourceTree = "<group>"; };
		FA63233A1A433BEA00EB3974 /* MerchantMapViewController.h */ = {isa = PBXFileReference; fileEncoding = 4; lastKnownFileType = sourcecode.c.h; path = MerchantMapViewController.h; sourceTree = "<group>"; };
		FA63233B1A433BEA00EB3974 /* MerchantMapViewController.m */ = {isa = PBXFileReference; fileEncoding = 4; lastKnownFileType = sourcecode.c.objc; path = MerchantMapViewController.m; sourceTree = "<group>"; };
		FA63233D1A433DEB00EB3974 /* MerchantMapView.xib */ = {isa = PBXFileReference; fileEncoding = 4; lastKnownFileType = file.xib; path = MerchantMapView.xib; sourceTree = "<group>"; };
		FA63233F1A446B0C00EB3974 /* MerchantLocation.h */ = {isa = PBXFileReference; fileEncoding = 4; lastKnownFileType = sourcecode.c.h; path = MerchantLocation.h; sourceTree = "<group>"; };
		FA6323401A446B0C00EB3974 /* MerchantLocation.m */ = {isa = PBXFileReference; fileEncoding = 4; lastKnownFileType = sourcecode.c.objc; path = MerchantLocation.m; sourceTree = "<group>"; };
		FA6323421A44758700EB3974 /* MapKit.framework */ = {isa = PBXFileReference; lastKnownFileType = wrapper.framework; name = MapKit.framework; path = System/Library/Frameworks/MapKit.framework; sourceTree = SDKROOT; };
		FACF694E1A570AEF00590E04 /* MerchantDetailView.xib */ = {isa = PBXFileReference; fileEncoding = 4; lastKnownFileType = file.xib; path = MerchantDetailView.xib; sourceTree = "<group>"; };
		FACF69501A57164B00590E04 /* MerchantMapDetailViewController.h */ = {isa = PBXFileReference; fileEncoding = 4; lastKnownFileType = sourcecode.c.h; path = MerchantMapDetailViewController.h; sourceTree = "<group>"; };
		FACF69511A57164B00590E04 /* MerchantMapDetailViewController.m */ = {isa = PBXFileReference; fileEncoding = 4; lastKnownFileType = sourcecode.c.objc; path = MerchantMapDetailViewController.m; sourceTree = "<group>"; };
/* End PBXFileReference section */

/* Begin PBXFrameworksBuildPhase section */
		9FB3636E14B60128004BEA02 /* Frameworks */ = {
			isa = PBXFrameworksBuildPhase;
			buildActionMask = 2147483647;
			files = (
				23C543A31D0F4197007A5F58 /* libicucore.tbd in Frameworks */,
				23C543A11D0F415C007A5F58 /* CFNetwork.framework in Frameworks */,
				67812A7D1A4A0E6800B04EBF /* CoreImage.framework in Frameworks */,
				67812A791A4A0E1800B04EBF /* QuartzCore.framework in Frameworks */,
				67812A771A4A0DDA00B04EBF /* CoreGraphics.framework in Frameworks */,
				FA6323431A44758700EB3974 /* MapKit.framework in Frameworks */,
				673107EF19F6BAF200BE6899 /* AVFoundation.framework in Frameworks */,
				220348AC19A4D60000611AC3 /* Social.framework in Frameworks */,
				220348AA19A4D5FA00611AC3 /* Twitter.framework in Frameworks */,
				84AEEC661987C49A000E8DC8 /* CoreLocation.framework in Frameworks */,
				84FC0301198162AE00B97D5B /* libcrypto.a in Frameworks */,
				9F7DCCED15345245000CBFC8 /* MessageUI.framework in Frameworks */,
				9F7DCCEB15345213000CBFC8 /* Security.framework in Frameworks */,
				9F7480D51514041B00BC4292 /* AudioToolbox.framework in Frameworks */,
				9F7480CB1514022200BC4292 /* SystemConfiguration.framework in Frameworks */,
				9FB3637614B60128004BEA02 /* UIKit.framework in Frameworks */,
				9FB3637814B60128004BEA02 /* Foundation.framework in Frameworks */,
			);
			runOnlyForDeploymentPostprocessing = 0;
		};
/* End PBXFrameworksBuildPhase section */

/* Begin PBXGroup section */
		2322DC811D771831000E5AC1 /* SocketRocket */ = {
			isa = PBXGroup;
			children = (
				2322DC821D771831000E5AC1 /* Internal */,
				2322DCA91D771831000E5AC1 /* NSRunLoop+SRWebSocket.h */,
				2322DCAA1D771831000E5AC1 /* NSRunLoop+SRWebSocket.m */,
				2322DCAB1D771831000E5AC1 /* NSURLRequest+SRWebSocket.h */,
				2322DCAC1D771831000E5AC1 /* NSURLRequest+SRWebSocket.m */,
				2322DCAD1D771831000E5AC1 /* Resources */,
				2322DCAF1D771831000E5AC1 /* SocketRocket.h */,
				2322DCB01D771831000E5AC1 /* SRSecurityPolicy.h */,
				2322DCB11D771831000E5AC1 /* SRSecurityPolicy.m */,
				2322DCB21D771831000E5AC1 /* SRWebSocket.h */,
				2322DCB31D771831000E5AC1 /* SRWebSocket.m */,
			);
			name = SocketRocket;
			path = Submodules/SocketRocket/SocketRocket;
			sourceTree = "<group>";
		};
		2322DC821D771831000E5AC1 /* Internal */ = {
			isa = PBXGroup;
			children = (
				2322DC831D771831000E5AC1 /* Delegate */,
				2322DC861D771831000E5AC1 /* IOConsumer */,
				2322DC8B1D771831000E5AC1 /* NSRunLoop+SRWebSocketPrivate.h */,
				2322DC8C1D771831000E5AC1 /* NSURLRequest+SRWebSocketPrivate.h */,
				2322DC8D1D771831000E5AC1 /* Proxy */,
				2322DC901D771831000E5AC1 /* RunLoop */,
				2322DC931D771831000E5AC1 /* Security */,
				2322DC961D771831000E5AC1 /* SRConstants.h */,
				2322DC971D771831000E5AC1 /* SRConstants.m */,
				2322DC981D771831000E5AC1 /* Utilities */,
			);
			path = Internal;
			sourceTree = "<group>";
		};
		2322DC831D771831000E5AC1 /* Delegate */ = {
			isa = PBXGroup;
			children = (
				2322DC841D771831000E5AC1 /* SRDelegateController.h */,
				2322DC851D771831000E5AC1 /* SRDelegateController.m */,
			);
			path = Delegate;
			sourceTree = "<group>";
		};
		2322DC861D771831000E5AC1 /* IOConsumer */ = {
			isa = PBXGroup;
			children = (
				2322DC871D771831000E5AC1 /* SRIOConsumer.h */,
				2322DC881D771831000E5AC1 /* SRIOConsumer.m */,
				2322DC891D771831000E5AC1 /* SRIOConsumerPool.h */,
				2322DC8A1D771831000E5AC1 /* SRIOConsumerPool.m */,
			);
			path = IOConsumer;
			sourceTree = "<group>";
		};
		2322DC8D1D771831000E5AC1 /* Proxy */ = {
			isa = PBXGroup;
			children = (
				2322DC8E1D771831000E5AC1 /* SRProxyConnect.h */,
				2322DC8F1D771831000E5AC1 /* SRProxyConnect.m */,
			);
			path = Proxy;
			sourceTree = "<group>";
		};
		2322DC901D771831000E5AC1 /* RunLoop */ = {
			isa = PBXGroup;
			children = (
				2322DC911D771831000E5AC1 /* SRRunLoopThread.h */,
				2322DC921D771831000E5AC1 /* SRRunLoopThread.m */,
			);
			path = RunLoop;
			sourceTree = "<group>";
		};
		2322DC931D771831000E5AC1 /* Security */ = {
			isa = PBXGroup;
			children = (
				2322DC941D771831000E5AC1 /* SRPinningSecurityPolicy.h */,
				2322DC951D771831000E5AC1 /* SRPinningSecurityPolicy.m */,
			);
			path = Security;
			sourceTree = "<group>";
		};
		2322DC981D771831000E5AC1 /* Utilities */ = {
			isa = PBXGroup;
			children = (
				2322DC991D771831000E5AC1 /* SRError.h */,
				2322DC9A1D771831000E5AC1 /* SRError.m */,
				2322DC9B1D771831000E5AC1 /* SRHash.h */,
				2322DC9C1D771831000E5AC1 /* SRHash.m */,
				2322DC9D1D771831000E5AC1 /* SRHTTPConnectMessage.h */,
				2322DC9E1D771831000E5AC1 /* SRHTTPConnectMessage.m */,
				2322DC9F1D771831000E5AC1 /* SRLog.h */,
				2322DCA01D771831000E5AC1 /* SRLog.m */,
				2322DCA11D771831000E5AC1 /* SRMutex.h */,
				2322DCA21D771831000E5AC1 /* SRMutex.m */,
				2322DCA31D771831000E5AC1 /* SRRandom.h */,
				2322DCA41D771831000E5AC1 /* SRRandom.m */,
				2322DCA51D771831000E5AC1 /* SRSIMDHelpers.h */,
				2322DCA61D771831000E5AC1 /* SRSIMDHelpers.m */,
				2322DCA71D771831000E5AC1 /* SRURLUtilities.h */,
				2322DCA81D771831000E5AC1 /* SRURLUtilities.m */,
			);
			path = Utilities;
			sourceTree = "<group>";
		};
		2322DCAD1D771831000E5AC1 /* Resources */ = {
			isa = PBXGroup;
			children = (
				2322DCAE1D771831000E5AC1 /* Info.plist */,
			);
			path = Resources;
			sourceTree = "<group>";
		};
		670595A11AB0F59D00D2D6D9 /* KeychainItemWrapper */ = {
			isa = PBXGroup;
			children = (
				670595A21AB0F59D00D2D6D9 /* KeychainItemWrapper.h */,
				670595A31AB0F59D00D2D6D9 /* KeychainItemWrapper.m */,
			);
			path = KeychainItemWrapper;
			sourceTree = "<group>";
		};
		670DF9481A43BCB200CEA1EA /* Reachability */ = {
			isa = PBXGroup;
			children = (
				23F601A21D09C931009102BF /* Reachability.h */,
				23F601A31D09C931009102BF /* Reachability.m */,
			);
			path = Reachability;
			sourceTree = "<group>";
		};
		678AD5EC19D4731C00E9A778 /* Modal Content Views */ = {
			isa = PBXGroup;
			children = (
				23107F811BBEF0AC00A6A9D4 /* BCConfirmPaymentView.h */,
				23107F821BBEF0AC00A6A9D4 /* BCConfirmPaymentView.m */,
				6E2D90A01BBEC34800B719EC /* BCRecoveryView.h */,
				6E2D90A11BBEC34800B719EC /* BCRecoveryView.m */,
				9F61B89C151519EF0083C57A /* BCAddressSelectionView.h */,
				9F61B89D151519EF0083C57A /* BCAddressSelectionView.m */,
				678AD5E519D45FA300E9A778 /* BCModalContentView.h */,
				678AD5E819D4610000E9A778 /* BCModalContentView.m */,
				9F91B605151666EB00ACB32D /* BCCreateWalletView.h */,
				9F91B606151666EB00ACB32D /* BCCreateWalletView.m */,
				67470A0619D43AFE00757D46 /* BCManualPairView.h */,
				67470A0719D43AFE00757D46 /* BCManualPairView.m */,
				674709EA19D1D14300757D46 /* BCWelcomeView.h */,
				674709EB19D1D14300757D46 /* BCWelcomeView.m */,
				678CD7461A2777E600748AA5 /* BCCreateAccountView.h */,
				678CD7471A2777E600748AA5 /* BCCreateAccountView.m */,
				6762507B1A2CC5800052B63F /* BCEditAccountView.h */,
				6762507C1A2CC5800052B63F /* BCEditAccountView.m */,
			);
			name = "Modal Content Views";
			sourceTree = "<group>";
		};
		67E9673419DF1DD300305358 /* SideMenu */ = {
			isa = PBXGroup;
			children = (
				67EE1DBD19E3325900DBBFC9 /* ECPercentDrivenInteractiveTransition.h */,
				67EE1DBE19E3325900DBBFC9 /* ECPercentDrivenInteractiveTransition.m */,
				67EE1DBF19E3325900DBBFC9 /* ECSlidingAnimationController.h */,
				67EE1DC019E3325900DBBFC9 /* ECSlidingAnimationController.m */,
				67EE1DC119E3325900DBBFC9 /* ECSlidingConstants.h */,
				67EE1DC219E3325900DBBFC9 /* ECSlidingInteractiveTransition.h */,
				67EE1DC319E3325900DBBFC9 /* ECSlidingInteractiveTransition.m */,
				67EE1DC419E3325900DBBFC9 /* ECSlidingSegue.h */,
				67EE1DC519E3325900DBBFC9 /* ECSlidingSegue.m */,
				67EE1DC619E3325900DBBFC9 /* ECSlidingViewController.h */,
				67EE1DC719E3325900DBBFC9 /* ECSlidingViewController.m */,
				67EE1DC819E3325900DBBFC9 /* UIViewController+ECSlidingViewController.h */,
				67EE1DC919E3325900DBBFC9 /* UIViewController+ECSlidingViewController.m */,
			);
			name = SideMenu;
			sourceTree = "<group>";
		};
		67FA1A4A1ABA092D000C9196 /* RegEx */ = {
			isa = PBXGroup;
			children = (
				67FA1A4B1ABA092D000C9196 /* RegExCategories.h */,
				67FA1A4C1ABA092D000C9196 /* RegExCategories.m */,
			);
			path = RegEx;
			sourceTree = "<group>";
		};
		84C25678198109AF00F901D1 /* Keys */ = {
			isa = PBXGroup;
			children = (
				84FC02FB19815F1B00B97D5B /* crypto_scrypt-nosse.c */,
				84FC02FC19815F1B00B97D5B /* sha256.c */,
				84C2569719810E1400F901D1 /* sha256.h */,
				84C2569119810DF300F901D1 /* config.h */,
				84C2569219810DF300F901D1 /* crypto_scrypt.h */,
				84C2569319810DF300F901D1 /* scrypt_platform.h */,
				84C2569419810DF300F901D1 /* sysendian.h */,
			);
			name = Keys;
			sourceTree = "<group>";
		};
		9F0CBAAB15135DF200CD945D /* JavaScript */ = {
			isa = PBXGroup;
			children = (
				844BC7AF1949BD710024160B /* bridge.js */,
				23321D791BB0730C0005624F /* my-wallet.js */,
				9F0CBAAD15135DF200CD945D /* wallet-ios.html */,
				67D2B6ED1A2F2DEF0078782C /* wallet-ios.js */,
			);
			name = JavaScript;
			path = js;
			sourceTree = "<group>";
		};
		9F1831F315176F2200FB3D52 /* Categories */ = {
			isa = PBXGroup;
			children = (
				23DF4EFA1DBA586C0059CF92 /* KeychainItemWrapper+SwipeAddresses.h */,
				23DF4EFB1DBA586C0059CF92 /* KeychainItemWrapper+SwipeAddresses.m */,
				23FDEFAA1D6F669100FC80D6 /* NSURLSession+SendSynchronousRequest.h */,
				23FDEFAB1D6F669100FC80D6 /* NSURLSession+SendSynchronousRequest.m */,
				23BD04681D7761C000DB69E6 /* UITextView+AssertionFailureFix.h */,
				23BD04691D7761C000DB69E6 /* UITextView+AssertionFailureFix.m */,
				23BA220F1D6B736900D0472B /* NSNumberFormatter+Currencies.h */,
				23BA22101D6B736900D0472B /* NSNumberFormatter+Currencies.m */,
				23BA220C1D6B4AB500D0472B /* KeychainItemWrapper+Credentials.h */,
				23BA220D1D6B4AB500D0472B /* KeychainItemWrapper+Credentials.m */,
				2343E4011CB434BC008DC7D1 /* NSArray+EncodedJSONString.h */,
				2343E4021CB434BC008DC7D1 /* NSArray+EncodedJSONString.m */,
				232E17F81C29F0EF0044942E /* UINavigationController+PopToRootWithCompletion.swift */,
				FA6323371A433B1C00EB3974 /* Foundation-Utility.h */,
				2326C6C01BBD7A8100AB7C4D /* UIViewController+AutoDismiss.h */,
				2326C6C11BBD7A8100AB7C4D /* UIViewController+AutoDismiss.m */,
				239539811B486C7100989667 /* UILabel+MultiLineAutoSize.h */,
				239539821B486C7100989667 /* UILabel+MultiLineAutoSize.m */,
				FA6323381A433B1C00EB3974 /* Foundation-Utility.m */,
				ECD244F519A8B444004B1F40 /* UIImage+Utils.h */,
				ECD244F619A8B444004B1F40 /* UIImage+Utils.m */,
				9F1831E01516A39500FB3D52 /* NSData+Hex.h */,
				9F1831E11516A39500FB3D52 /* NSData+Hex.m */,
				84CCFAAD197D859C00DA4482 /* NSString+NSString_EscapeQuotes.h */,
				84CCFAAE197D859C00DA4482 /* NSString+NSString_EscapeQuotes.m */,
				9F1831E31516A45700FB3D52 /* NSString+SHA256.h */,
				9F1831E41516A45700FB3D52 /* NSString+SHA256.m */,
				9F1831E91516ADDB00FB3D52 /* NSString+URLEncode.h */,
				9F1831EA1516ADDB00FB3D52 /* NSString+URLEncode.m */,
				9F4A5090152F585E00F9ED9D /* UIDevice+Hardware.h */,
				9F4A5091152F585E00F9ED9D /* UIDevice+Hardware.m */,
				84B601C5197ACD6300DA1829 /* UITextField+Blocks.h */,
				84B601C6197ACD6300DA1829 /* UITextField+Blocks.m */,
				84FC02F81981452D00B97D5B /* NSString+JSONParser_NSString.h */,
				84FC02F91981452D00B97D5B /* NSString+JSONParser_NSString.m */,
			);
			name = Categories;
			sourceTree = "<group>";
		};
		9F765F3A14BC7C3100048EFB /* Models */ = {
			isa = PBXGroup;
			children = (
				2322D38F1D75CEEF000E5AC1 /* SessionManager.h */,
				2322D3901D75CEEF000E5AC1 /* SessionManager.m */,
				23FDEF9B1D6E180100FC80D6 /* CertificatePinner.h */,
				23FDEF9C1D6E180100FC80D6 /* CertificatePinner.m */,
				237451C71D624C1C00CF7049 /* RootService.h */,
				237451C81D624C1C00CF7049 /* RootService.m */,
				23D423971D0878BE000054AA /* ModuleXMLHttpRequest.h */,
				23D423981D0878BE000054AA /* ModuleXMLHttpRequest.m */,
				230FD2DA1C5BFB4300336683 /* QRCodeGenerator.h */,
				230FD2DB1C5BFB4300336683 /* QRCodeGenerator.m */,
				6780DB961A40BDF40048EED2 /* AccountInOut.h */,
				6780DB971A40BDF40048EED2 /* AccountInOut.m */,
				9F2D934814C05DD00053F0FF /* Address.h */,
				9F2D934914C05DD00053F0FF /* Address.m */,
				6780DB901A40BDA70048EED2 /* AddressInOut.h */,
				6780DB911A40BDA70048EED2 /* AddressInOut.m */,
				6780DB931A40BDCF0048EED2 /* InOut.h */,
				6780DB941A40BDCF0048EED2 /* InOut.m */,
				9F765F4514BC8AEF00048EFB /* MultiAddressResponse.h */,
				9F765F4614BC8AEF00048EFB /* MultiAddressResponse.m */,
				9F765F3B14BC7C4F00048EFB /* Transaction.h */,
				9F765F3C14BC7C4F00048EFB /* Transaction.m */,
				9F0CBAA8151351F400CD945D /* Wallet.h */,
				9F0CBAA9151351F400CD945D /* Wallet.m */,
				23DEF96C1DB11C98004AAAB6 /* TransferAllFundsBuilder.h */,
				23DEF96D1DB11C98004AAAB6 /* TransferAllFundsBuilder.m */,
				FA6323341A43373300EB3974 /* Merchant.h */,
				FA6323351A43373300EB3974 /* Merchant.m */,
			);
			name = Models;
			sourceTree = "<group>";
		};
		9FB3636614B60128004BEA02 = {
			isa = PBXGroup;
			children = (
				9FB3637B14B60128004BEA02 /* Blockchain */,
				9FB3637414B60128004BEA02 /* Frameworks */,
				9FB3637214B60128004BEA02 /* Products */,
				C9D4B2AE193E020D00EDA9EA /* Third Party */,
			);
			sourceTree = "<group>";
		};
		9FB3637214B60128004BEA02 /* Products */ = {
			isa = PBXGroup;
			children = (
				9FB3637114B60128004BEA02 /* Blockchain.app */,
			);
			name = Products;
			sourceTree = "<group>";
		};
		9FB3637414B60128004BEA02 /* Frameworks */ = {
			isa = PBXGroup;
			children = (
				23C543A21D0F4197007A5F58 /* libicucore.tbd */,
				23C543A01D0F415C007A5F58 /* CFNetwork.framework */,
				67812A7C1A4A0E6800B04EBF /* CoreImage.framework */,
				67812A781A4A0E1800B04EBF /* QuartzCore.framework */,
				67812A761A4A0DDA00B04EBF /* CoreGraphics.framework */,
				9F7480D41514041A00BC4292 /* AudioToolbox.framework */,
				9F749DFF1514F1EF00B3A8B8 /* AVFoundation.framework */,
				FA6323421A44758700EB3974 /* MapKit.framework */,
				84AEEC651987C49A000E8DC8 /* CoreLocation.framework */,
				9FB3637714B60128004BEA02 /* Foundation.framework */,
				84FC02FF198162AE00B97D5B /* libcrypto.a */,
				9F7DCCEC15345245000CBFC8 /* MessageUI.framework */,
				9F7DCCEA15345213000CBFC8 /* Security.framework */,
				220348AB19A4D60000611AC3 /* Social.framework */,
				9F7480C71514021000BC4292 /* SystemConfiguration.framework */,
				220348A919A4D5FA00611AC3 /* Twitter.framework */,
				9FB3637514B60128004BEA02 /* UIKit.framework */,
			);
			name = Frameworks;
			sourceTree = "<group>";
		};
		9FB3637B14B60128004BEA02 /* Blockchain */ = {
			isa = PBXGroup;
			children = (
				9FB3638414B60128004BEA02 /* AppDelegate.h */,
				9FB3638514B60128004BEA02 /* AppDelegate.m */,
				67D95A271B3DDC900012EBB1 /* Constants.swift */,
				84F4BDF8197F21D700B7BF7B /* PairingCodeParser.h */,
				84F4BDF9197F21D700B7BF7B /* PairingCodeParser.m */,
				673107F019F6D49F00BE6899 /* PrivateKeyReader.h */,
				673107F119F6D49F00BE6899 /* PrivateKeyReader.m */,
				236D7ED71CBD8B3900836EF2 /* DeviceIdentifier.h */,
				236D7ED81CBD8B3900836EF2 /* DeviceIdentifier.m */,
				9F1831F315176F2200FB3D52 /* Categories */,
				9F0CBAAB15135DF200CD945D /* JavaScript */,
				9F765F3A14BC7C3100048EFB /* Models */,
				C9D4B2AF193E023C00EDA9EA /* Resources */,
				9FB3637C14B60128004BEA02 /* Supporting Files */,
				9FCA4D18151494A300ECDFBE /* View Controllers */,
				C9D4B2B2193E032200EDA9EA /* Views */,
			);
			path = Blockchain;
			sourceTree = "<group>";
		};
		9FB3637C14B60128004BEA02 /* Supporting Files */ = {
			isa = PBXGroup;
			children = (
				2357BA431D53979600BE0BFD /* InfoPlist.strings */,
				67470A0519D438E000757D46 /* LocalizationConstants.h */,
				220ADA6819A3796200EB7599 /* Localizable.strings */,
				9FB3637D14B60128004BEA02 /* Blockchain-Info.plist */,
				9FB3638114B60128004BEA02 /* main.m */,
				9FB3638314B60128004BEA02 /* Blockchain-Prefix.pch */,
				A2599B9D1B0B5FC700C2EA81 /* Blockchain-Bridging-Header.h */,
			);
			name = "Supporting Files";
			sourceTree = "<group>";
		};
		9FCA4D18151494A300ECDFBE /* View Controllers */ = {
			isa = PBXGroup;
			children = (
				23F8DE511DAEB11C001899AE /* BCNavigationController.h */,
				23F8DE521DAEB11C001899AE /* BCNavigationController.m */,
				232ACBF31DAE84720072FB5E /* TransferAllFundsViewController.h */,
				232ACBF41DAE84720072FB5E /* TransferAllFundsViewController.m */,
				2390C1091D87376E00342C38 /* TransactionRecipientsViewController.h */,
				2390C10A1D87376E00342C38 /* TransactionRecipientsViewController.m */,
				23BD046B1D79F1EC00DB69E6 /* TransactionDetailNavigationController.h */,
				23BD046C1D79F1EC00DB69E6 /* TransactionDetailNavigationController.m */,
				235BD5641C58216000969B31 /* BCModalViewController.h */,
				235BD5651C58216000969B31 /* BCModalViewController.m */,
				237C9E8E1C482132000754F7 /* AccountsAndAddressesDetailViewController.h */,
				237C9E8F1C482132000754F7 /* AccountsAndAddressesDetailViewController.m */,
				23BF733A1C455DDB00204503 /* AccountsAndAddressesViewController.h */,
				23BF733B1C455DDB00204503 /* AccountsAndAddressesViewController.m */,
				23BF73371C454B8C00204503 /* AccountsAndAddressesNavigationController.h */,
				23BF73381C454B8C00204503 /* AccountsAndAddressesNavigationController.m */,
				6775569719E752A00054699B /* BCWebViewController.h */,
				6775569819E752A00054699B /* BCWebViewController.m */,
				FACF69501A57164B00590E04 /* MerchantMapDetailViewController.h */,
				FACF69511A57164B00590E04 /* MerchantMapDetailViewController.m */,
				FA63233A1A433BEA00EB3974 /* MerchantMapViewController.h */,
				FA63233B1A433BEA00EB3974 /* MerchantMapViewController.m */,
				9FCA4D141514949500ECDFBE /* ReceiveCoinsViewController.h */,
				9FCA4D151514949500ECDFBE /* ReceiveCoinsViewController.m */,
				9FCA4D19151494BF00ECDFBE /* SendViewController.h */,
				9FCA4D1A151494BF00ECDFBE /* SendViewController.m */,
				67E9674C19DF285000305358 /* SideMenuViewController.h */,
				67E9674D19DF285000305358 /* SideMenuViewController.m */,
				9F7480E115140EA500BC4292 /* TabViewController.h */,
				9F7480E215140EA500BC4292 /* TabViewController.m */,
				9F765F3014BC622E00048EFB /* TransactionsViewController.h */,
				9F765F3114BC622E00048EFB /* TransactionsViewController.m */,
				A2913FA11B31830000DC6C15 /* BackupNavigationViewController.swift */,
				A2599B9E1B0B5FC800C2EA81 /* BackupViewController.swift */,
				A2599BA41B0B725400C2EA81 /* BackupWordsViewController.swift */,
				A2599BA61B0B726900C2EA81 /* BackupVerifyViewController.swift */,
				A269E92D1B32D51F0052F953 /* SecondPasswordViewController.swift */,
				232232181B44D4CB00E5DF26 /* UpgradeViewController.h */,
				232232191B44D4CB00E5DF26 /* UpgradeViewController.m */,
				23EA61C31B54258D0032B907 /* SettingsTableViewController.h */,
				23EA61C41B54258D0032B907 /* SettingsTableViewController.m */,
				23EA61C61B54282D0032B907 /* SettingsNavigationController.h */,
				23EA61C71B54282D0032B907 /* SettingsNavigationController.m */,
				23D3A6271C0F699900DEF737 /* SecurityCenterViewController.h */,
				23D3A6281C0F699900DEF737 /* SecurityCenterViewController.m */,
				239CD5661C122BDE00997DF5 /* SettingsTwoStepViewController.h */,
				239CD5671C122BDE00997DF5 /* SettingsTwoStepViewController.m */,
				23C95EA41C0779C600E4692A /* SettingsChangePasswordViewController.h */,
				23C95EA51C0779C600E4692A /* SettingsChangePasswordViewController.m */,
				23EA61C91B5591260032B907 /* SettingsSelectorTableViewController.h */,
				23EA61CA1B5591260032B907 /* SettingsSelectorTableViewController.m */,
				23D9F26E1B602F42006B1B68 /* SettingsBitcoinUnitTableViewController.h */,
				23D9F26F1B602F42006B1B68 /* SettingsBitcoinUnitTableViewController.m */,
				231FF2CB1B56F9F1009EEB02 /* SettingsAboutViewController.h */,
				231FF2CC1B56F9F1009EEB02 /* SettingsAboutViewController.m */,
				23F720F01C32DC0A00577738 /* DebugTableViewController.h */,
				23F720F11C32DC0A00577738 /* DebugTableViewController.m */,
				23FDEF981D6CBC7000FC80D6 /* TransactionDetailViewController.h */,
				23FDEF991D6CBC7000FC80D6 /* TransactionDetailViewController.m */,
			);
			name = "View Controllers";
			sourceTree = "<group>";
		};
		C9B32CF9194F3F5800BDF3A0 /* Cells */ = {
			isa = PBXGroup;
			children = (
				9F2D934D14C0792D0053F0FF /* TransactionCell.xib */,
				9F1831EF151744FC00FB3D52 /* ReceiveCell.xib */,
			);
			name = Cells;
			sourceTree = "<group>";
		};
		C9BE91651945D8F600FD516D /* PinEntry */ = {
			isa = PBXGroup;
			children = (
				C9BE91661945D8F600FD516D /* Classes */,
				C9BE916E1945D8F600FD516D /* Resources */,
			);
			path = PinEntry;
			sourceTree = "<group>";
		};
		C9BE91661945D8F600FD516D /* Classes */ = {
			isa = PBXGroup;
			children = (
				C9BE91671945D8F600FD516D /* PENumpadView.h */,
				C9BE91681945D8F600FD516D /* PENumpadView.m */,
				C9BE91691945D8F600FD516D /* PEPinEntryController.h */,
				C9BE916A1945D8F600FD516D /* PEPinEntryController.m */,
				C9BE916B1945D8F600FD516D /* PEViewController.h */,
				C9BE916C1945D8F600FD516D /* PEViewController.m */,
				C9BE916D1945D8F600FD516D /* PEViewController.xib */,
			);
			path = Classes;
			sourceTree = "<group>";
		};
		C9BE916E1945D8F600FD516D /* Resources */ = {
			isa = PBXGroup;
			children = (
				ECD244E119A8AC45004B1F40 /* PEKeyboard-3-done.png */,
				ECD244E219A8AC45004B1F40 /* PEKeyboard-3-dot.png */,
				ECD244E319A8AC45004B1F40 /* PEKeyboard-3-edit.png */,
				ECD244E419A8AC45004B1F40 /* PEKeyboard-3-next.png */,
				ECD244E519A8AC45004B1F40 /* PEKeyboard-3.png */,
				ECD244E619A8AC45004B1F40 /* PEKeyboard-4-done.png */,
				ECD244E719A8AC45004B1F40 /* PEKeyboard-4-dot.png */,
				ECD244E819A8AC45004B1F40 /* PEKeyboard-4-edit.png */,
				ECD244E919A8AC45004B1F40 /* PEKeyboard-4-next.png */,
				ECD244EA19A8AC45004B1F40 /* PEKeyboard-4.png */,
				C9BE916F1945D8F600FD516D /* PEKeyboard-1-done.png */,
				C9BE91701945D8F600FD516D /* PEKeyboard-1-dot.png */,
				C9BE91711945D8F600FD516D /* PEKeyboard-1-edit.png */,
				C9BE91721945D8F600FD516D /* PEKeyboard-1-next.png */,
				C9BE91731945D8F600FD516D /* PEKeyboard-1.png */,
				C9BE91741945D8F600FD516D /* PEKeyboard-2-done.png */,
				C9BE91751945D8F600FD516D /* PEKeyboard-2-dot.png */,
				C9BE91761945D8F600FD516D /* PEKeyboard-2-edit.png */,
				C9BE91771945D8F600FD516D /* PEKeyboard-2-next.png */,
				C9BE91781945D8F600FD516D /* PEKeyboard-2.png */,
				C9BE91791945D8F600FD516D /* PEPin-off.png */,
				67EEE76C1A8E547200288753 /* PEPin-off@2x.png */,
				67EEE76D1A8E547200288753 /* PEPin-off@3x.png */,
				C9BE917A1945D8F600FD516D /* PEPin-on.png */,
				67EEE7701A8E547900288753 /* PEPin-on@2x.png */,
				67EEE7711A8E547900288753 /* PEPin-on@3x.png */,
			);
			path = Resources;
			sourceTree = "<group>";
		};
		C9D4B2AE193E020D00EDA9EA /* Third Party */ = {
			isa = PBXGroup;
			children = (
				2322DC811D771831000E5AC1 /* SocketRocket */,
				670595A11AB0F59D00D2D6D9 /* KeychainItemWrapper */,
				670DF9481A43BCB200CEA1EA /* Reachability */,
				67FA1A4A1ABA092D000C9196 /* RegEx */,
				67E9673419DF1DD300305358 /* SideMenu */,
				84C25678198109AF00F901D1 /* Keys */,
				C9BE91651945D8F600FD516D /* PinEntry */,
				9F2780B515343A7D0015F83F /* UncaughtExceptionHandler.h */,
				9F2780B615343A7D0015F83F /* UncaughtExceptionHandler.m */,
			);
			name = "Third Party";
			sourceTree = "<group>";
		};
		C9D4B2AF193E023C00EDA9EA /* Resources */ = {
			isa = PBXGroup;
			children = (
				23FDEFA11D6E21A800FC80D6 /* blockchain.der */,
				C9BE918B1945F5FC00FD516D /* Images.xcassets */,
				C9D4B2B0193E024700EDA9EA /* Sounds */,
				C9D4B2B1193E026500EDA9EA /* Xibs */,
				A2599BAC1B0B762400C2EA81 /* Backup.storyboard */,
				23D5DB521C4415AE007AD0A2 /* AccountsAndAddresses.storyboard */,
				239CD5191C12217F00997DF5 /* Upgrade.storyboard */,
				239CD4CA1C12214A00997DF5 /* Settings.storyboard */,
			);
			name = Resources;
			sourceTree = "<group>";
		};
		C9D4B2B0193E024700EDA9EA /* Sounds */ = {
			isa = PBXGroup;
			children = (
				9F1831FB1517912800FB3D52 /* beep.wav */,
				9F7480D21514030800BC4292 /* alert-received.wav */,
			);
			name = Sounds;
			sourceTree = "<group>";
		};
		C9D4B2B1193E026500EDA9EA /* Xibs */ = {
			isa = PBXGroup;
			children = (
				C9B32CF9194F3F5800BDF3A0 /* Cells */,
				220E375919A3613600E06996 /* BCAddressSelectionView.xib */,
				220E375119A3604500E06996 /* ReceiveCoins.xib */,
				220E375F19A3614900E06996 /* SendCoins.xib */,
				220E376219A3614F00E06996 /* MainWindow.xib */,
				FA63233D1A433DEB00EB3974 /* MerchantMapView.xib */,
				FACF694E1A570AEF00590E04 /* MerchantDetailView.xib */,
			);
			name = Xibs;
			sourceTree = "<group>";
		};
		C9D4B2B2193E032200EDA9EA /* Views */ = {
			isa = PBXGroup;
			children = (
				23E579521DB45F3A00220542 /* TransferAmountTableCell.h */,
				23E579531DB45F3A00220542 /* TransferAmountTableCell.m */,
				23FB5C051D9ABB450008C6AB /* TransactionDetailDescriptionCell.h */,
				23FB5C061D9ABB450008C6AB /* TransactionDetailDescriptionCell.m */,
				23FB5C081D9ABB590008C6AB /* TransactionDetailToCell.h */,
				23FB5C091D9ABB590008C6AB /* TransactionDetailToCell.m */,
				23FB5C0B1D9ABB650008C6AB /* TransactionDetailFromCell.h */,
				23FB5C0C1D9ABB650008C6AB /* TransactionDetailFromCell.m */,
				23FB5C0E1D9ABB730008C6AB /* TransactionDetailDateCell.h */,
				23FB5C0F1D9ABB730008C6AB /* TransactionDetailDateCell.m */,
				23FB5C111D9ABB8B0008C6AB /* TransactionDetailStatusCell.h */,
				23FB5C121D9ABB8B0008C6AB /* TransactionDetailStatusCell.m */,
				23FB5C141D9ABBB20008C6AB /* TransactionDetailValueCell.h */,
				23FB5C151D9ABBB20008C6AB /* TransactionDetailValueCell.m */,
				23FDEFA71D6E43DE00FC80D6 /* TransactionDetailTableCell.h */,
				23FDEFA81D6E43DE00FC80D6 /* TransactionDetailTableCell.m */,
				23E2FC061C7F60E7004CFF79 /* BCInsetLabel.h */,
				23E2FC071C7F60E7004CFF79 /* BCInsetLabel.m */,
				230FD2D71C5BF1A700336683 /* BCQRCodeView.h */,
				230FD2D81C5BF1A700336683 /* BCQRCodeView.m */,
				230FD2D11C5BD04000336683 /* BCEditAddressView.h */,
				230FD2D21C5BD04000336683 /* BCEditAddressView.m */,
				676250801A2DDF360052B63F /* AccountTableCell.h */,
				676250811A2DDF360052B63F /* AccountTableCell.m */,
				9F0CBAD61513CA2600CD945D /* BCFadeView.h */,
				9F0CBAD71513CA2600CD945D /* BCFadeView.m */,
				84B601C8197AD03800DA1829 /* BCModalView.h */,
				84B601C9197AD03800DA1829 /* BCModalView.m */,
				678AD5EC19D4731C00E9A778 /* Modal Content Views */,
				9F1831EC151744EA00FB3D52 /* ReceiveTableCell.h */,
				9F1831ED151744EB00FB3D52 /* ReceiveTableCell.m */,
				9F765F3714BC7BAC00048EFB /* TransactionTableCell.h */,
				9F765F3814BC7BAC00048EFB /* TransactionTableCell.m */,
				9F45F81C1514D81700018AED /* UIButtonPressAndHold.h */,
				9F45F81D1514D81700018AED /* UIButtonPressAndHold.m */,
				FA63233F1A446B0C00EB3974 /* MerchantLocation.h */,
				FA6323401A446B0C00EB3974 /* MerchantLocation.m */,
				6710DA0C1A8E82D80089DDED /* BCLine.h */,
				6710DA0D1A8E82D80089DDED /* BCLine.m */,
				67D95A251B3DD86B0012EBB1 /* BCTextField.swift */,
				237827191B7E472D00E9EE03 /* BCSecureTextField.swift */,
				675038991B4D832F00F7B488 /* SideMenuViewCell.h */,
				6750389A1B4D832F00F7B488 /* SideMenuViewCell.m */,
			);
			name = Views;
			sourceTree = "<group>";
		};
/* End PBXGroup section */

/* Begin PBXNativeTarget section */
		9FB3637014B60128004BEA02 /* Blockchain */ = {
			isa = PBXNativeTarget;
			buildConfigurationList = 9FB3638914B60128004BEA02 /* Build configuration list for PBXNativeTarget "Blockchain" */;
			buildPhases = (
				9FB3636D14B60128004BEA02 /* Sources */,
				9FB3636E14B60128004BEA02 /* Frameworks */,
				23321D781BB072AB0005624F /* Update, Clean, Build My-Wallet-V3 */,
				23321D7B1BB084320005624F /* Build Image Assets from PSDs */,
				23FDEFA31D6E22C900FC80D6 /* Get SSL Certificate */,
				9FB3636F14B60128004BEA02 /* Resources */,
			);
			buildRules = (
			);
			dependencies = (
			);
			name = Blockchain;
			productName = Blockchain;
			productReference = 9FB3637114B60128004BEA02 /* Blockchain.app */;
			productType = "com.apple.product-type.application";
		};
/* End PBXNativeTarget section */

/* Begin PBXProject section */
		9FB3636814B60128004BEA02 /* Project object */ = {
			isa = PBXProject;
			attributes = {
				LastSwiftMigration = 0700;
				LastSwiftUpdateCheck = 0700;
				LastUpgradeCheck = 0610;
				ORGANIZATIONNAME = "Blockchain Luxembourg S.A";
				TargetAttributes = {
					9FB3637014B60128004BEA02 = {
						DevelopmentTeam = NZ6PH75U7K;
						LastSwiftMigration = 0800;
						ProvisioningStyle = Automatic;
					};
				};
			};
			buildConfigurationList = 9FB3636B14B60128004BEA02 /* Build configuration list for PBXProject "Blockchain" */;
			compatibilityVersion = "Xcode 3.2";
			developmentRegion = English;
			hasScannedForEncodings = 0;
			knownRegions = (
				en,
				fr,
				es,
				Base,
				de,
				"zh-Hans",
				ja,
				it,
				nl,
				ko,
				"zh-Hant",
				pt,
				"pt-PT",
				da,
				fi,
				nb,
				sv,
				ru,
				pl,
				tr,
				ar,
				th,
				cs,
				hu,
				hr,
				el,
				he,
				ro,
				sk,
				uk,
				id,
				ms,
				vi,
				"es-ES",
				hi,
				sl,
				"sv-SE",
				"zh-CN",
				"zh-TW",
				"es-MX",
				"pt-BR",
			);
			mainGroup = 9FB3636614B60128004BEA02;
			productRefGroup = 9FB3637214B60128004BEA02 /* Products */;
			projectDirPath = "";
			projectRoot = "";
			targets = (
				9FB3637014B60128004BEA02 /* Blockchain */,
			);
		};
/* End PBXProject section */

/* Begin PBXResourcesBuildPhase section */
		9FB3636F14B60128004BEA02 /* Resources */ = {
			isa = PBXResourcesBuildPhase;
			buildActionMask = 2147483647;
			files = (
				23FDEFA21D6E21A800FC80D6 /* blockchain.der in Resources */,
				23321D7A1BB0730C0005624F /* my-wallet.js in Resources */,
				67D2B6EE1A2F2DEF0078782C /* wallet-ios.js in Resources */,
				239CD5171C12217F00997DF5 /* Upgrade.storyboard in Resources */,
				67EEE76F1A8E547200288753 /* PEPin-off@3x.png in Resources */,
				844BC7B01949BD830024160B /* bridge.js in Resources */,
				ECD244F219A8AC45004B1F40 /* PEKeyboard-4-edit.png in Resources */,
				C9BE91861945D8F600FD516D /* PEKeyboard-2-edit.png in Resources */,
				ECD244F119A8AC45004B1F40 /* PEKeyboard-4-dot.png in Resources */,
				C9BE917E1945D8F600FD516D /* PEViewController.xib in Resources */,
				2322DCC51D771831000E5AC1 /* Info.plist in Resources */,
				C9BE91831945D8F600FD516D /* PEKeyboard-1.png in Resources */,
				C9BE91801945D8F600FD516D /* PEKeyboard-1-dot.png in Resources */,
				9F2D934E14C0792D0053F0FF /* TransactionCell.xib in Resources */,
				C9BE918C1945F5FC00FD516D /* Images.xcassets in Resources */,
				ECD244EC19A8AC45004B1F40 /* PEKeyboard-3-dot.png in Resources */,
				C9BE91811945D8F600FD516D /* PEKeyboard-1-edit.png in Resources */,
				ECD244EF19A8AC45004B1F40 /* PEKeyboard-3.png in Resources */,
				C9BE918A1945D8F600FD516D /* PEPin-on.png in Resources */,
				9F0CBAB015135DF200CD945D /* wallet-ios.html in Resources */,
				220E376019A3614F00E06996 /* MainWindow.xib in Resources */,
				C9BE91851945D8F600FD516D /* PEKeyboard-2-dot.png in Resources */,
				FA63233E1A433DEB00EB3974 /* MerchantMapView.xib in Resources */,
				A2599BAA1B0B762400C2EA81 /* Backup.storyboard in Resources */,
				C9BE91881945D8F600FD516D /* PEKeyboard-2.png in Resources */,
				67EEE7731A8E547900288753 /* PEPin-on@3x.png in Resources */,
				C9BE91821945D8F600FD516D /* PEKeyboard-1-next.png in Resources */,
				ECD244ED19A8AC45004B1F40 /* PEKeyboard-3-edit.png in Resources */,
				239CD4C81C12214A00997DF5 /* Settings.storyboard in Resources */,
				23D5DB501C4415AE007AD0A2 /* AccountsAndAddresses.storyboard in Resources */,
				9F7480D31514030800BC4292 /* alert-received.wav in Resources */,
				C9BE917F1945D8F600FD516D /* PEKeyboard-1-done.png in Resources */,
				C9BE91871945D8F600FD516D /* PEKeyboard-2-next.png in Resources */,
				ECD244F419A8AC45004B1F40 /* PEKeyboard-4.png in Resources */,
				ECD244EB19A8AC45004B1F40 /* PEKeyboard-3-done.png in Resources */,
				ECD244F019A8AC45004B1F40 /* PEKeyboard-4-done.png in Resources */,
				220E375D19A3614900E06996 /* SendCoins.xib in Resources */,
				C9BE91841945D8F600FD516D /* PEKeyboard-2-done.png in Resources */,
				220E375719A3613600E06996 /* BCAddressSelectionView.xib in Resources */,
				220E374F19A3604500E06996 /* ReceiveCoins.xib in Resources */,
				9F1831F0151744FC00FB3D52 /* ReceiveCell.xib in Resources */,
				ECD244EE19A8AC45004B1F40 /* PEKeyboard-3-next.png in Resources */,
				ECD244F319A8AC45004B1F40 /* PEKeyboard-4-next.png in Resources */,
				67EEE76E1A8E547200288753 /* PEPin-off@2x.png in Resources */,
				2357BA411D53979600BE0BFD /* InfoPlist.strings in Resources */,
				220ADA6A19A3796200EB7599 /* Localizable.strings in Resources */,
				C9BE91891945D8F600FD516D /* PEPin-off.png in Resources */,
				9F1831FD1517912900FB3D52 /* beep.wav in Resources */,
				67EEE7721A8E547900288753 /* PEPin-on@2x.png in Resources */,
				FACF694F1A570AEF00590E04 /* MerchantDetailView.xib in Resources */,
			);
			runOnlyForDeploymentPostprocessing = 0;
		};
/* End PBXResourcesBuildPhase section */

/* Begin PBXShellScriptBuildPhase section */
		23321D781BB072AB0005624F /* Update, Clean, Build My-Wallet-V3 */ = {
			isa = PBXShellScriptBuildPhase;
			buildActionMask = 8;
			files = (
			);
			inputPaths = (
			);
			name = "Update, Clean, Build My-Wallet-V3";
			outputPaths = (
			);
			runOnlyForDeploymentPostprocessing = 1;
			shellPath = /bin/sh;
			shellScript = "# update submodule source\ngit submodule update ${SRCROOT}/Submodules/My-Wallet-V3\n\n# reinstall node modules, grunt build, and run tests\ncd ${SRCROOT}/Submodules/My-Wallet-V3 && rm -rf node_modules/ && npm install && grunt clean && sed -i '' '1s/^/global.self = global;/' node_modules/whatwg-fetch/fetch.js && grunt build && sed -i '' '/var crypto = global.crypto || global.msCrypto/ s/$/ || {getRandomValues: function(){}}/' dist/my-wallet.js && sed -i '' s/\\.then\\(tryLoadExternal\\)/''/g dist/my-wallet.js && sed -i '' s/this\\.loadExternal\\(\\)\\;/''/g dist/my-wallet.js && ./node_modules/karma/bin/karma start karma.conf.js --single-run";
		};
		23321D7B1BB084320005624F /* Build Image Assets from PSDs */ = {
			isa = PBXShellScriptBuildPhase;
			buildActionMask = 8;
			files = (
			);
			inputPaths = (
			);
			name = "Build Image Assets from PSDs";
			outputPaths = (
			);
			runOnlyForDeploymentPostprocessing = 1;
			shellPath = /bin/sh;
			shellScript = "# Install dependencies\nbrew install imagemagick\ncd ${SRCROOT}/Artwork\nnpm install -g grunt-cli\nnpm install\nnpm install -g svgexport\n\n# Build images\ngrunt";
		};
		23FDEFA31D6E22C900FC80D6 /* Get SSL Certificate */ = {
			isa = PBXShellScriptBuildPhase;
			buildActionMask = 2147483647;
			files = (
			);
			inputPaths = (
			);
			name = "Get SSL Certificate";
			outputPaths = (
			);
			runOnlyForDeploymentPostprocessing = 0;
			shellPath = /bin/sh;
			shellScript = "cd ${SRCROOT}/.. && openssl s_client -connect blockchain.info:443 -showcerts < /dev/null | openssl x509 -outform DER > blockchain.der";
		};
/* End PBXShellScriptBuildPhase section */

/* Begin PBXSourcesBuildPhase section */
		9FB3636D14B60128004BEA02 /* Sources */ = {
			isa = PBXSourcesBuildPhase;
			buildActionMask = 2147483647;
			files = (
				2343E4031CB434BC008DC7D1 /* NSArray+EncodedJSONString.m in Sources */,
				237C9E901C482132000754F7 /* AccountsAndAddressesDetailViewController.m in Sources */,
				9F1831EB1516AE3500FB3D52 /* NSString+URLEncode.m in Sources */,
				23EA61CB1B5591260032B907 /* SettingsSelectorTableViewController.m in Sources */,
				23BA22111D6B736900D0472B /* NSNumberFormatter+Currencies.m in Sources */,
				2322DCB51D771831000E5AC1 /* SRIOConsumer.m in Sources */,
				23BD046D1D79F1EC00DB69E6 /* TransactionDetailNavigationController.m in Sources */,
				678AD5E919D4610000E9A778 /* BCModalContentView.m in Sources */,
				84F4BDFA197F21D700B7BF7B /* PairingCodeParser.m in Sources */,
				2322DCBC1D771831000E5AC1 /* SRHash.m in Sources */,
				9F45F82C1514E53C00018AED /* UIButtonPressAndHold.m in Sources */,
				9F7480E315140EF200BC4292 /* TabViewController.m in Sources */,
				2322DCC71D771831000E5AC1 /* SRWebSocket.m in Sources */,
				23FB5C101D9ABB730008C6AB /* TransactionDetailDateCell.m in Sources */,
				670595A41AB0F59D00D2D6D9 /* KeychainItemWrapper.m in Sources */,
				9FB3638214B60128004BEA02 /* main.m in Sources */,
				9FB3638614B60128004BEA02 /* AppDelegate.m in Sources */,
				2322DCB91D771831000E5AC1 /* SRPinningSecurityPolicy.m in Sources */,
				23F720F21C32DC0A00577738 /* DebugTableViewController.m in Sources */,
				23D9F2701B602F42006B1B68 /* SettingsBitcoinUnitTableViewController.m in Sources */,
				23E2FC081C7F60E7004CFF79 /* BCInsetLabel.m in Sources */,
				C9BE917D1945D8F600FD516D /* PEViewController.m in Sources */,
				674709EC19D1D14300757D46 /* BCWelcomeView.m in Sources */,
				67D95A281B3DDC900012EBB1 /* Constants.swift in Sources */,
				9F765F3214BC622E00048EFB /* TransactionsViewController.m in Sources */,
				2322DCC21D771831000E5AC1 /* SRURLUtilities.m in Sources */,
				230FD2DC1C5BFB4300336683 /* QRCodeGenerator.m in Sources */,
				676250821A2DDF360052B63F /* AccountTableCell.m in Sources */,
				67EE1DCF19E3325900DBBFC9 /* UIViewController+ECSlidingViewController.m in Sources */,
				C9BE917B1945D8F600FD516D /* PENumpadView.m in Sources */,
				84FC02FD19815F1B00B97D5B /* crypto_scrypt-nosse.c in Sources */,
				2322DCB71D771831000E5AC1 /* SRProxyConnect.m in Sources */,
				FACF69521A57164B00590E04 /* MerchantMapDetailViewController.m in Sources */,
				FA6323411A446B0C00EB3974 /* MerchantLocation.m in Sources */,
				FA63233C1A433BEA00EB3974 /* MerchantMapViewController.m in Sources */,
				23FDEFAC1D6F669100FC80D6 /* NSURLSession+SendSynchronousRequest.m in Sources */,
				9F765F3914BC7BAC00048EFB /* TransactionTableCell.m in Sources */,
				84FC02FA1981452D00B97D5B /* NSString+JSONParser_NSString.m in Sources */,
				9F765F3D14BC7C4F00048EFB /* Transaction.m in Sources */,
				2322DCC31D771831000E5AC1 /* NSRunLoop+SRWebSocket.m in Sources */,
				84B601C7197ACD6300DA1829 /* UITextField+Blocks.m in Sources */,
				9F765F4714BC8AEF00048EFB /* MultiAddressResponse.m in Sources */,
				FA6323391A433B1C00EB3974 /* Foundation-Utility.m in Sources */,
				239CD5681C122BDE00997DF5 /* SettingsTwoStepViewController.m in Sources */,
				23BF73391C454B8C00204503 /* AccountsAndAddressesNavigationController.m in Sources */,
				2378271A1B7E472D00E9EE03 /* BCSecureTextField.swift in Sources */,
				236D7ED91CBD8B3900836EF2 /* DeviceIdentifier.m in Sources */,
				9F2D934A14C05DD00053F0FF /* Address.m in Sources */,
				235BD5661C58216000969B31 /* BCModalViewController.m in Sources */,
				67FA1A4D1ABA092D000C9196 /* RegExCategories.m in Sources */,
				23DF4EFC1DBA586C0059CF92 /* KeychainItemWrapper+SwipeAddresses.m in Sources */,
				84B601CA197AD03800DA1829 /* BCModalView.m in Sources */,
				9F0CBAAA151351F400CD945D /* Wallet.m in Sources */,
				9F0CBAD81513CA2600CD945D /* BCFadeView.m in Sources */,
				67E9674E19DF285000305358 /* SideMenuViewController.m in Sources */,
				9FCA4D161514949500ECDFBE /* ReceiveCoinsViewController.m in Sources */,
				2322DCBD1D771831000E5AC1 /* SRHTTPConnectMessage.m in Sources */,
				230FD2D31C5BD04000336683 /* BCEditAddressView.m in Sources */,
				23C95EA61C0779C600E4692A /* SettingsChangePasswordViewController.m in Sources */,
				23FDEFA91D6E43DE00FC80D6 /* TransactionDetailTableCell.m in Sources */,
				2326C6C21BBD7A8100AB7C4D /* UIViewController+AutoDismiss.m in Sources */,
				23EA61C81B54282D0032B907 /* SettingsNavigationController.m in Sources */,
				9FCA4D1B151494BF00ECDFBE /* SendViewController.m in Sources */,
				237451C91D624C1C00CF7049 /* RootService.m in Sources */,
				67D95A261B3DD86B0012EBB1 /* BCTextField.swift in Sources */,
				2322DCC01D771831000E5AC1 /* SRRandom.m in Sources */,
				23FB5C0D1D9ABB650008C6AB /* TransactionDetailFromCell.m in Sources */,
				23D3A6291C0F699900DEF737 /* SecurityCenterViewController.m in Sources */,
				2322DCBA1D771831000E5AC1 /* SRConstants.m in Sources */,
				A2599BA71B0B726900C2EA81 /* BackupVerifyViewController.swift in Sources */,
				23107F831BBEF0AC00A6A9D4 /* BCConfirmPaymentView.m in Sources */,
				23FB5C131D9ABB8B0008C6AB /* TransactionDetailStatusCell.m in Sources */,
				A2599BA51B0B725400C2EA81 /* BackupWordsViewController.swift in Sources */,
				6762507D1A2CC5800052B63F /* BCEditAccountView.m in Sources */,
				6780DB951A40BDCF0048EED2 /* InOut.m in Sources */,
				67EE1DCC19E3325900DBBFC9 /* ECSlidingInteractiveTransition.m in Sources */,
				6775569919E752A00054699B /* BCWebViewController.m in Sources */,
				67EE1DCD19E3325900DBBFC9 /* ECSlidingSegue.m in Sources */,
				231FF2CD1B56F9F1009EEB02 /* SettingsAboutViewController.m in Sources */,
				2322DCC61D771831000E5AC1 /* SRSecurityPolicy.m in Sources */,
				9F61B89E151519EF0083C57A /* BCAddressSelectionView.m in Sources */,
				FA6323361A43373300EB3974 /* Merchant.m in Sources */,
				23FB5C0A1D9ABB590008C6AB /* TransactionDetailToCell.m in Sources */,
				9F91B607151666EC00ACB32D /* BCCreateWalletView.m in Sources */,
				2322DCBE1D771831000E5AC1 /* SRLog.m in Sources */,
				23FDEF9A1D6CBC7000FC80D6 /* TransactionDetailViewController.m in Sources */,
				67EE1DCA19E3325900DBBFC9 /* ECPercentDrivenInteractiveTransition.m in Sources */,
				23FDEF9D1D6E180100FC80D6 /* CertificatePinner.m in Sources */,
				678CD7481A2777E600748AA5 /* BCCreateAccountView.m in Sources */,
				23F8DE531DAEB11C001899AE /* BCNavigationController.m in Sources */,
				ECD244F719A8B444004B1F40 /* UIImage+Utils.m in Sources */,
				2322DCB61D771831000E5AC1 /* SRIOConsumerPool.m in Sources */,
				2322DCBB1D771831000E5AC1 /* SRError.m in Sources */,
				9F1831E21516A39500FB3D52 /* NSData+Hex.m in Sources */,
				6710DA0E1A8E82D80089DDED /* BCLine.m in Sources */,
				67EE1DCE19E3325900DBBFC9 /* ECSlidingViewController.m in Sources */,
				6780DB981A40BDF40048EED2 /* AccountInOut.m in Sources */,
				2322D3911D75CEEF000E5AC1 /* SessionManager.m in Sources */,
				23BF733C1C455DDB00204503 /* AccountsAndAddressesViewController.m in Sources */,
				2322DCB41D771831000E5AC1 /* SRDelegateController.m in Sources */,
				9F1831E51516A45700FB3D52 /* NSString+SHA256.m in Sources */,
				232ACBF51DAE84720072FB5E /* TransferAllFundsViewController.m in Sources */,
				23E579541DB45F3A00220542 /* TransferAmountTableCell.m in Sources */,
				230FD2D91C5BF1A700336683 /* BCQRCodeView.m in Sources */,
				2322321A1B44D4CB00E5DF26 /* UpgradeViewController.m in Sources */,
				6750389B1B4D832F00F7B488 /* SideMenuViewCell.m in Sources */,
				9F1831EE151744EB00FB3D52 /* ReceiveTableCell.m in Sources */,
				67EE1DCB19E3325900DBBFC9 /* ECSlidingAnimationController.m in Sources */,
				67470A0819D43AFE00757D46 /* BCManualPairView.m in Sources */,
				6E2D90A21BBEC34800B719EC /* BCRecoveryView.m in Sources */,
				A2599B9F1B0B5FC800C2EA81 /* BackupViewController.swift in Sources */,
				C9BE917C1945D8F600FD516D /* PEPinEntryController.m in Sources */,
				239539831B486C7100989667 /* UILabel+MultiLineAutoSize.m in Sources */,
				A2913FA21B31830000DC6C15 /* BackupNavigationViewController.swift in Sources */,
				9F4A5092152F585E00F9ED9D /* UIDevice+Hardware.m in Sources */,
				6780DB921A40BDA70048EED2 /* AddressInOut.m in Sources */,
				2322DCC11D771831000E5AC1 /* SRSIMDHelpers.m in Sources */,
				9F2780B715343A7D0015F83F /* UncaughtExceptionHandler.m in Sources */,
				673107F219F6D49F00BE6899 /* PrivateKeyReader.m in Sources */,
				84FC02FE19815F1B00B97D5B /* sha256.c in Sources */,
				2322DCBF1D771831000E5AC1 /* SRMutex.m in Sources */,
				2322DCC41D771831000E5AC1 /* NSURLRequest+SRWebSocket.m in Sources */,
				232E17F91C29F0EF0044942E /* UINavigationController+PopToRootWithCompletion.swift in Sources */,
				23BD046A1D7761C000DB69E6 /* UITextView+AssertionFailureFix.m in Sources */,
				23D423991D0878BE000054AA /* ModuleXMLHttpRequest.m in Sources */,
				23F601A41D09C931009102BF /* Reachability.m in Sources */,
				23EA61C51B54258D0032B907 /* SettingsTableViewController.m in Sources */,
				23FB5C161D9ABBB20008C6AB /* TransactionDetailValueCell.m in Sources */,
				2322DCB81D771831000E5AC1 /* SRRunLoopThread.m in Sources */,
				84CCFAAF197D859C00DA4482 /* NSString+NSString_EscapeQuotes.m in Sources */,
				2390C10B1D87376E00342C38 /* TransactionRecipientsViewController.m in Sources */,
				23FB5C071D9ABB450008C6AB /* TransactionDetailDescriptionCell.m in Sources */,
				23BA220E1D6B4AB500D0472B /* KeychainItemWrapper+Credentials.m in Sources */,
				23DEF96E1DB11C98004AAAB6 /* TransferAllFundsBuilder.m in Sources */,
				A269E92E1B32D51F0052F953 /* SecondPasswordViewController.swift in Sources */,
			);
			runOnlyForDeploymentPostprocessing = 0;
		};
/* End PBXSourcesBuildPhase section */

/* Begin PBXVariantGroup section */
		220ADA6819A3796200EB7599 /* Localizable.strings */ = {
			isa = PBXVariantGroup;
			children = (
				220ADA6919A3796200EB7599 /* Base */,
				220ADA7219A3798A00EB7599 /* fr */,
				220ADA7A19A3799500EB7599 /* de */,
				220ADA8219A379AB00EB7599 /* zh-Hans */,
				220ADA8A19A379B600EB7599 /* ja */,
				220ADA9219A379C500EB7599 /* es */,
				220ADA9A19A379CA00EB7599 /* it */,
				220ADAA219A379D400EB7599 /* nl */,
				220ADAAA19A379DA00EB7599 /* ko */,
				220ADAB219A379FA00EB7599 /* zh-Hant */,
				220ADABA19A379FF00EB7599 /* pt */,
				220ADAC219A37A0300EB7599 /* pt-PT */,
				220ADACA19A37A0700EB7599 /* da */,
				220ADAD219A37A0C00EB7599 /* fi */,
				220ADADA19A37A1200EB7599 /* nb */,
				220ADAE219A37A1800EB7599 /* sv */,
				220ADAEA19A37A1E00EB7599 /* ru */,
				220ADAF219A37A2300EB7599 /* pl */,
				220ADAFA19A37A2800EB7599 /* tr */,
				220ADB0219A37A2C00EB7599 /* ar */,
				220ADB0A19A37A3600EB7599 /* th */,
				220ADB1219A37A3D00EB7599 /* cs */,
				220ADB1A19A37A4300EB7599 /* hu */,
				220ADB2A19A37A5600EB7599 /* hr */,
				220ADB3219A37A5B00EB7599 /* el */,
				220ADB3A19A37A6000EB7599 /* he */,
				220ADB4219A37A6600EB7599 /* ro */,
				220ADB4A19A37A6A00EB7599 /* sk */,
				220ADB5219A37A7100EB7599 /* uk */,
				220ADB5A19A37A7600EB7599 /* id */,
				220ADB6219A37A7A00EB7599 /* ms */,
				220ADB6A19A37A7F00EB7599 /* vi */,
				235EBDD91BA0BF71004D3410 /* es-ES */,
				235EBDE31BA0BFC9004D3410 /* hi */,
				23CEC6A11BA0C0F700F102BF /* sl */,
				23CEC6A81BA0C10500F102BF /* sv-SE */,
				23CEC6B31BA0C15300F102BF /* zh-CN */,
				23CEC6BA1BA0C26100F102BF /* zh-TW */,
				23F3418E1C52C37D000E53AB /* es-MX */,
				23F341971C52C392000E53AB /* pt-BR */,
				2398702D1D805D670067546F /* zh */,
			);
			name = Localizable.strings;
			sourceTree = "<group>";
		};
		220E375119A3604500E06996 /* ReceiveCoins.xib */ = {
			isa = PBXVariantGroup;
			children = (
				220E375019A3604500E06996 /* Base */,
				220ADA6E19A3798A00EB7599 /* fr */,
				220ADA7619A3799500EB7599 /* de */,
				220ADA7E19A379AB00EB7599 /* zh-Hans */,
				220ADA8619A379B500EB7599 /* ja */,
				220ADA8E19A379C500EB7599 /* es */,
				220ADA9619A379CA00EB7599 /* it */,
				220ADA9E19A379D400EB7599 /* nl */,
				220ADAA619A379DA00EB7599 /* ko */,
				220ADAAE19A379FA00EB7599 /* zh-Hant */,
				220ADAB619A379FF00EB7599 /* pt */,
				220ADABE19A37A0300EB7599 /* pt-PT */,
				220ADAC619A37A0700EB7599 /* da */,
				220ADACE19A37A0C00EB7599 /* fi */,
				220ADAD619A37A1200EB7599 /* nb */,
				220ADADE19A37A1800EB7599 /* sv */,
				220ADAE619A37A1E00EB7599 /* ru */,
				220ADAEE19A37A2300EB7599 /* pl */,
				220ADAF619A37A2800EB7599 /* tr */,
				220ADAFE19A37A2C00EB7599 /* ar */,
				220ADB0619A37A3600EB7599 /* th */,
				220ADB0E19A37A3D00EB7599 /* cs */,
				220ADB1619A37A4200EB7599 /* hu */,
				220ADB2619A37A5600EB7599 /* hr */,
				220ADB2E19A37A5B00EB7599 /* el */,
				220ADB3619A37A6000EB7599 /* he */,
				220ADB3E19A37A6500EB7599 /* ro */,
				220ADB4619A37A6A00EB7599 /* sk */,
				220ADB4E19A37A7100EB7599 /* uk */,
				220ADB5619A37A7600EB7599 /* id */,
				220ADB5E19A37A7A00EB7599 /* ms */,
				220ADB6619A37A7F00EB7599 /* vi */,
				220ADB6E19A37B3700EB7599 /* en */,
				235EBDD41BA0BF70004D3410 /* es-ES */,
				235EBDE01BA0BFC8004D3410 /* hi */,
				23CEC69E1BA0C0F600F102BF /* sl */,
				23CEC6A51BA0C10500F102BF /* sv-SE */,
				23CEC6B01BA0C15200F102BF /* zh-CN */,
				23CEC6B71BA0C26100F102BF /* zh-TW */,
				23F3418B1C52C37C000E53AB /* es-MX */,
				23F341941C52C391000E53AB /* pt-BR */,
				2398702E1D805D670067546F /* zh */,
			);
			name = ReceiveCoins.xib;
			sourceTree = "<group>";
		};
		220E375919A3613600E06996 /* BCAddressSelectionView.xib */ = {
			isa = PBXVariantGroup;
			children = (
				220E375819A3613600E06996 /* Base */,
				220ADA6C19A3798A00EB7599 /* fr */,
				220ADA7419A3799500EB7599 /* de */,
				220ADA7C19A379AB00EB7599 /* zh-Hans */,
				220ADA8419A379B500EB7599 /* ja */,
				220ADA8C19A379C500EB7599 /* es */,
				220ADA9419A379CA00EB7599 /* it */,
				220ADA9C19A379D400EB7599 /* nl */,
				220ADAA419A379DA00EB7599 /* ko */,
				220ADAAC19A379FA00EB7599 /* zh-Hant */,
				220ADAB419A379FF00EB7599 /* pt */,
				220ADABC19A37A0300EB7599 /* pt-PT */,
				220ADAC419A37A0700EB7599 /* da */,
				220ADACC19A37A0C00EB7599 /* fi */,
				220ADAD419A37A1200EB7599 /* nb */,
				220ADADC19A37A1800EB7599 /* sv */,
				220ADAE419A37A1E00EB7599 /* ru */,
				220ADAEC19A37A2300EB7599 /* pl */,
				220ADAF419A37A2800EB7599 /* tr */,
				220ADAFC19A37A2C00EB7599 /* ar */,
				220ADB0419A37A3600EB7599 /* th */,
				220ADB0C19A37A3D00EB7599 /* cs */,
				220ADB1419A37A4200EB7599 /* hu */,
				220ADB2419A37A5600EB7599 /* hr */,
				220ADB2C19A37A5B00EB7599 /* el */,
				220ADB3419A37A6000EB7599 /* he */,
				220ADB3C19A37A6500EB7599 /* ro */,
				220ADB4419A37A6A00EB7599 /* sk */,
				220ADB4C19A37A7100EB7599 /* uk */,
				220ADB5419A37A7600EB7599 /* id */,
				220ADB5C19A37A7A00EB7599 /* ms */,
				220ADB6419A37A7F00EB7599 /* vi */,
				220ADB6C19A37B3700EB7599 /* en */,
				235EBDD81BA0BF71004D3410 /* es-ES */,
				235EBDE21BA0BFC8004D3410 /* hi */,
				23CEC6A01BA0C0F700F102BF /* sl */,
				23CEC6A71BA0C10500F102BF /* sv-SE */,
				23CEC6B21BA0C15300F102BF /* zh-CN */,
				23CEC6B91BA0C26100F102BF /* zh-TW */,
				23F3418D1C52C37D000E53AB /* es-MX */,
				23F341961C52C392000E53AB /* pt-BR */,
				239870321D805D690067546F /* zh */,
			);
			name = BCAddressSelectionView.xib;
			sourceTree = "<group>";
		};
		220E375F19A3614900E06996 /* SendCoins.xib */ = {
			isa = PBXVariantGroup;
			children = (
				220E375E19A3614900E06996 /* Base */,
				220ADA6F19A3798A00EB7599 /* fr */,
				220ADA7719A3799500EB7599 /* de */,
				220ADA7F19A379AB00EB7599 /* zh-Hans */,
				220ADA8719A379B500EB7599 /* ja */,
				220ADA8F19A379C500EB7599 /* es */,
				220ADA9719A379CA00EB7599 /* it */,
				220ADA9F19A379D400EB7599 /* nl */,
				220ADAA719A379DA00EB7599 /* ko */,
				220ADAAF19A379FA00EB7599 /* zh-Hant */,
				220ADAB719A379FF00EB7599 /* pt */,
				220ADABF19A37A0300EB7599 /* pt-PT */,
				220ADAC719A37A0700EB7599 /* da */,
				220ADACF19A37A0C00EB7599 /* fi */,
				220ADAD719A37A1200EB7599 /* nb */,
				220ADADF19A37A1800EB7599 /* sv */,
				220ADAE719A37A1E00EB7599 /* ru */,
				220ADAEF19A37A2300EB7599 /* pl */,
				220ADAF719A37A2800EB7599 /* tr */,
				220ADAFF19A37A2C00EB7599 /* ar */,
				220ADB0719A37A3600EB7599 /* th */,
				220ADB0F19A37A3D00EB7599 /* cs */,
				220ADB1719A37A4300EB7599 /* hu */,
				220ADB2719A37A5600EB7599 /* hr */,
				220ADB2F19A37A5B00EB7599 /* el */,
				220ADB3719A37A6000EB7599 /* he */,
				220ADB3F19A37A6600EB7599 /* ro */,
				220ADB4719A37A6A00EB7599 /* sk */,
				220ADB4F19A37A7100EB7599 /* uk */,
				220ADB5719A37A7600EB7599 /* id */,
				220ADB5F19A37A7A00EB7599 /* ms */,
				220ADB6719A37A7F00EB7599 /* vi */,
				220ADB6F19A37B3700EB7599 /* en */,
				235EBDD61BA0BF70004D3410 /* es-ES */,
				235EBDDE1BA0BFC8004D3410 /* hi */,
				23CEC69C1BA0C0F600F102BF /* sl */,
				23CEC6A31BA0C10400F102BF /* sv-SE */,
				23CEC6AE1BA0C15200F102BF /* zh-CN */,
				23CEC6B51BA0C26100F102BF /* zh-TW */,
				23F341891C52C37C000E53AB /* es-MX */,
				23F341921C52C391000E53AB /* pt-BR */,
				2398702F1D805D680067546F /* zh */,
			);
			name = SendCoins.xib;
			sourceTree = "<group>";
		};
		220E376219A3614F00E06996 /* MainWindow.xib */ = {
			isa = PBXVariantGroup;
			children = (
				220E376119A3614F00E06996 /* Base */,
				220ADA7019A3798A00EB7599 /* fr */,
				220ADA7819A3799500EB7599 /* de */,
				220ADA8019A379AB00EB7599 /* zh-Hans */,
				220ADA8819A379B500EB7599 /* ja */,
				220ADA9019A379C500EB7599 /* es */,
				220ADA9819A379CA00EB7599 /* it */,
				220ADAA019A379D400EB7599 /* nl */,
				220ADAA819A379DA00EB7599 /* ko */,
				220ADAB019A379FA00EB7599 /* zh-Hant */,
				220ADAB819A379FF00EB7599 /* pt */,
				220ADAC019A37A0300EB7599 /* pt-PT */,
				220ADAC819A37A0700EB7599 /* da */,
				220ADAD019A37A0C00EB7599 /* fi */,
				220ADAD819A37A1200EB7599 /* nb */,
				220ADAE019A37A1800EB7599 /* sv */,
				220ADAE819A37A1E00EB7599 /* ru */,
				220ADAF019A37A2300EB7599 /* pl */,
				220ADAF819A37A2800EB7599 /* tr */,
				220ADB0019A37A2C00EB7599 /* ar */,
				220ADB0819A37A3600EB7599 /* th */,
				220ADB1019A37A3D00EB7599 /* cs */,
				220ADB1819A37A4300EB7599 /* hu */,
				220ADB2819A37A5600EB7599 /* hr */,
				220ADB3019A37A5B00EB7599 /* el */,
				220ADB3819A37A6000EB7599 /* he */,
				220ADB4019A37A6600EB7599 /* ro */,
				220ADB4819A37A6A00EB7599 /* sk */,
				220ADB5019A37A7100EB7599 /* uk */,
				220ADB5819A37A7600EB7599 /* id */,
				220ADB6019A37A7A00EB7599 /* ms */,
				220ADB6819A37A7F00EB7599 /* vi */,
				220ADB7019A37B3700EB7599 /* en */,
				235EBDD71BA0BF71004D3410 /* es-ES */,
				235EBDE11BA0BFC8004D3410 /* hi */,
				23CEC69F1BA0C0F700F102BF /* sl */,
				23CEC6A61BA0C10500F102BF /* sv-SE */,
				23CEC6B11BA0C15200F102BF /* zh-CN */,
				23CEC6B81BA0C26100F102BF /* zh-TW */,
				23F3418C1C52C37D000E53AB /* es-MX */,
				23F341951C52C392000E53AB /* pt-BR */,
				239870311D805D680067546F /* zh */,
			);
			name = MainWindow.xib;
			sourceTree = "<group>";
		};
		2357BA431D53979600BE0BFD /* InfoPlist.strings */ = {
			isa = PBXVariantGroup;
			children = (
				2357BA421D53979600BE0BFD /* Base */,
				2357BA441D5397B100BE0BFD /* en */,
				2395EEDF1D80575200517A16 /* cs */,
				2398701D1D805C8B0067546F /* es */,
				2398701E1D805CA80067546F /* de */,
				2398701F1D805CC20067546F /* fr */,
				239870201D805CD10067546F /* id */,
				239870211D805CE20067546F /* it */,
				239870221D805CED0067546F /* ja */,
				239870231D805D000067546F /* ko */,
				239870241D805D0B0067546F /* nl */,
				239870251D805D180067546F /* pl */,
				239870261D805D200067546F /* ru */,
				239870271D805D2B0067546F /* th */,
				239870281D805D340067546F /* tr */,
				239870291D805D3E0067546F /* uk */,
				2398702A1D805D570067546F /* vi */,
				2398702B1D805D660067546F /* zh */,
				23600FA11D9EEFD900D9985D /* pt */,
				23600FA21D9EF85000D9985D /* ar */,
				23600FA31D9EF85900D9985D /* da */,
				23600FA41D9EF86700D9985D /* el */,
				23600FA51D9EF87200D9985D /* fi */,
				23600FA61D9EF87D00D9985D /* he */,
				23600FA71D9EF88900D9985D /* hi */,
				23600FA81D9EF89300D9985D /* hr */,
				23600FA91D9EF89E00D9985D /* hu */,
				23600FAA1D9EF8A900D9985D /* ms */,
				23600FAB1D9EF8B800D9985D /* nb */,
				23600FAC1D9EF8C300D9985D /* ro */,
				23600FAD1D9EF8D200D9985D /* sk */,
				23600FAE1D9EF8DF00D9985D /* sl */,
				23600FAF1D9EF8E800D9985D /* sv */,
				23600FB01D9EF8F500D9985D /* zh-Hant */,
				237EBF571DB6C942009AE45A /* pt-BR */,
			);
			name = InfoPlist.strings;
			sourceTree = "<group>";
		};
		239CD4CA1C12214A00997DF5 /* Settings.storyboard */ = {
			isa = PBXVariantGroup;
			children = (
				239CD4C91C12214A00997DF5 /* Base */,
				239CD4CC1C12214E00997DF5 /* fr */,
				239CD4CE1C12214F00997DF5 /* es */,
				239CD4D01C12215000997DF5 /* de */,
				239CD4D21C12215100997DF5 /* zh-Hans */,
				239CD4D41C12215200997DF5 /* ja */,
				239CD4D61C12215300997DF5 /* it */,
				239CD4D81C12215400997DF5 /* nl */,
				239CD4DA1C12215500997DF5 /* ko */,
				239CD4DC1C12215500997DF5 /* zh-Hant */,
				239CD4DE1C12215600997DF5 /* pt */,
				239CD4E01C12215700997DF5 /* pt-PT */,
				239CD4E21C12215800997DF5 /* da */,
				239CD4E41C12215900997DF5 /* fi */,
				239CD4E61C12215A00997DF5 /* nb */,
				239CD4E81C12215A00997DF5 /* sv */,
				239CD4EA1C12215B00997DF5 /* ru */,
				239CD4EC1C12215C00997DF5 /* pl */,
				239CD4EE1C12215D00997DF5 /* tr */,
				239CD4F01C12215E00997DF5 /* ar */,
				239CD4F21C12215F00997DF5 /* th */,
				239CD4F41C12216200997DF5 /* cs */,
				239CD4F61C12216300997DF5 /* hu */,
				239CD4FA1C12216500997DF5 /* hr */,
				239CD4FC1C12216600997DF5 /* el */,
				239CD4FE1C12216600997DF5 /* he */,
				239CD5001C12216700997DF5 /* ro */,
				239CD5021C12216800997DF5 /* sk */,
				239CD5041C12216900997DF5 /* uk */,
				239CD5061C12216A00997DF5 /* id */,
				239CD5081C12216B00997DF5 /* ms */,
				239CD50A1C12216B00997DF5 /* vi */,
				239CD50C1C12216C00997DF5 /* es-ES */,
				239CD50E1C12216D00997DF5 /* hi */,
				239CD5101C12216E00997DF5 /* sl */,
				239CD5121C12216E00997DF5 /* sv-SE */,
				239CD5141C12216F00997DF5 /* zh-CN */,
				239CD5161C12217000997DF5 /* zh-TW */,
				234197881C17BB08004B82C5 /* en */,
				23F341881C52C37C000E53AB /* es-MX */,
				23F341981C52C392000E53AB /* pt-BR */,
				239870341D805D6A0067546F /* zh */,
			);
			name = Settings.storyboard;
			sourceTree = "<group>";
		};
		239CD5191C12217F00997DF5 /* Upgrade.storyboard */ = {
			isa = PBXVariantGroup;
			children = (
				239CD5181C12217F00997DF5 /* Base */,
				239CD51B1C12218200997DF5 /* fr */,
				239CD51D1C12218300997DF5 /* es */,
				239CD51F1C12218400997DF5 /* de */,
				239CD5211C12218500997DF5 /* zh-Hans */,
				239CD5231C12218600997DF5 /* ja */,
				239CD5251C12218600997DF5 /* it */,
				239CD5271C12218700997DF5 /* nl */,
				239CD5291C12218800997DF5 /* ko */,
				239CD52B1C12218900997DF5 /* zh-Hant */,
				239CD52D1C12218900997DF5 /* pt */,
				239CD52F1C12218A00997DF5 /* pt-PT */,
				239CD5311C12218B00997DF5 /* da */,
				239CD5331C12218B00997DF5 /* fi */,
				239CD5351C12218C00997DF5 /* nb */,
				239CD5371C12218D00997DF5 /* sv */,
				239CD5391C12218E00997DF5 /* ru */,
				239CD53B1C12218F00997DF5 /* pl */,
				239CD53D1C12219D00997DF5 /* tr */,
				239CD53F1C12219E00997DF5 /* ar */,
				239CD5411C12219E00997DF5 /* th */,
				239CD5431C12219F00997DF5 /* cs */,
				239CD5451C1221A000997DF5 /* hu */,
				239CD5491C1221A200997DF5 /* hr */,
				239CD54B1C1221A400997DF5 /* el */,
				239CD54D1C1221A500997DF5 /* he */,
				239CD54F1C1221A600997DF5 /* ro */,
				239CD5511C1221A600997DF5 /* sk */,
				239CD5531C1221A900997DF5 /* uk */,
				239CD5551C1221AA00997DF5 /* id */,
				239CD5571C1221AB00997DF5 /* ms */,
				239CD5591C12222E00997DF5 /* vi */,
				239CD55B1C12222F00997DF5 /* es-ES */,
				239CD55D1C12223000997DF5 /* sl */,
				239CD55F1C12223000997DF5 /* hi */,
				239CD5611C12223100997DF5 /* sv-SE */,
				239CD5631C12223200997DF5 /* zh-CN */,
				239CD5651C12223300997DF5 /* zh-TW */,
				234197861C17BB02004B82C5 /* en */,
				23F341871C52C37C000E53AB /* es-MX */,
				23F341911C52C391000E53AB /* pt-BR */,
				2398702C1D805D670067546F /* zh */,
			);
			name = Upgrade.storyboard;
			sourceTree = "<group>";
		};
		23D5DB521C4415AE007AD0A2 /* AccountsAndAddresses.storyboard */ = {
			isa = PBXVariantGroup;
			children = (
				23D5DB511C4415AE007AD0A2 /* Base */,
				23D5DB541C4415B1007AD0A2 /* en */,
				23D5DB561C4415B1007AD0A2 /* fr */,
				23D5DB581C4415B2007AD0A2 /* es */,
				23D5DB5A1C4415B4007AD0A2 /* de */,
				23D5DB5C1C4415B5007AD0A2 /* zh-Hans */,
				23D5DB5E1C4415B5007AD0A2 /* ja */,
				23D5DB601C4415B6007AD0A2 /* it */,
				23D5DB621C4415B6007AD0A2 /* nl */,
				23D5DB641C4415B7007AD0A2 /* ko */,
				23D5DB661C4415B7007AD0A2 /* zh-Hant */,
				23D5DB681C4415B8007AD0A2 /* pt */,
				23D5DB6A1C4415B8007AD0A2 /* pt-PT */,
				23D5DB6C1C4415B9007AD0A2 /* da */,
				23D5DB6E1C4415BA007AD0A2 /* fi */,
				23D5DB701C4415BA007AD0A2 /* nb */,
				23D5DB721C4415BB007AD0A2 /* sv */,
				23D5DB741C4415BC007AD0A2 /* ru */,
				23D5DB761C4415BC007AD0A2 /* pl */,
				23D5DB781C4415BD007AD0A2 /* tr */,
				23D5DB7A1C4415BE007AD0A2 /* ar */,
				23D5DB7C1C4415BE007AD0A2 /* th */,
				23D5DB7E1C4415BF007AD0A2 /* cs */,
				23D5DB801C4415C0007AD0A2 /* hu */,
				23D5DB841C4415C4007AD0A2 /* hr */,
				23D5DB861C4415C5007AD0A2 /* el */,
				23D5DB881C4415C5007AD0A2 /* he */,
				23D5DB8A1C4415C6007AD0A2 /* ro */,
				23D5DB8C1C4415C7007AD0A2 /* sk */,
				23D5DB8E1C4415C7007AD0A2 /* id */,
				23D5DB901C4415C9007AD0A2 /* uk */,
				23D5DB921C4415CF007AD0A2 /* ms */,
				23D5DB941C4415CF007AD0A2 /* vi */,
				23D5DB961C4415D0007AD0A2 /* es-ES */,
				23D5DB981C4415D1007AD0A2 /* hi */,
				23D5DB9A1C4415D1007AD0A2 /* sv-SE */,
				23D5DB9C1C4415D2007AD0A2 /* sl */,
				23D5DB9E1C4415D3007AD0A2 /* zh-CN */,
				23D5DBA01C4415D3007AD0A2 /* zh-TW */,
				2371DEAC1C6A8898000DC8AF /* pt-BR */,
				2371DEAF1C6A8AF3000DC8AF /* es-MX */,
				239870331D805D690067546F /* zh */,
			);
			name = AccountsAndAddresses.storyboard;
			sourceTree = "<group>";
		};
		A2599BAC1B0B762400C2EA81 /* Backup.storyboard */ = {
			isa = PBXVariantGroup;
			children = (
				A2599BAB1B0B762400C2EA81 /* Base */,
				A2599BB21B0B763200C2EA81 /* es */,
				A2599BB41B0B763800C2EA81 /* de */,
				A2599BB61B0B763A00C2EA81 /* zh-Hans */,
				A2599BB81B0B763C00C2EA81 /* ja */,
				A2599BBA1B0B763E00C2EA81 /* it */,
				A2599BBC1B0B763F00C2EA81 /* nl */,
				A2599BBE1B0B764100C2EA81 /* ko */,
				A2599BC01B0B764200C2EA81 /* zh-Hant */,
				A2599BC41B0B764600C2EA81 /* pt-PT */,
				A2599BC61B0B764900C2EA81 /* da */,
				A2599BC81B0B764B00C2EA81 /* fi */,
				A2599BCE1B0B764F00C2EA81 /* ru */,
				A2599BD01B0B765700C2EA81 /* pl */,
				A2599BD21B0B765A00C2EA81 /* tr */,
				A2599BD41B0B765B00C2EA81 /* ar */,
				A2599BD81B0B765E00C2EA81 /* cs */,
				A2599BE01B0B766600C2EA81 /* el */,
				A2599BE21B0B766800C2EA81 /* he */,
				A2599BE41B0B766A00C2EA81 /* ro */,
				A2599BE81B0B766D00C2EA81 /* uk */,
				A2599BEE1B0B767100C2EA81 /* vi */,
				A2AADC041B0B98720085144B /* fr */,
				A2AADC071B0B999F0085144B /* en */,
				2374BFA41B750D6E00A53FBE /* hr */,
				2374BFA61B750DE400A53FBE /* hu */,
				2374BFA81B750E1900A53FBE /* id */,
				2374BFAA1B750E3600A53FBE /* pt */,
				2374BFAC1B750E4E00A53FBE /* nb */,
				2374BFAE1B750E9100A53FBE /* sv */,
				2374BFB01B750EB200A53FBE /* th */,
				2374BFB21B750ECA00A53FBE /* sk */,
				2374BFB41B750EDE00A53FBE /* ms */,
				235EBDD51BA0BF70004D3410 /* es-ES */,
				235EBDDF1BA0BFC8004D3410 /* hi */,
				23CEC69D1BA0C0F600F102BF /* sl */,
				23CEC6A41BA0C10500F102BF /* sv-SE */,
				23CEC6AF1BA0C15200F102BF /* zh-CN */,
				23CEC6B61BA0C26100F102BF /* zh-TW */,
				23F3418A1C52C37C000E53AB /* es-MX */,
				23F341931C52C391000E53AB /* pt-BR */,
				239870301D805D680067546F /* zh */,
			);
			name = Backup.storyboard;
			sourceTree = "<group>";
		};
/* End PBXVariantGroup section */

/* Begin XCBuildConfiguration section */
		9FB3638714B60128004BEA02 /* Debug */ = {
			isa = XCBuildConfiguration;
			buildSettings = {
				ALWAYS_SEARCH_USER_PATHS = NO;
				ARCHS = "$(ARCHS_STANDARD)";
				CLANG_ENABLE_OBJC_ARC = YES;
				CLANG_WARN_BOOL_CONVERSION = YES;
				CLANG_WARN_CONSTANT_CONVERSION = YES;
				CLANG_WARN_EMPTY_BODY = YES;
				CLANG_WARN_ENUM_CONVERSION = YES;
				CLANG_WARN_INT_CONVERSION = YES;
				CLANG_WARN_UNREACHABLE_CODE = YES;
				CLANG_WARN__DUPLICATE_METHOD_MATCH = YES;
				CODE_SIGN_IDENTITY = "";
				"CODE_SIGN_IDENTITY[sdk=iphoneos*]" = "iPhone Developer";
				COPY_PHASE_STRIP = NO;
				ENABLE_STRICT_OBJC_MSGSEND = YES;
				GCC_C_LANGUAGE_STANDARD = gnu99;
				GCC_DYNAMIC_NO_PIC = NO;
				GCC_OPTIMIZATION_LEVEL = 0;
				GCC_PREPROCESSOR_DEFINITIONS = (
					"DEBUG=1",
					"$(inherited)",
				);
				GCC_SYMBOLS_PRIVATE_EXTERN = NO;
				GCC_THUMB_SUPPORT = NO;
				GCC_VERSION = com.apple.compilers.llvm.clang.1_0;
				GCC_WARN_64_TO_32_BIT_CONVERSION = YES;
				GCC_WARN_ABOUT_MISSING_PROTOTYPES = YES;
				GCC_WARN_ABOUT_RETURN_TYPE = YES;
				GCC_WARN_UNDECLARED_SELECTOR = YES;
				GCC_WARN_UNINITIALIZED_AUTOS = YES;
				GCC_WARN_UNUSED_FUNCTION = YES;
				GCC_WARN_UNUSED_VARIABLE = YES;
				ONLY_ACTIVE_ARCH = YES;
				"PROVISIONING_PROFILE[sdk=iphoneos*]" = "";
				SDKROOT = iphoneos;
				TARGETED_DEVICE_FAMILY = "1,2";
			};
			name = Debug;
		};
		9FB3638814B60128004BEA02 /* Release */ = {
			isa = XCBuildConfiguration;
			buildSettings = {
				ALWAYS_SEARCH_USER_PATHS = NO;
				ARCHS = "$(ARCHS_STANDARD)";
				CLANG_ENABLE_OBJC_ARC = YES;
				CLANG_WARN_BOOL_CONVERSION = YES;
				CLANG_WARN_CONSTANT_CONVERSION = YES;
				CLANG_WARN_EMPTY_BODY = YES;
				CLANG_WARN_ENUM_CONVERSION = YES;
				CLANG_WARN_INT_CONVERSION = YES;
				CLANG_WARN_UNREACHABLE_CODE = YES;
				CLANG_WARN__DUPLICATE_METHOD_MATCH = YES;
				CODE_SIGN_IDENTITY = "";
				"CODE_SIGN_IDENTITY[sdk=iphoneos*]" = "iPhone Developer";
				COPY_PHASE_STRIP = YES;
				ENABLE_STRICT_OBJC_MSGSEND = YES;
				GCC_C_LANGUAGE_STANDARD = gnu99;
				GCC_THUMB_SUPPORT = NO;
				GCC_VERSION = com.apple.compilers.llvm.clang.1_0;
				GCC_WARN_64_TO_32_BIT_CONVERSION = YES;
				GCC_WARN_ABOUT_MISSING_PROTOTYPES = YES;
				GCC_WARN_ABOUT_RETURN_TYPE = YES;
				GCC_WARN_UNDECLARED_SELECTOR = YES;
				GCC_WARN_UNINITIALIZED_AUTOS = YES;
				GCC_WARN_UNUSED_FUNCTION = YES;
				GCC_WARN_UNUSED_VARIABLE = YES;
				OTHER_CFLAGS = "-DNS_BLOCK_ASSERTIONS=1";
				"PROVISIONING_PROFILE[sdk=iphoneos*]" = "";
				SDKROOT = iphoneos;
				TARGETED_DEVICE_FAMILY = "1,2";
				VALIDATE_PRODUCT = YES;
			};
			name = Release;
		};
		9FB3638A14B60128004BEA02 /* Debug */ = {
			isa = XCBuildConfiguration;
			buildSettings = {
				ASSETCATALOG_COMPILER_APPICON_NAME = AppIcon;
				ASSETCATALOG_COMPILER_LAUNCHIMAGE_NAME = LaunchImage;
				CLANG_ENABLE_MODULES = YES;
				CLANG_ENABLE_OBJC_ARC = YES;
				CODE_SIGN_IDENTITY = "iPhone Developer";
				"CODE_SIGN_IDENTITY[sdk=iphoneos*]" = "iPhone Developer";
				DEVELOPMENT_TEAM = NZ6PH75U7K;
				ENABLE_BITCODE = NO;
				FRAMEWORK_SEARCH_PATHS = "$(inherited)";
				GCC_PRECOMPILE_PREFIX_HEADER = YES;
				GCC_PREFIX_HEADER = "Blockchain/Blockchain-Prefix.pch";
				GCC_THUMB_SUPPORT = NO;
				HEADER_SEARCH_PATHS = (
					"$(inherited)",
					/Applications/Xcode.app/Contents/Developer/Toolchains/XcodeDefault.xctoolchain/usr/include,
					"$(SRCROOT)/Submodules/OpenSSL-for-iPhone/include",
					"$(SRCROOT)/Submodules/SocketRocket",
				);
				INFOPLIST_FILE = "Blockchain/Blockchain-Info.plist";
				IPHONEOS_DEPLOYMENT_TARGET = 8.0;
				LD_RUNPATH_SEARCH_PATHS = "$(inherited) @executable_path/Frameworks";
				LIBRARY_SEARCH_PATHS = "$(PROJECT_DIR)/Submodules/OpenSSL-for-iPhone/lib";
				PRODUCT_NAME = Blockchain;
				PROVISIONING_PROFILE = "";
				SWIFT_OBJC_BRIDGING_HEADER = "Blockchain/Blockchain-Bridging-Header.h";
				SWIFT_OPTIMIZATION_LEVEL = "-Onone";
				SWIFT_VERSION = 3.0;
				TARGETED_DEVICE_FAMILY = 1;
				VALID_ARCHS = "$(ARCHS_STANDARD)";
				WRAPPER_EXTENSION = app;
			};
			name = Debug;
		};
		9FB3638B14B60128004BEA02 /* Release */ = {
			isa = XCBuildConfiguration;
			buildSettings = {
				ASSETCATALOG_COMPILER_APPICON_NAME = AppIcon;
				ASSETCATALOG_COMPILER_LAUNCHIMAGE_NAME = LaunchImage;
				CLANG_ENABLE_MODULES = YES;
				CLANG_ENABLE_OBJC_ARC = YES;
				CODE_SIGN_IDENTITY = "iPhone Distribution";
				"CODE_SIGN_IDENTITY[sdk=iphoneos*]" = "iPhone Developer";
				DEVELOPMENT_TEAM = NZ6PH75U7K;
				ENABLE_BITCODE = NO;
				FRAMEWORK_SEARCH_PATHS = "$(inherited)";
				GCC_PRECOMPILE_PREFIX_HEADER = YES;
				GCC_PREFIX_HEADER = "Blockchain/Blockchain-Prefix.pch";
				GCC_THUMB_SUPPORT = NO;
				HEADER_SEARCH_PATHS = (
					"$(inherited)",
					/Applications/Xcode.app/Contents/Developer/Toolchains/XcodeDefault.xctoolchain/usr/include,
					"$(SRCROOT)/Submodules/OpenSSL-for-iPhone/include",
					"$(SRCROOT)/Submodules/SocketRocket",
				);
				INFOPLIST_FILE = "Blockchain/Blockchain-Info.plist";
				IPHONEOS_DEPLOYMENT_TARGET = 8.0;
				LD_RUNPATH_SEARCH_PATHS = "$(inherited) @executable_path/Frameworks";
				LIBRARY_SEARCH_PATHS = "$(PROJECT_DIR)/Submodules/OpenSSL-for-iPhone/lib";
				PRODUCT_NAME = Blockchain;
				PROVISIONING_PROFILE = "";
				SWIFT_OBJC_BRIDGING_HEADER = "Blockchain/Blockchain-Bridging-Header.h";
				SWIFT_VERSION = 3.0;
				TARGETED_DEVICE_FAMILY = 1;
				VALID_ARCHS = "$(ARCHS_STANDARD)";
				WRAPPER_EXTENSION = app;
			};
			name = Release;
		};
/* End XCBuildConfiguration section */

/* Begin XCConfigurationList section */
		9FB3636B14B60128004BEA02 /* Build configuration list for PBXProject "Blockchain" */ = {
			isa = XCConfigurationList;
			buildConfigurations = (
				9FB3638714B60128004BEA02 /* Debug */,
				9FB3638814B60128004BEA02 /* Release */,
			);
			defaultConfigurationIsVisible = 0;
			defaultConfigurationName = Release;
		};
		9FB3638914B60128004BEA02 /* Build configuration list for PBXNativeTarget "Blockchain" */ = {
			isa = XCConfigurationList;
			buildConfigurations = (
				9FB3638A14B60128004BEA02 /* Debug */,
				9FB3638B14B60128004BEA02 /* Release */,
			);
			defaultConfigurationIsVisible = 0;
			defaultConfigurationName = Release;
		};
/* End XCConfigurationList section */
	};
	rootObject = 9FB3636814B60128004BEA02 /* Project object */;
}<|MERGE_RESOLUTION|>--- conflicted
+++ resolved
@@ -70,11 +70,8 @@
 		23D423991D0878BE000054AA /* ModuleXMLHttpRequest.m in Sources */ = {isa = PBXBuildFile; fileRef = 23D423981D0878BE000054AA /* ModuleXMLHttpRequest.m */; };
 		23D5DB501C4415AE007AD0A2 /* AccountsAndAddresses.storyboard in Resources */ = {isa = PBXBuildFile; fileRef = 23D5DB521C4415AE007AD0A2 /* AccountsAndAddresses.storyboard */; };
 		23D9F2701B602F42006B1B68 /* SettingsBitcoinUnitTableViewController.m in Sources */ = {isa = PBXBuildFile; fileRef = 23D9F26F1B602F42006B1B68 /* SettingsBitcoinUnitTableViewController.m */; };
-<<<<<<< HEAD
 		23DF4EFC1DBA586C0059CF92 /* KeychainItemWrapper+SwipeAddresses.m in Sources */ = {isa = PBXBuildFile; fileRef = 23DF4EFB1DBA586C0059CF92 /* KeychainItemWrapper+SwipeAddresses.m */; };
-=======
 		23DEF96E1DB11C98004AAAB6 /* TransferAllFundsBuilder.m in Sources */ = {isa = PBXBuildFile; fileRef = 23DEF96D1DB11C98004AAAB6 /* TransferAllFundsBuilder.m */; };
->>>>>>> 96eed4d7
 		23E2FC081C7F60E7004CFF79 /* BCInsetLabel.m in Sources */ = {isa = PBXBuildFile; fileRef = 23E2FC071C7F60E7004CFF79 /* BCInsetLabel.m */; };
 		23E579541DB45F3A00220542 /* TransferAmountTableCell.m in Sources */ = {isa = PBXBuildFile; fileRef = 23E579531DB45F3A00220542 /* TransferAmountTableCell.m */; };
 		23EA61C51B54258D0032B907 /* SettingsTableViewController.m in Sources */ = {isa = PBXBuildFile; fileRef = 23EA61C41B54258D0032B907 /* SettingsTableViewController.m */; };
@@ -690,13 +687,10 @@
 		23D5DBA01C4415D3007AD0A2 /* zh-TW */ = {isa = PBXFileReference; lastKnownFileType = text.plist.strings; name = "zh-TW"; path = "zh-TW.lproj/AccountsAndAddresses.strings"; sourceTree = "<group>"; };
 		23D9F26E1B602F42006B1B68 /* SettingsBitcoinUnitTableViewController.h */ = {isa = PBXFileReference; fileEncoding = 4; lastKnownFileType = sourcecode.c.h; path = SettingsBitcoinUnitTableViewController.h; sourceTree = "<group>"; };
 		23D9F26F1B602F42006B1B68 /* SettingsBitcoinUnitTableViewController.m */ = {isa = PBXFileReference; fileEncoding = 4; lastKnownFileType = sourcecode.c.objc; path = SettingsBitcoinUnitTableViewController.m; sourceTree = "<group>"; };
-<<<<<<< HEAD
 		23DF4EFA1DBA586C0059CF92 /* KeychainItemWrapper+SwipeAddresses.h */ = {isa = PBXFileReference; fileEncoding = 4; lastKnownFileType = sourcecode.c.h; path = "KeychainItemWrapper+SwipeAddresses.h"; sourceTree = "<group>"; };
 		23DF4EFB1DBA586C0059CF92 /* KeychainItemWrapper+SwipeAddresses.m */ = {isa = PBXFileReference; fileEncoding = 4; lastKnownFileType = sourcecode.c.objc; path = "KeychainItemWrapper+SwipeAddresses.m"; sourceTree = "<group>"; };
-=======
 		23DEF96C1DB11C98004AAAB6 /* TransferAllFundsBuilder.h */ = {isa = PBXFileReference; fileEncoding = 4; lastKnownFileType = sourcecode.c.h; path = TransferAllFundsBuilder.h; sourceTree = "<group>"; };
 		23DEF96D1DB11C98004AAAB6 /* TransferAllFundsBuilder.m */ = {isa = PBXFileReference; fileEncoding = 4; lastKnownFileType = sourcecode.c.objc; path = TransferAllFundsBuilder.m; sourceTree = "<group>"; };
->>>>>>> 96eed4d7
 		23E2FC061C7F60E7004CFF79 /* BCInsetLabel.h */ = {isa = PBXFileReference; fileEncoding = 4; lastKnownFileType = sourcecode.c.h; path = BCInsetLabel.h; sourceTree = "<group>"; };
 		23E2FC071C7F60E7004CFF79 /* BCInsetLabel.m */ = {isa = PBXFileReference; fileEncoding = 4; lastKnownFileType = sourcecode.c.objc; path = BCInsetLabel.m; sourceTree = "<group>"; };
 		23E579521DB45F3A00220542 /* TransferAmountTableCell.h */ = {isa = PBXFileReference; fileEncoding = 4; lastKnownFileType = sourcecode.c.h; path = TransferAmountTableCell.h; sourceTree = "<group>"; };
