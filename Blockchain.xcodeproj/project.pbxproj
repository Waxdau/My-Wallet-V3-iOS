--- conflicted
+++ resolved
@@ -193,20 +193,17 @@
 		A269E92E1B32D51F0052F953 /* SecondPasswordViewController.swift in Sources */ = {isa = PBXBuildFile; fileRef = A269E92D1B32D51F0052F953 /* SecondPasswordViewController.swift */; };
 		A2913FA21B31830000DC6C15 /* BackupNavigationViewController.swift in Sources */ = {isa = PBXBuildFile; fileRef = A2913FA11B31830000DC6C15 /* BackupNavigationViewController.swift */; };
 		C70FF55E1E76D5C600AC7F8B /* BuyBitcoinNavigationController.m in Sources */ = {isa = PBXBuildFile; fileRef = C70FF55D1E76D5C600AC7F8B /* BuyBitcoinNavigationController.m */; };
-<<<<<<< HEAD
 		C70FF5661E7B051C00AC7F8B /* ContactTransactionTableCell.xib in Resources */ = {isa = PBXBuildFile; fileRef = C70FF5651E7B051C00AC7F8B /* ContactTransactionTableCell.xib */; };
 		C71917F01E6F2701001C180E /* BCTwoButtonView.m in Sources */ = {isa = PBXBuildFile; fileRef = C71917EF1E6F2701001C180E /* BCTwoButtonView.m */; };
 		C75F70E41E241D69005B4EAF /* BCContactRequestView.m in Sources */ = {isa = PBXBuildFile; fileRef = C75F70E31E241D69005B4EAF /* BCContactRequestView.m */; };
 		C75F70E71E2684FF005B4EAF /* ContactTransactionTableViewCell.m in Sources */ = {isa = PBXBuildFile; fileRef = C75F70E61E2684FF005B4EAF /* ContactTransactionTableViewCell.m */; };
 		C75F70EA1E2685CA005B4EAF /* ContactTransaction.m in Sources */ = {isa = PBXBuildFile; fileRef = C75F70E91E2685CA005B4EAF /* ContactTransaction.m */; };
 		C790E0F81E4E60AE0063D141 /* NSDateFormatter+TimeAgoString.m in Sources */ = {isa = PBXBuildFile; fileRef = C790E0F71E4E60AE0063D141 /* NSDateFormatter+TimeAgoString.m */; };
-=======
 		C72D6CBF1EC0B4AB0000F922 /* BCFeeSelectionView.m in Sources */ = {isa = PBXBuildFile; fileRef = C72D6CBE1EC0B4AB0000F922 /* BCFeeSelectionView.m */; };
 		C72D6CC21EC0B7F80000F922 /* FeeTableCell.m in Sources */ = {isa = PBXBuildFile; fileRef = C72D6CC11EC0B7F80000F922 /* FeeTableCell.m */; };
 		C72D6CC41EC646F30000F922 /* staging.der in Resources */ = {isa = PBXBuildFile; fileRef = C72D6CC31EC646F30000F922 /* staging.der */; };
 		C72D6CC71EC647200000F922 /* dev.der in Resources */ = {isa = PBXBuildFile; fileRef = C72D6CC51EC647090000F922 /* dev.der */; };
 		C72D6CC81EC6472D0000F922 /* testnet.der in Resources */ = {isa = PBXBuildFile; fileRef = C72D6CC61EC647090000F922 /* testnet.der */; };
->>>>>>> c57a1bd4
 		C790E10D1E52061B0063D141 /* Montserrat-Black.ttf in Resources */ = {isa = PBXBuildFile; fileRef = C790E0FB1E5206010063D141 /* Montserrat-Black.ttf */; };
 		C790E10E1E52061B0063D141 /* Montserrat-BlackItalic.ttf in Resources */ = {isa = PBXBuildFile; fileRef = C790E0FC1E5206020063D141 /* Montserrat-BlackItalic.ttf */; };
 		C790E10F1E52061B0063D141 /* Montserrat-Bold.ttf in Resources */ = {isa = PBXBuildFile; fileRef = C790E0FD1E5206020063D141 /* Montserrat-Bold.ttf */; };
@@ -1013,7 +1010,6 @@
 		A2AADC071B0B999F0085144B /* en */ = {isa = PBXFileReference; lastKnownFileType = text.plist.strings; name = en; path = en.lproj/Backup.strings; sourceTree = "<group>"; };
 		C70FF55C1E76D5C600AC7F8B /* BuyBitcoinNavigationController.h */ = {isa = PBXFileReference; fileEncoding = 4; lastKnownFileType = sourcecode.c.h; path = BuyBitcoinNavigationController.h; sourceTree = "<group>"; };
 		C70FF55D1E76D5C600AC7F8B /* BuyBitcoinNavigationController.m */ = {isa = PBXFileReference; fileEncoding = 4; lastKnownFileType = sourcecode.c.objc; path = BuyBitcoinNavigationController.m; sourceTree = "<group>"; };
-<<<<<<< HEAD
 		C70FF5651E7B051C00AC7F8B /* ContactTransactionTableCell.xib */ = {isa = PBXFileReference; fileEncoding = 4; lastKnownFileType = file.xib; path = ContactTransactionTableCell.xib; sourceTree = "<group>"; };
 		C71917EE1E6F2701001C180E /* BCTwoButtonView.h */ = {isa = PBXFileReference; fileEncoding = 4; lastKnownFileType = sourcecode.c.h; path = BCTwoButtonView.h; sourceTree = "<group>"; };
 		C71917EF1E6F2701001C180E /* BCTwoButtonView.m */ = {isa = PBXFileReference; fileEncoding = 4; lastKnownFileType = sourcecode.c.objc; path = BCTwoButtonView.m; sourceTree = "<group>"; };
@@ -1026,7 +1022,6 @@
 		C790E0F21E4913F00063D141 /* Blockchain.entitlements */ = {isa = PBXFileReference; lastKnownFileType = text.plist.entitlements; path = Blockchain.entitlements; sourceTree = "<group>"; };
 		C790E0F61E4E60AE0063D141 /* NSDateFormatter+TimeAgoString.h */ = {isa = PBXFileReference; fileEncoding = 4; lastKnownFileType = sourcecode.c.h; path = "NSDateFormatter+TimeAgoString.h"; sourceTree = "<group>"; };
 		C790E0F71E4E60AE0063D141 /* NSDateFormatter+TimeAgoString.m */ = {isa = PBXFileReference; fileEncoding = 4; lastKnownFileType = sourcecode.c.objc; path = "NSDateFormatter+TimeAgoString.m"; sourceTree = "<group>"; };
-=======
 		C72D6CBD1EC0B4AB0000F922 /* BCFeeSelectionView.h */ = {isa = PBXFileReference; fileEncoding = 4; lastKnownFileType = sourcecode.c.h; path = BCFeeSelectionView.h; sourceTree = "<group>"; };
 		C72D6CBE1EC0B4AB0000F922 /* BCFeeSelectionView.m */ = {isa = PBXFileReference; fileEncoding = 4; lastKnownFileType = sourcecode.c.objc; path = BCFeeSelectionView.m; sourceTree = "<group>"; };
 		C72D6CC01EC0B7F80000F922 /* FeeTableCell.h */ = {isa = PBXFileReference; fileEncoding = 4; lastKnownFileType = sourcecode.c.h; path = FeeTableCell.h; sourceTree = "<group>"; };
@@ -1035,7 +1030,6 @@
 		C72D6CC51EC647090000F922 /* dev.der */ = {isa = PBXFileReference; lastKnownFileType = file; path = dev.der; sourceTree = SOURCE_ROOT; };
 		C72D6CC61EC647090000F922 /* testnet.der */ = {isa = PBXFileReference; lastKnownFileType = file; path = testnet.der; sourceTree = SOURCE_ROOT; };
 		C72D6CC91ED3472D0000F922 /* FeeTypes.h */ = {isa = PBXFileReference; lastKnownFileType = sourcecode.c.h; path = FeeTypes.h; sourceTree = "<group>"; };
->>>>>>> c57a1bd4
 		C73CFBE81EA16B4A00C115F0 /* PrivateHeaders.h */ = {isa = PBXFileReference; lastKnownFileType = sourcecode.c.h; path = PrivateHeaders.h; sourceTree = "<group>"; };
 		C790E0FB1E5206010063D141 /* Montserrat-Black.ttf */ = {isa = PBXFileReference; lastKnownFileType = file; name = "Montserrat-Black.ttf"; path = "Fonts/Montserrat/Montserrat-Black.ttf"; sourceTree = SOURCE_ROOT; };
 		C790E0FC1E5206020063D141 /* Montserrat-BlackItalic.ttf */ = {isa = PBXFileReference; lastKnownFileType = file; name = "Montserrat-BlackItalic.ttf"; path = "Fonts/Montserrat/Montserrat-BlackItalic.ttf"; sourceTree = SOURCE_ROOT; };
@@ -1438,16 +1432,13 @@
 		9F765F3A14BC7C3100048EFB /* Models */ = {
 			isa = PBXGroup;
 			children = (
-<<<<<<< HEAD
 				C75F70E81E2685CA005B4EAF /* ContactTransaction.h */,
 				C75F70E91E2685CA005B4EAF /* ContactTransaction.m */,
 				237356B41DF894CF003940A7 /* Contact.h */,
 				237356B51DF894CF003940A7 /* Contact.m */,
 				23256A571DF1CFF7002B7A04 /* Invitation.h */,
 				23256A581DF1CFF7002B7A04 /* Invitation.m */,
-=======
 				C72D6CC91ED3472D0000F922 /* FeeTypes.h */,
->>>>>>> c57a1bd4
 				23964C011DCA3F19001323BE /* KeyPair.h */,
 				23964C021DCA3F19001323BE /* KeyPair.m */,
 				231A66EC1DB9434B0043F862 /* HDNode.h */,
@@ -1812,7 +1803,6 @@
 		C9D4B2B2193E032200EDA9EA /* Views */ = {
 			isa = PBXGroup;
 			children = (
-<<<<<<< HEAD
 				C71917EE1E6F2701001C180E /* BCTwoButtonView.h */,
 				C71917EF1E6F2701001C180E /* BCTwoButtonView.m */,
 				C75F70E51E2684FF005B4EAF /* ContactTransactionTableViewCell.h */,
@@ -1821,12 +1811,10 @@
 				C75F70E31E241D69005B4EAF /* BCContactRequestView.m */,
 				2330AA9B1E085F5700281E6F /* ContactTableViewCell.h */,
 				2330AA9C1E085F5700281E6F /* ContactTableViewCell.m */,
-=======
 				C72D6CC01EC0B7F80000F922 /* FeeTableCell.h */,
 				C72D6CC11EC0B7F80000F922 /* FeeTableCell.m */,
 				C72D6CBD1EC0B4AB0000F922 /* BCFeeSelectionView.h */,
 				C72D6CBE1EC0B4AB0000F922 /* BCFeeSelectionView.m */,
->>>>>>> c57a1bd4
 				C79261B31E8ADF0300C87CED /* BCCardView.h */,
 				C79261B41E8ADF0300C87CED /* BCCardView.m */,
 				238FC4D01DEC79E200591D5F /* TransactionDetailDoubleSpendWarningCell.h */,
