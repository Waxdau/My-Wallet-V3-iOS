// !$*UTF8*$!
{
	archiveVersion = 1;
	classes = {
	};
	objectVersion = 46;
	objects = {

/* Begin PBXBuildFile section */
		220348AA19A4D5FA00611AC3 /* Twitter.framework in Frameworks */ = {isa = PBXBuildFile; fileRef = 220348A919A4D5FA00611AC3 /* Twitter.framework */; };
		220348AC19A4D60000611AC3 /* Social.framework in Frameworks */ = {isa = PBXBuildFile; fileRef = 220348AB19A4D60000611AC3 /* Social.framework */; };
		220ADA6A19A3796200EB7599 /* Localizable.strings in Resources */ = {isa = PBXBuildFile; fileRef = 220ADA6819A3796200EB7599 /* Localizable.strings */; };
		220E374F19A3604500E06996 /* ReceiveCoins.xib in Resources */ = {isa = PBXBuildFile; fileRef = 220E375119A3604500E06996 /* ReceiveCoins.xib */; };
		220E375719A3613600E06996 /* BCAddressSelectionView.xib in Resources */ = {isa = PBXBuildFile; fileRef = 220E375919A3613600E06996 /* BCAddressSelectionView.xib */; };
		220E375D19A3614900E06996 /* SendCoins.xib in Resources */ = {isa = PBXBuildFile; fileRef = 220E375F19A3614900E06996 /* SendCoins.xib */; };
		220E376019A3614F00E06996 /* MainWindow.xib in Resources */ = {isa = PBXBuildFile; fileRef = 220E376219A3614F00E06996 /* MainWindow.xib */; };
		230FD2D31C5BD04000336683 /* BCEditAddressView.m in Sources */ = {isa = PBXBuildFile; fileRef = 230FD2D21C5BD04000336683 /* BCEditAddressView.m */; };
		230FD2D91C5BF1A700336683 /* BCQRCodeView.m in Sources */ = {isa = PBXBuildFile; fileRef = 230FD2D81C5BF1A700336683 /* BCQRCodeView.m */; };
		230FD2DC1C5BFB4300336683 /* QRCodeGenerator.m in Sources */ = {isa = PBXBuildFile; fileRef = 230FD2DB1C5BFB4300336683 /* QRCodeGenerator.m */; };
		23107F831BBEF0AC00A6A9D4 /* BCConfirmPaymentView.m in Sources */ = {isa = PBXBuildFile; fileRef = 23107F821BBEF0AC00A6A9D4 /* BCConfirmPaymentView.m */; };
		231A66EE1DB9434B0043F862 /* HDNode.m in Sources */ = {isa = PBXBuildFile; fileRef = 231A66ED1DB9434B0043F862 /* HDNode.m */; };
		231FF2CD1B56F9F1009EEB02 /* SettingsWebViewController.m in Sources */ = {isa = PBXBuildFile; fileRef = 231FF2CC1B56F9F1009EEB02 /* SettingsWebViewController.m */; };
		2322321A1B44D4CB00E5DF26 /* UpgradeViewController.m in Sources */ = {isa = PBXBuildFile; fileRef = 232232191B44D4CB00E5DF26 /* UpgradeViewController.m */; };
		2322D3911D75CEEF000E5AC1 /* SessionManager.m in Sources */ = {isa = PBXBuildFile; fileRef = 2322D3901D75CEEF000E5AC1 /* SessionManager.m */; };
		2322DCB41D771831000E5AC1 /* SRDelegateController.m in Sources */ = {isa = PBXBuildFile; fileRef = 2322DC851D771831000E5AC1 /* SRDelegateController.m */; };
		2322DCB51D771831000E5AC1 /* SRIOConsumer.m in Sources */ = {isa = PBXBuildFile; fileRef = 2322DC881D771831000E5AC1 /* SRIOConsumer.m */; };
		2322DCB61D771831000E5AC1 /* SRIOConsumerPool.m in Sources */ = {isa = PBXBuildFile; fileRef = 2322DC8A1D771831000E5AC1 /* SRIOConsumerPool.m */; };
		2322DCB71D771831000E5AC1 /* SRProxyConnect.m in Sources */ = {isa = PBXBuildFile; fileRef = 2322DC8F1D771831000E5AC1 /* SRProxyConnect.m */; };
		2322DCB81D771831000E5AC1 /* SRRunLoopThread.m in Sources */ = {isa = PBXBuildFile; fileRef = 2322DC921D771831000E5AC1 /* SRRunLoopThread.m */; };
		2322DCB91D771831000E5AC1 /* SRPinningSecurityPolicy.m in Sources */ = {isa = PBXBuildFile; fileRef = 2322DC951D771831000E5AC1 /* SRPinningSecurityPolicy.m */; };
		2322DCBA1D771831000E5AC1 /* SRConstants.m in Sources */ = {isa = PBXBuildFile; fileRef = 2322DC971D771831000E5AC1 /* SRConstants.m */; };
		2322DCBB1D771831000E5AC1 /* SRError.m in Sources */ = {isa = PBXBuildFile; fileRef = 2322DC9A1D771831000E5AC1 /* SRError.m */; };
		2322DCBC1D771831000E5AC1 /* SRHash.m in Sources */ = {isa = PBXBuildFile; fileRef = 2322DC9C1D771831000E5AC1 /* SRHash.m */; };
		2322DCBD1D771831000E5AC1 /* SRHTTPConnectMessage.m in Sources */ = {isa = PBXBuildFile; fileRef = 2322DC9E1D771831000E5AC1 /* SRHTTPConnectMessage.m */; };
		2322DCBE1D771831000E5AC1 /* SRLog.m in Sources */ = {isa = PBXBuildFile; fileRef = 2322DCA01D771831000E5AC1 /* SRLog.m */; };
		2322DCBF1D771831000E5AC1 /* SRMutex.m in Sources */ = {isa = PBXBuildFile; fileRef = 2322DCA21D771831000E5AC1 /* SRMutex.m */; };
		2322DCC01D771831000E5AC1 /* SRRandom.m in Sources */ = {isa = PBXBuildFile; fileRef = 2322DCA41D771831000E5AC1 /* SRRandom.m */; };
		2322DCC11D771831000E5AC1 /* SRSIMDHelpers.m in Sources */ = {isa = PBXBuildFile; fileRef = 2322DCA61D771831000E5AC1 /* SRSIMDHelpers.m */; };
		2322DCC21D771831000E5AC1 /* SRURLUtilities.m in Sources */ = {isa = PBXBuildFile; fileRef = 2322DCA81D771831000E5AC1 /* SRURLUtilities.m */; };
		2322DCC31D771831000E5AC1 /* NSRunLoop+SRWebSocket.m in Sources */ = {isa = PBXBuildFile; fileRef = 2322DCAA1D771831000E5AC1 /* NSRunLoop+SRWebSocket.m */; };
		2322DCC41D771831000E5AC1 /* NSURLRequest+SRWebSocket.m in Sources */ = {isa = PBXBuildFile; fileRef = 2322DCAC1D771831000E5AC1 /* NSURLRequest+SRWebSocket.m */; };
		2322DCC51D771831000E5AC1 /* Info.plist in Resources */ = {isa = PBXBuildFile; fileRef = 2322DCAE1D771831000E5AC1 /* Info.plist */; };
		2322DCC61D771831000E5AC1 /* SRSecurityPolicy.m in Sources */ = {isa = PBXBuildFile; fileRef = 2322DCB11D771831000E5AC1 /* SRSecurityPolicy.m */; };
		2322DCC71D771831000E5AC1 /* SRWebSocket.m in Sources */ = {isa = PBXBuildFile; fileRef = 2322DCB31D771831000E5AC1 /* SRWebSocket.m */; };
		23256A591DF1CFF7002B7A04 /* Invitation.m in Sources */ = {isa = PBXBuildFile; fileRef = 23256A581DF1CFF7002B7A04 /* Invitation.m */; };
		2326C6C21BBD7A8100AB7C4D /* UIViewController+AutoDismiss.m in Sources */ = {isa = PBXBuildFile; fileRef = 2326C6C11BBD7A8100AB7C4D /* UIViewController+AutoDismiss.m */; };
		232ACBF51DAE84720072FB5E /* TransferAllFundsViewController.m in Sources */ = {isa = PBXBuildFile; fileRef = 232ACBF41DAE84720072FB5E /* TransferAllFundsViewController.m */; };
		232D7DE11E018E7800A7A2ED /* ContactNewMessageViewController.m in Sources */ = {isa = PBXBuildFile; fileRef = 232D7DE01E018E7800A7A2ED /* ContactNewMessageViewController.m */; };
		232E17F91C29F0EF0044942E /* UINavigationController+PopToRootWithCompletion.swift in Sources */ = {isa = PBXBuildFile; fileRef = 232E17F81C29F0EF0044942E /* UINavigationController+PopToRootWithCompletion.swift */; };
		2330AA9D1E085F5700281E6F /* ContactTableViewCell.m in Sources */ = {isa = PBXBuildFile; fileRef = 2330AA9C1E085F5700281E6F /* ContactTableViewCell.m */; };
		23321D7A1BB0730C0005624F /* my-wallet.js in Resources */ = {isa = PBXBuildFile; fileRef = 23321D791BB0730C0005624F /* my-wallet.js */; };
		2343E4031CB434BC008DC7D1 /* NSArray+EncodedJSONString.m in Sources */ = {isa = PBXBuildFile; fileRef = 2343E4021CB434BC008DC7D1 /* NSArray+EncodedJSONString.m */; };
		23444F7E1DCD213D00573C8C /* BTCKey.m in Sources */ = {isa = PBXBuildFile; fileRef = 23444F7D1DCD213D00573C8C /* BTCKey.m */; };
		23444F811DCD214800573C8C /* BTCBigNumber.m in Sources */ = {isa = PBXBuildFile; fileRef = 23444F801DCD214800573C8C /* BTCBigNumber.m */; };
		23444F841DCD217000573C8C /* NSData+BTCData.m in Sources */ = {isa = PBXBuildFile; fileRef = 23444F831DCD217000573C8C /* NSData+BTCData.m */; };
		23444F871DCD217E00573C8C /* BTCNetwork.m in Sources */ = {isa = PBXBuildFile; fileRef = 23444F861DCD217E00573C8C /* BTCNetwork.m */; };
		23444F8A1DCD218F00573C8C /* BTCAddress.m in Sources */ = {isa = PBXBuildFile; fileRef = 23444F891DCD218F00573C8C /* BTCAddress.m */; };
		23444F8D1DCD219E00573C8C /* BTCData.m in Sources */ = {isa = PBXBuildFile; fileRef = 23444F8C1DCD219E00573C8C /* BTCData.m */; };
		23444F901DCD21AB00573C8C /* BTCCurvePoint.m in Sources */ = {isa = PBXBuildFile; fileRef = 23444F8F1DCD21AB00573C8C /* BTCCurvePoint.m */; };
		23444F931DCD21B700573C8C /* BTCBase58.m in Sources */ = {isa = PBXBuildFile; fileRef = 23444F921DCD21B700573C8C /* BTCBase58.m */; };
		23444F961DCD21C600573C8C /* BTCKeychain.m in Sources */ = {isa = PBXBuildFile; fileRef = 23444F951DCD21C600573C8C /* BTCKeychain.m */; };
		23444F9E1DCD221A00573C8C /* BTCErrors.m in Sources */ = {isa = PBXBuildFile; fileRef = 23444F9B1DCD221A00573C8C /* BTCErrors.m */; };
		23444F9F1DCD221A00573C8C /* BTCProtocolSerialization.m in Sources */ = {isa = PBXBuildFile; fileRef = 23444F9D1DCD221A00573C8C /* BTCProtocolSerialization.m */; };
		23444FA81DD1177E00573C8C /* SettingsAboutUsViewController.m in Sources */ = {isa = PBXBuildFile; fileRef = 23444FA71DD1177E00573C8C /* SettingsAboutUsViewController.m */; };
		2357BA411D53979600BE0BFD /* InfoPlist.strings in Resources */ = {isa = PBXBuildFile; fileRef = 2357BA431D53979600BE0BFD /* InfoPlist.strings */; };
		235BD5661C58216000969B31 /* BCModalViewController.m in Sources */ = {isa = PBXBuildFile; fileRef = 235BD5651C58216000969B31 /* BCModalViewController.m */; };
		236D7ED91CBD8B3900836EF2 /* DeviceIdentifier.m in Sources */ = {isa = PBXBuildFile; fileRef = 236D7ED81CBD8B3900836EF2 /* DeviceIdentifier.m */; };
		237356B61DF894CF003940A7 /* Contact.m in Sources */ = {isa = PBXBuildFile; fileRef = 237356B51DF894CF003940A7 /* Contact.m */; };
		237356B91DF8B4EE003940A7 /* ContactDetailViewController.m in Sources */ = {isa = PBXBuildFile; fileRef = 237356B81DF8B4EE003940A7 /* ContactDetailViewController.m */; };
		237451C91D624C1C00CF7049 /* RootService.m in Sources */ = {isa = PBXBuildFile; fileRef = 237451C81D624C1C00CF7049 /* RootService.m */; };
		2378271A1B7E472D00E9EE03 /* BCSecureTextField.swift in Sources */ = {isa = PBXBuildFile; fileRef = 237827191B7E472D00E9EE03 /* BCSecureTextField.swift */; };
		237C9E901C482132000754F7 /* AccountsAndAddressesDetailViewController.m in Sources */ = {isa = PBXBuildFile; fileRef = 237C9E8F1C482132000754F7 /* AccountsAndAddressesDetailViewController.m */; };
		238FC4D21DEC79E200591D5F /* TransactionDetailDoubleSpendWarningCell.m in Sources */ = {isa = PBXBuildFile; fileRef = 238FC4D11DEC79E200591D5F /* TransactionDetailDoubleSpendWarningCell.m */; };
		2390C10B1D87376E00342C38 /* TransactionRecipientsViewController.m in Sources */ = {isa = PBXBuildFile; fileRef = 2390C10A1D87376E00342C38 /* TransactionRecipientsViewController.m */; };
		239539831B486C7100989667 /* UILabel+MultiLineAutoSize.m in Sources */ = {isa = PBXBuildFile; fileRef = 239539821B486C7100989667 /* UILabel+MultiLineAutoSize.m */; };
		23964C001DC93882001323BE /* ContactsViewController.m in Sources */ = {isa = PBXBuildFile; fileRef = 23964BFF1DC93882001323BE /* ContactsViewController.m */; };
		23964C031DCA3F19001323BE /* KeyPair.m in Sources */ = {isa = PBXBuildFile; fileRef = 23964C021DCA3F19001323BE /* KeyPair.m */; };
		239CD4C81C12214A00997DF5 /* Settings.storyboard in Resources */ = {isa = PBXBuildFile; fileRef = 239CD4CA1C12214A00997DF5 /* Settings.storyboard */; };
		239CD5171C12217F00997DF5 /* Upgrade.storyboard in Resources */ = {isa = PBXBuildFile; fileRef = 239CD5191C12217F00997DF5 /* Upgrade.storyboard */; };
		239CD5681C122BDE00997DF5 /* SettingsTwoStepViewController.m in Sources */ = {isa = PBXBuildFile; fileRef = 239CD5671C122BDE00997DF5 /* SettingsTwoStepViewController.m */; };
		23B731D31E01AC1100129770 /* ReminderModalViewController.m in Sources */ = {isa = PBXBuildFile; fileRef = 23B731D21E01AC1100129770 /* ReminderModalViewController.m */; };
		23BA220E1D6B4AB500D0472B /* KeychainItemWrapper+Credentials.m in Sources */ = {isa = PBXBuildFile; fileRef = 23BA220D1D6B4AB500D0472B /* KeychainItemWrapper+Credentials.m */; };
		23BA22111D6B736900D0472B /* NSNumberFormatter+Currencies.m in Sources */ = {isa = PBXBuildFile; fileRef = 23BA22101D6B736900D0472B /* NSNumberFormatter+Currencies.m */; };
		23BD046A1D7761C000DB69E6 /* UITextView+AssertionFailureFix.m in Sources */ = {isa = PBXBuildFile; fileRef = 23BD04691D7761C000DB69E6 /* UITextView+AssertionFailureFix.m */; };
		23BD046D1D79F1EC00DB69E6 /* TransactionDetailNavigationController.m in Sources */ = {isa = PBXBuildFile; fileRef = 23BD046C1D79F1EC00DB69E6 /* TransactionDetailNavigationController.m */; };
		23BF73391C454B8C00204503 /* AccountsAndAddressesNavigationController.m in Sources */ = {isa = PBXBuildFile; fileRef = 23BF73381C454B8C00204503 /* AccountsAndAddressesNavigationController.m */; };
		23BF733C1C455DDB00204503 /* AccountsAndAddressesViewController.m in Sources */ = {isa = PBXBuildFile; fileRef = 23BF733B1C455DDB00204503 /* AccountsAndAddressesViewController.m */; };
		23C543A11D0F415C007A5F58 /* CFNetwork.framework in Frameworks */ = {isa = PBXBuildFile; fileRef = 23C543A01D0F415C007A5F58 /* CFNetwork.framework */; };
		23C543A31D0F4197007A5F58 /* libicucore.tbd in Frameworks */ = {isa = PBXBuildFile; fileRef = 23C543A21D0F4197007A5F58 /* libicucore.tbd */; };
		23C95EA61C0779C600E4692A /* SettingsChangePasswordViewController.m in Sources */ = {isa = PBXBuildFile; fileRef = 23C95EA51C0779C600E4692A /* SettingsChangePasswordViewController.m */; };
		23D423991D0878BE000054AA /* ModuleXMLHttpRequest.m in Sources */ = {isa = PBXBuildFile; fileRef = 23D423981D0878BE000054AA /* ModuleXMLHttpRequest.m */; };
		23D5DB501C4415AE007AD0A2 /* AccountsAndAddresses.storyboard in Resources */ = {isa = PBXBuildFile; fileRef = 23D5DB521C4415AE007AD0A2 /* AccountsAndAddresses.storyboard */; };
		23D9F2701B602F42006B1B68 /* SettingsBitcoinUnitTableViewController.m in Sources */ = {isa = PBXBuildFile; fileRef = 23D9F26F1B602F42006B1B68 /* SettingsBitcoinUnitTableViewController.m */; };
		23DEF96E1DB11C98004AAAB6 /* TransferAllFundsBuilder.m in Sources */ = {isa = PBXBuildFile; fileRef = 23DEF96D1DB11C98004AAAB6 /* TransferAllFundsBuilder.m */; };
		23DF4EFC1DBA586C0059CF92 /* KeychainItemWrapper+SwipeAddresses.m in Sources */ = {isa = PBXBuildFile; fileRef = 23DF4EFB1DBA586C0059CF92 /* KeychainItemWrapper+SwipeAddresses.m */; };
		23E2FC081C7F60E7004CFF79 /* BCInsetLabel.m in Sources */ = {isa = PBXBuildFile; fileRef = 23E2FC071C7F60E7004CFF79 /* BCInsetLabel.m */; };
		23E579541DB45F3A00220542 /* TransferAmountTableCell.m in Sources */ = {isa = PBXBuildFile; fileRef = 23E579531DB45F3A00220542 /* TransferAmountTableCell.m */; };
		23EA61C51B54258D0032B907 /* SettingsTableViewController.m in Sources */ = {isa = PBXBuildFile; fileRef = 23EA61C41B54258D0032B907 /* SettingsTableViewController.m */; };
		23EA61C81B54282D0032B907 /* SettingsNavigationController.m in Sources */ = {isa = PBXBuildFile; fileRef = 23EA61C71B54282D0032B907 /* SettingsNavigationController.m */; };
		23EA61CB1B5591260032B907 /* SettingsSelectorTableViewController.m in Sources */ = {isa = PBXBuildFile; fileRef = 23EA61CA1B5591260032B907 /* SettingsSelectorTableViewController.m */; };
		23F601A41D09C931009102BF /* Reachability.m in Sources */ = {isa = PBXBuildFile; fileRef = 23F601A31D09C931009102BF /* Reachability.m */; };
		23F720F21C32DC0A00577738 /* DebugTableViewController.m in Sources */ = {isa = PBXBuildFile; fileRef = 23F720F11C32DC0A00577738 /* DebugTableViewController.m */; };
		23F8DE531DAEB11C001899AE /* BCNavigationController.m in Sources */ = {isa = PBXBuildFile; fileRef = 23F8DE521DAEB11C001899AE /* BCNavigationController.m */; };
		23FB5C071D9ABB450008C6AB /* TransactionDetailDescriptionCell.m in Sources */ = {isa = PBXBuildFile; fileRef = 23FB5C061D9ABB450008C6AB /* TransactionDetailDescriptionCell.m */; };
		23FB5C0A1D9ABB590008C6AB /* TransactionDetailToCell.m in Sources */ = {isa = PBXBuildFile; fileRef = 23FB5C091D9ABB590008C6AB /* TransactionDetailToCell.m */; };
		23FB5C0D1D9ABB650008C6AB /* TransactionDetailFromCell.m in Sources */ = {isa = PBXBuildFile; fileRef = 23FB5C0C1D9ABB650008C6AB /* TransactionDetailFromCell.m */; };
		23FB5C101D9ABB730008C6AB /* TransactionDetailDateCell.m in Sources */ = {isa = PBXBuildFile; fileRef = 23FB5C0F1D9ABB730008C6AB /* TransactionDetailDateCell.m */; };
		23FB5C131D9ABB8B0008C6AB /* TransactionDetailStatusCell.m in Sources */ = {isa = PBXBuildFile; fileRef = 23FB5C121D9ABB8B0008C6AB /* TransactionDetailStatusCell.m */; };
		23FB5C161D9ABBB20008C6AB /* TransactionDetailValueCell.m in Sources */ = {isa = PBXBuildFile; fileRef = 23FB5C151D9ABBB20008C6AB /* TransactionDetailValueCell.m */; };
		23FDEF9A1D6CBC7000FC80D6 /* TransactionDetailViewController.m in Sources */ = {isa = PBXBuildFile; fileRef = 23FDEF991D6CBC7000FC80D6 /* TransactionDetailViewController.m */; };
		23FDEF9D1D6E180100FC80D6 /* CertificatePinner.m in Sources */ = {isa = PBXBuildFile; fileRef = 23FDEF9C1D6E180100FC80D6 /* CertificatePinner.m */; };
		23FDEFA21D6E21A800FC80D6 /* blockchain.der in Resources */ = {isa = PBXBuildFile; fileRef = 23FDEFA11D6E21A800FC80D6 /* blockchain.der */; };
		23FDEFA91D6E43DE00FC80D6 /* TransactionDetailTableCell.m in Sources */ = {isa = PBXBuildFile; fileRef = 23FDEFA81D6E43DE00FC80D6 /* TransactionDetailTableCell.m */; };
		23FDEFAC1D6F669100FC80D6 /* NSURLSession+SendSynchronousRequest.m in Sources */ = {isa = PBXBuildFile; fileRef = 23FDEFAB1D6F669100FC80D6 /* NSURLSession+SendSynchronousRequest.m */; };
		670595A41AB0F59D00D2D6D9 /* KeychainItemWrapper.m in Sources */ = {isa = PBXBuildFile; fileRef = 670595A31AB0F59D00D2D6D9 /* KeychainItemWrapper.m */; };
		6710DA0E1A8E82D80089DDED /* BCLine.m in Sources */ = {isa = PBXBuildFile; fileRef = 6710DA0D1A8E82D80089DDED /* BCLine.m */; };
		673107EF19F6BAF200BE6899 /* AVFoundation.framework in Frameworks */ = {isa = PBXBuildFile; fileRef = 9F749DFF1514F1EF00B3A8B8 /* AVFoundation.framework */; };
		673107F219F6D49F00BE6899 /* PrivateKeyReader.m in Sources */ = {isa = PBXBuildFile; fileRef = 673107F119F6D49F00BE6899 /* PrivateKeyReader.m */; };
		674709EC19D1D14300757D46 /* BCWelcomeView.m in Sources */ = {isa = PBXBuildFile; fileRef = 674709EB19D1D14300757D46 /* BCWelcomeView.m */; };
		67470A0819D43AFE00757D46 /* BCManualPairView.m in Sources */ = {isa = PBXBuildFile; fileRef = 67470A0719D43AFE00757D46 /* BCManualPairView.m */; };
		6750389B1B4D832F00F7B488 /* SideMenuViewCell.m in Sources */ = {isa = PBXBuildFile; fileRef = 6750389A1B4D832F00F7B488 /* SideMenuViewCell.m */; };
		6762507D1A2CC5800052B63F /* BCEditAccountView.m in Sources */ = {isa = PBXBuildFile; fileRef = 6762507C1A2CC5800052B63F /* BCEditAccountView.m */; };
		676250821A2DDF360052B63F /* AccountTableCell.m in Sources */ = {isa = PBXBuildFile; fileRef = 676250811A2DDF360052B63F /* AccountTableCell.m */; };
		6775569919E752A00054699B /* BCWebViewController.m in Sources */ = {isa = PBXBuildFile; fileRef = 6775569819E752A00054699B /* BCWebViewController.m */; };
		6780DB921A40BDA70048EED2 /* AddressInOut.m in Sources */ = {isa = PBXBuildFile; fileRef = 6780DB911A40BDA70048EED2 /* AddressInOut.m */; };
		6780DB951A40BDCF0048EED2 /* InOut.m in Sources */ = {isa = PBXBuildFile; fileRef = 6780DB941A40BDCF0048EED2 /* InOut.m */; };
		6780DB981A40BDF40048EED2 /* AccountInOut.m in Sources */ = {isa = PBXBuildFile; fileRef = 6780DB971A40BDF40048EED2 /* AccountInOut.m */; };
		67812A771A4A0DDA00B04EBF /* CoreGraphics.framework in Frameworks */ = {isa = PBXBuildFile; fileRef = 67812A761A4A0DDA00B04EBF /* CoreGraphics.framework */; };
		67812A791A4A0E1800B04EBF /* QuartzCore.framework in Frameworks */ = {isa = PBXBuildFile; fileRef = 67812A781A4A0E1800B04EBF /* QuartzCore.framework */; };
		67812A7D1A4A0E6800B04EBF /* CoreImage.framework in Frameworks */ = {isa = PBXBuildFile; fileRef = 67812A7C1A4A0E6800B04EBF /* CoreImage.framework */; };
		678AD5E919D4610000E9A778 /* BCModalContentView.m in Sources */ = {isa = PBXBuildFile; fileRef = 678AD5E819D4610000E9A778 /* BCModalContentView.m */; };
		678CD7481A2777E600748AA5 /* BCCreateAccountView.m in Sources */ = {isa = PBXBuildFile; fileRef = 678CD7471A2777E600748AA5 /* BCCreateAccountView.m */; };
		67D95A261B3DD86B0012EBB1 /* BCTextField.swift in Sources */ = {isa = PBXBuildFile; fileRef = 67D95A251B3DD86B0012EBB1 /* BCTextField.swift */; };
		67D95A281B3DDC900012EBB1 /* Constants.swift in Sources */ = {isa = PBXBuildFile; fileRef = 67D95A271B3DDC900012EBB1 /* Constants.swift */; };
		67E9674E19DF285000305358 /* SideMenuViewController.m in Sources */ = {isa = PBXBuildFile; fileRef = 67E9674D19DF285000305358 /* SideMenuViewController.m */; };
		67EE1DCA19E3325900DBBFC9 /* ECPercentDrivenInteractiveTransition.m in Sources */ = {isa = PBXBuildFile; fileRef = 67EE1DBE19E3325900DBBFC9 /* ECPercentDrivenInteractiveTransition.m */; };
		67EE1DCB19E3325900DBBFC9 /* ECSlidingAnimationController.m in Sources */ = {isa = PBXBuildFile; fileRef = 67EE1DC019E3325900DBBFC9 /* ECSlidingAnimationController.m */; };
		67EE1DCC19E3325900DBBFC9 /* ECSlidingInteractiveTransition.m in Sources */ = {isa = PBXBuildFile; fileRef = 67EE1DC319E3325900DBBFC9 /* ECSlidingInteractiveTransition.m */; };
		67EE1DCD19E3325900DBBFC9 /* ECSlidingSegue.m in Sources */ = {isa = PBXBuildFile; fileRef = 67EE1DC519E3325900DBBFC9 /* ECSlidingSegue.m */; };
		67EE1DCE19E3325900DBBFC9 /* ECSlidingViewController.m in Sources */ = {isa = PBXBuildFile; fileRef = 67EE1DC719E3325900DBBFC9 /* ECSlidingViewController.m */; };
		67EE1DCF19E3325900DBBFC9 /* UIViewController+ECSlidingViewController.m in Sources */ = {isa = PBXBuildFile; fileRef = 67EE1DC919E3325900DBBFC9 /* UIViewController+ECSlidingViewController.m */; };
		67EEE76E1A8E547200288753 /* PEPin-off@2x.png in Resources */ = {isa = PBXBuildFile; fileRef = 67EEE76C1A8E547200288753 /* PEPin-off@2x.png */; };
		67EEE76F1A8E547200288753 /* PEPin-off@3x.png in Resources */ = {isa = PBXBuildFile; fileRef = 67EEE76D1A8E547200288753 /* PEPin-off@3x.png */; };
		67EEE7721A8E547900288753 /* PEPin-on@2x.png in Resources */ = {isa = PBXBuildFile; fileRef = 67EEE7701A8E547900288753 /* PEPin-on@2x.png */; };
		67EEE7731A8E547900288753 /* PEPin-on@3x.png in Resources */ = {isa = PBXBuildFile; fileRef = 67EEE7711A8E547900288753 /* PEPin-on@3x.png */; };
		67FA1A4D1ABA092D000C9196 /* RegExCategories.m in Sources */ = {isa = PBXBuildFile; fileRef = 67FA1A4C1ABA092D000C9196 /* RegExCategories.m */; };
		6E2D90A21BBEC34800B719EC /* BCRecoveryView.m in Sources */ = {isa = PBXBuildFile; fileRef = 6E2D90A11BBEC34800B719EC /* BCRecoveryView.m */; };
		84AEEC661987C49A000E8DC8 /* CoreLocation.framework in Frameworks */ = {isa = PBXBuildFile; fileRef = 84AEEC651987C49A000E8DC8 /* CoreLocation.framework */; };
		84B601C7197ACD6300DA1829 /* UITextField+Blocks.m in Sources */ = {isa = PBXBuildFile; fileRef = 84B601C6197ACD6300DA1829 /* UITextField+Blocks.m */; };
		84B601CA197AD03800DA1829 /* BCModalView.m in Sources */ = {isa = PBXBuildFile; fileRef = 84B601C9197AD03800DA1829 /* BCModalView.m */; };
		84CCFAAF197D859C00DA4482 /* NSString+NSString_EscapeQuotes.m in Sources */ = {isa = PBXBuildFile; fileRef = 84CCFAAE197D859C00DA4482 /* NSString+NSString_EscapeQuotes.m */; };
		84F4BDFA197F21D700B7BF7B /* PairingCodeParser.m in Sources */ = {isa = PBXBuildFile; fileRef = 84F4BDF9197F21D700B7BF7B /* PairingCodeParser.m */; };
		84FC02FA1981452D00B97D5B /* NSString+JSONParser_NSString.m in Sources */ = {isa = PBXBuildFile; fileRef = 84FC02F91981452D00B97D5B /* NSString+JSONParser_NSString.m */; };
		84FC02FD19815F1B00B97D5B /* crypto_scrypt-nosse.c in Sources */ = {isa = PBXBuildFile; fileRef = 84FC02FB19815F1B00B97D5B /* crypto_scrypt-nosse.c */; };
		84FC02FE19815F1B00B97D5B /* sha256.c in Sources */ = {isa = PBXBuildFile; fileRef = 84FC02FC19815F1B00B97D5B /* sha256.c */; };
		84FC0301198162AE00B97D5B /* libcrypto.a in Frameworks */ = {isa = PBXBuildFile; fileRef = 84FC02FF198162AE00B97D5B /* libcrypto.a */; };
		9F0CBAAA151351F400CD945D /* Wallet.m in Sources */ = {isa = PBXBuildFile; fileRef = 9F0CBAA9151351F400CD945D /* Wallet.m */; };
		9F0CBAD81513CA2600CD945D /* BCFadeView.m in Sources */ = {isa = PBXBuildFile; fileRef = 9F0CBAD71513CA2600CD945D /* BCFadeView.m */; };
		9F1831E21516A39500FB3D52 /* NSData+Hex.m in Sources */ = {isa = PBXBuildFile; fileRef = 9F1831E11516A39500FB3D52 /* NSData+Hex.m */; };
		9F1831E51516A45700FB3D52 /* NSString+SHA256.m in Sources */ = {isa = PBXBuildFile; fileRef = 9F1831E41516A45700FB3D52 /* NSString+SHA256.m */; };
		9F1831EB1516AE3500FB3D52 /* NSString+URLEncode.m in Sources */ = {isa = PBXBuildFile; fileRef = 9F1831EA1516ADDB00FB3D52 /* NSString+URLEncode.m */; };
		9F1831EE151744EB00FB3D52 /* ReceiveTableCell.m in Sources */ = {isa = PBXBuildFile; fileRef = 9F1831ED151744EB00FB3D52 /* ReceiveTableCell.m */; };
		9F1831F0151744FC00FB3D52 /* ReceiveCell.xib in Resources */ = {isa = PBXBuildFile; fileRef = 9F1831EF151744FC00FB3D52 /* ReceiveCell.xib */; };
		9F1831FD1517912900FB3D52 /* beep.wav in Resources */ = {isa = PBXBuildFile; fileRef = 9F1831FB1517912800FB3D52 /* beep.wav */; };
		9F2780B715343A7D0015F83F /* UncaughtExceptionHandler.m in Sources */ = {isa = PBXBuildFile; fileRef = 9F2780B615343A7D0015F83F /* UncaughtExceptionHandler.m */; };
		9F2D934A14C05DD00053F0FF /* Address.m in Sources */ = {isa = PBXBuildFile; fileRef = 9F2D934914C05DD00053F0FF /* Address.m */; };
		9F2D934E14C0792D0053F0FF /* TransactionCell.xib in Resources */ = {isa = PBXBuildFile; fileRef = 9F2D934D14C0792D0053F0FF /* TransactionCell.xib */; };
		9F45F82C1514E53C00018AED /* UIButtonPressAndHold.m in Sources */ = {isa = PBXBuildFile; fileRef = 9F45F81D1514D81700018AED /* UIButtonPressAndHold.m */; };
		9F4A5092152F585E00F9ED9D /* UIDevice+Hardware.m in Sources */ = {isa = PBXBuildFile; fileRef = 9F4A5091152F585E00F9ED9D /* UIDevice+Hardware.m */; };
		9F61B89E151519EF0083C57A /* BCAddressSelectionView.m in Sources */ = {isa = PBXBuildFile; fileRef = 9F61B89D151519EF0083C57A /* BCAddressSelectionView.m */; };
		9F7480CB1514022200BC4292 /* SystemConfiguration.framework in Frameworks */ = {isa = PBXBuildFile; fileRef = 9F7480C71514021000BC4292 /* SystemConfiguration.framework */; };
		9F7480D31514030800BC4292 /* alert-received.wav in Resources */ = {isa = PBXBuildFile; fileRef = 9F7480D21514030800BC4292 /* alert-received.wav */; };
		9F7480D51514041B00BC4292 /* AudioToolbox.framework in Frameworks */ = {isa = PBXBuildFile; fileRef = 9F7480D41514041A00BC4292 /* AudioToolbox.framework */; };
		9F7480E315140EF200BC4292 /* TabViewController.m in Sources */ = {isa = PBXBuildFile; fileRef = 9F7480E215140EA500BC4292 /* TabViewController.m */; };
		9F765F3214BC622E00048EFB /* TransactionsBitcoinViewController.m in Sources */ = {isa = PBXBuildFile; fileRef = 9F765F3114BC622E00048EFB /* TransactionsBitcoinViewController.m */; };
		9F765F3914BC7BAC00048EFB /* TransactionTableCell.m in Sources */ = {isa = PBXBuildFile; fileRef = 9F765F3814BC7BAC00048EFB /* TransactionTableCell.m */; };
		9F765F3D14BC7C4F00048EFB /* Transaction.m in Sources */ = {isa = PBXBuildFile; fileRef = 9F765F3C14BC7C4F00048EFB /* Transaction.m */; };
		9F765F4714BC8AEF00048EFB /* MultiAddressResponse.m in Sources */ = {isa = PBXBuildFile; fileRef = 9F765F4614BC8AEF00048EFB /* MultiAddressResponse.m */; };
		9F7DCCEB15345213000CBFC8 /* Security.framework in Frameworks */ = {isa = PBXBuildFile; fileRef = 9F7DCCEA15345213000CBFC8 /* Security.framework */; };
		9F7DCCED15345245000CBFC8 /* MessageUI.framework in Frameworks */ = {isa = PBXBuildFile; fileRef = 9F7DCCEC15345245000CBFC8 /* MessageUI.framework */; };
		9F91B607151666EC00ACB32D /* BCCreateWalletView.m in Sources */ = {isa = PBXBuildFile; fileRef = 9F91B606151666EB00ACB32D /* BCCreateWalletView.m */; };
		9FB3637614B60128004BEA02 /* UIKit.framework in Frameworks */ = {isa = PBXBuildFile; fileRef = 9FB3637514B60128004BEA02 /* UIKit.framework */; };
		9FB3637814B60128004BEA02 /* Foundation.framework in Frameworks */ = {isa = PBXBuildFile; fileRef = 9FB3637714B60128004BEA02 /* Foundation.framework */; };
		9FB3638214B60128004BEA02 /* main.m in Sources */ = {isa = PBXBuildFile; fileRef = 9FB3638114B60128004BEA02 /* main.m */; };
		9FB3638614B60128004BEA02 /* AppDelegate.m in Sources */ = {isa = PBXBuildFile; fileRef = 9FB3638514B60128004BEA02 /* AppDelegate.m */; };
		9FCA4D161514949500ECDFBE /* ReceiveCoinsViewController.m in Sources */ = {isa = PBXBuildFile; fileRef = 9FCA4D151514949500ECDFBE /* ReceiveCoinsViewController.m */; };
		9FCA4D1B151494BF00ECDFBE /* SendBitcoinViewController.m in Sources */ = {isa = PBXBuildFile; fileRef = 9FCA4D1A151494BF00ECDFBE /* SendBitcoinViewController.m */; };
		A2599B9F1B0B5FC800C2EA81 /* BackupViewController.swift in Sources */ = {isa = PBXBuildFile; fileRef = A2599B9E1B0B5FC800C2EA81 /* BackupViewController.swift */; };
		A2599BA51B0B725400C2EA81 /* BackupWordsViewController.swift in Sources */ = {isa = PBXBuildFile; fileRef = A2599BA41B0B725400C2EA81 /* BackupWordsViewController.swift */; };
		A2599BA71B0B726900C2EA81 /* BackupVerifyViewController.swift in Sources */ = {isa = PBXBuildFile; fileRef = A2599BA61B0B726900C2EA81 /* BackupVerifyViewController.swift */; };
		A2599BAA1B0B762400C2EA81 /* Backup.storyboard in Resources */ = {isa = PBXBuildFile; fileRef = A2599BAC1B0B762400C2EA81 /* Backup.storyboard */; };
		A269E92E1B32D51F0052F953 /* SecondPasswordViewController.swift in Sources */ = {isa = PBXBuildFile; fileRef = A269E92D1B32D51F0052F953 /* SecondPasswordViewController.swift */; };
		A2913FA21B31830000DC6C15 /* BackupNavigationViewController.swift in Sources */ = {isa = PBXBuildFile; fileRef = A2913FA11B31830000DC6C15 /* BackupNavigationViewController.swift */; };
		C70FF55E1E76D5C600AC7F8B /* BuyBitcoinNavigationController.m in Sources */ = {isa = PBXBuildFile; fileRef = C70FF55D1E76D5C600AC7F8B /* BuyBitcoinNavigationController.m */; };
		C70FF5661E7B051C00AC7F8B /* ContactTransactionTableCell.xib in Resources */ = {isa = PBXBuildFile; fileRef = C70FF5651E7B051C00AC7F8B /* ContactTransactionTableCell.xib */; };
		C71859471F3E227D00745A87 /* BCDescriptionView.m in Sources */ = {isa = PBXBuildFile; fileRef = C71859461F3E227C00745A87 /* BCDescriptionView.m */; };
		C71859501F460C8900745A87 /* Fabric.framework in Frameworks */ = {isa = PBXBuildFile; fileRef = C718594E1F460C8900745A87 /* Fabric.framework */; };
		C71859511F460C8900745A87 /* Crashlytics.framework in Frameworks */ = {isa = PBXBuildFile; fileRef = C718594F1F460C8900745A87 /* Crashlytics.framework */; };
		C71859541F4B647100745A87 /* SendEtherViewController.m in Sources */ = {isa = PBXBuildFile; fileRef = C71859531F4B647100745A87 /* SendEtherViewController.m */; };
		C71859571F4B695700745A87 /* TabControllerManager.m in Sources */ = {isa = PBXBuildFile; fileRef = C71859561F4B695700745A87 /* TabControllerManager.m */; };
		C71859591F4B791600745A87 /* TabController.xib in Resources */ = {isa = PBXBuildFile; fileRef = C71859581F4B791600745A87 /* TabController.xib */; };
		C718595B1F4B85E800745A87 /* Transactions.xib in Resources */ = {isa = PBXBuildFile; fileRef = C718595A1F4B85E800745A87 /* Transactions.xib */; };
		C723F3461F61D35300A858A9 /* TransactionDetailViewModel.m in Sources */ = {isa = PBXBuildFile; fileRef = C723F3451F61D35300A858A9 /* TransactionDetailViewModel.m */; };
		C723F3491F64413400A858A9 /* TransactionsViewController.m in Sources */ = {isa = PBXBuildFile; fileRef = C723F3481F64413400A858A9 /* TransactionsViewController.m */; };
		C72D6CBF1EC0B4AB0000F922 /* BCFeeSelectionView.m in Sources */ = {isa = PBXBuildFile; fileRef = C72D6CBE1EC0B4AB0000F922 /* BCFeeSelectionView.m */; };
		C72D6CC21EC0B7F80000F922 /* FeeTableCell.m in Sources */ = {isa = PBXBuildFile; fileRef = C72D6CC11EC0B7F80000F922 /* FeeTableCell.m */; };
		C72D6CC41EC646F30000F922 /* staging.der in Resources */ = {isa = PBXBuildFile; fileRef = C72D6CC31EC646F30000F922 /* staging.der */; };
		C72D6CC71EC647200000F922 /* dev.der in Resources */ = {isa = PBXBuildFile; fileRef = C72D6CC51EC647090000F922 /* dev.der */; };
		C72D6CC81EC6472D0000F922 /* testnet.der in Resources */ = {isa = PBXBuildFile; fileRef = C72D6CC61EC647090000F922 /* testnet.der */; };
		C73406221F54791C00143100 /* EtherAmountInputViewController.m in Sources */ = {isa = PBXBuildFile; fileRef = C73406211F54791C00143100 /* EtherAmountInputViewController.m */; };
		C7442E311FBA1E5700695E4C /* ExchangeTableViewCell.xib in Resources */ = {isa = PBXBuildFile; fileRef = C7442E301FBA1E5700695E4C /* ExchangeTableViewCell.xib */; };
		C7442E341FBA1E7800695E4C /* ExchangeTableViewCell.m in Sources */ = {isa = PBXBuildFile; fileRef = C7442E331FBA1E7800695E4C /* ExchangeTableViewCell.m */; };
		C7442E371FBA448200695E4C /* ExchangeTrade.m in Sources */ = {isa = PBXBuildFile; fileRef = C7442E361FBA448200695E4C /* ExchangeTrade.m */; };
		C7442E3A1FBB636300695E4C /* FromToView.m in Sources */ = {isa = PBXBuildFile; fileRef = C7442E391FBB636300695E4C /* FromToView.m */; };
		C7559CAF1F55E874005B2375 /* BCConfirmPaymentViewModel.m in Sources */ = {isa = PBXBuildFile; fileRef = C7559CAE1F55E874005B2375 /* BCConfirmPaymentViewModel.m */; };
		C7559CB21F56FE09005B2375 /* TransactionsEtherViewController.m in Sources */ = {isa = PBXBuildFile; fileRef = C7559CB11F56FE09005B2375 /* TransactionsEtherViewController.m */; };
		C7559CB41F5705D5005B2375 /* TransactionEtherCell.xib in Resources */ = {isa = PBXBuildFile; fileRef = C7559CB31F5705D5005B2375 /* TransactionEtherCell.xib */; };
		C7559CB71F570602005B2375 /* TransactionEtherTableViewCell.m in Sources */ = {isa = PBXBuildFile; fileRef = C7559CB61F570602005B2375 /* TransactionEtherTableViewCell.m */; };
		C7559CBA1F573763005B2375 /* EtherTransaction.m in Sources */ = {isa = PBXBuildFile; fileRef = C7559CB91F573763005B2375 /* EtherTransaction.m */; };
		C75CBD041F1FB12F00CACE0D /* BCTotalAmountView.m in Sources */ = {isa = PBXBuildFile; fileRef = C75CBD031F1FB12F00CACE0D /* BCTotalAmountView.m */; };
		C75F70E41E241D69005B4EAF /* BCContactRequestView.m in Sources */ = {isa = PBXBuildFile; fileRef = C75F70E31E241D69005B4EAF /* BCContactRequestView.m */; };
		C75F70E71E2684FF005B4EAF /* ContactTransactionTableViewCell.m in Sources */ = {isa = PBXBuildFile; fileRef = C75F70E61E2684FF005B4EAF /* ContactTransactionTableViewCell.m */; };
		C75F70EA1E2685CA005B4EAF /* ContactTransaction.m in Sources */ = {isa = PBXBuildFile; fileRef = C75F70E91E2685CA005B4EAF /* ContactTransaction.m */; };
		C76135641F9E55DF0029E159 /* ExchangeCreateViewController.m in Sources */ = {isa = PBXBuildFile; fileRef = C76135631F9E55DF0029E159 /* ExchangeCreateViewController.m */; };
		C7618B611F66C817003E7589 /* QRCodeScannerSendViewController.m in Sources */ = {isa = PBXBuildFile; fileRef = C7618B601F66C817003E7589 /* QRCodeScannerSendViewController.m */; };
		C769B2DA1FC4ABA9009632B6 /* ContinueButtonInputAccessoryView.m in Sources */ = {isa = PBXBuildFile; fileRef = C769B2D91FC4ABA9009632B6 /* ContinueButtonInputAccessoryView.m */; };
		C780DF6C1EEF082300D48698 /* SharedSessionDelegate.m in Sources */ = {isa = PBXBuildFile; fileRef = C780DF6B1EEF082300D48698 /* SharedSessionDelegate.m */; };
		C790E0F81E4E60AE0063D141 /* NSDateFormatter+TimeAgoString.m in Sources */ = {isa = PBXBuildFile; fileRef = C790E0F71E4E60AE0063D141 /* NSDateFormatter+TimeAgoString.m */; };
		C790E10D1E52061B0063D141 /* Montserrat-Black.ttf in Resources */ = {isa = PBXBuildFile; fileRef = C790E0FB1E5206010063D141 /* Montserrat-Black.ttf */; };
		C790E10E1E52061B0063D141 /* Montserrat-BlackItalic.ttf in Resources */ = {isa = PBXBuildFile; fileRef = C790E0FC1E5206020063D141 /* Montserrat-BlackItalic.ttf */; };
		C790E10F1E52061B0063D141 /* Montserrat-Bold.ttf in Resources */ = {isa = PBXBuildFile; fileRef = C790E0FD1E5206020063D141 /* Montserrat-Bold.ttf */; };
		C790E1101E52061B0063D141 /* Montserrat-BoldItalic.ttf in Resources */ = {isa = PBXBuildFile; fileRef = C790E0FE1E5206020063D141 /* Montserrat-BoldItalic.ttf */; };
		C790E1111E52061B0063D141 /* Montserrat-ExtraBold.ttf in Resources */ = {isa = PBXBuildFile; fileRef = C790E0FF1E5206020063D141 /* Montserrat-ExtraBold.ttf */; };
		C790E1121E52061B0063D141 /* Montserrat-ExtraBoldItalic.ttf in Resources */ = {isa = PBXBuildFile; fileRef = C790E1001E5206020063D141 /* Montserrat-ExtraBoldItalic.ttf */; };
		C790E1131E52061B0063D141 /* Montserrat-ExtraLight.ttf in Resources */ = {isa = PBXBuildFile; fileRef = C790E1011E5206020063D141 /* Montserrat-ExtraLight.ttf */; };
		C790E1141E52061B0063D141 /* Montserrat-ExtraLightItalic.ttf in Resources */ = {isa = PBXBuildFile; fileRef = C790E1021E5206020063D141 /* Montserrat-ExtraLightItalic.ttf */; };
		C790E1151E52061B0063D141 /* Montserrat-Italic.ttf in Resources */ = {isa = PBXBuildFile; fileRef = C790E1031E5206020063D141 /* Montserrat-Italic.ttf */; };
		C790E1161E52061B0063D141 /* Montserrat-Light.ttf in Resources */ = {isa = PBXBuildFile; fileRef = C790E1041E5206020063D141 /* Montserrat-Light.ttf */; };
		C790E1171E52061B0063D141 /* Montserrat-LightItalic.ttf in Resources */ = {isa = PBXBuildFile; fileRef = C790E1051E5206020063D141 /* Montserrat-LightItalic.ttf */; };
		C790E1181E52061B0063D141 /* Montserrat-Medium.ttf in Resources */ = {isa = PBXBuildFile; fileRef = C790E1061E5206020063D141 /* Montserrat-Medium.ttf */; };
		C790E1191E52061B0063D141 /* Montserrat-MediumItalic.ttf in Resources */ = {isa = PBXBuildFile; fileRef = C790E1071E5206020063D141 /* Montserrat-MediumItalic.ttf */; };
		C790E11A1E52061B0063D141 /* Montserrat-Regular.ttf in Resources */ = {isa = PBXBuildFile; fileRef = C790E1081E5206020063D141 /* Montserrat-Regular.ttf */; };
		C790E11B1E52061B0063D141 /* Montserrat-SemiBold.ttf in Resources */ = {isa = PBXBuildFile; fileRef = C790E1091E5206020063D141 /* Montserrat-SemiBold.ttf */; };
		C790E11C1E52061B0063D141 /* Montserrat-SemiBoldItalic.ttf in Resources */ = {isa = PBXBuildFile; fileRef = C790E10A1E5206020063D141 /* Montserrat-SemiBoldItalic.ttf */; };
		C790E11D1E52061B0063D141 /* Montserrat-Thin.ttf in Resources */ = {isa = PBXBuildFile; fileRef = C790E10B1E5206020063D141 /* Montserrat-Thin.ttf */; };
		C790E11E1E52061B0063D141 /* Montserrat-ThinItalic.ttf in Resources */ = {isa = PBXBuildFile; fileRef = C790E10C1E5206020063D141 /* Montserrat-ThinItalic.ttf */; };
		C790E1211E5345160063D141 /* BCVerifyEmailViewController.m in Sources */ = {isa = PBXBuildFile; fileRef = C790E1201E5345160063D141 /* BCVerifyEmailViewController.m */; };
		C790E1241E5358540063D141 /* BCVerifyMobileNumberViewController.m in Sources */ = {isa = PBXBuildFile; fileRef = C790E1231E5358540063D141 /* BCVerifyMobileNumberViewController.m */; };
		C79261B51E8ADF0300C87CED /* BCCardView.m in Sources */ = {isa = PBXBuildFile; fileRef = C79261B41E8ADF0300C87CED /* BCCardView.m */; };
		C793E1FC1F8E7921001F171C /* ExchangeOverviewViewController.m in Sources */ = {isa = PBXBuildFile; fileRef = C793E1FB1F8E7921001F171C /* ExchangeOverviewViewController.m */; };
		C79ABF321F852C2B0062726C /* Charts.framework in Frameworks */ = {isa = PBXBuildFile; fileRef = C79ABF291F852C040062726C /* Charts.framework */; };
		C79EEFC21E898E380087DDCD /* WalletSetupViewController.m in Sources */ = {isa = PBXBuildFile; fileRef = C79EEFC11E898E380087DDCD /* WalletSetupViewController.m */; };
		C7A0E90E1FA796EC004F4267 /* BCChartMarkerView.swift in Sources */ = {isa = PBXBuildFile; fileRef = C7A0E90D1FA796EC004F4267 /* BCChartMarkerView.swift */; };
		C7A0E9261FA89FE9004F4267 /* ExchangeModalView.m in Sources */ = {isa = PBXBuildFile; fileRef = C7A0E9251FA89FE9004F4267 /* ExchangeModalView.m */; };
		C7A0E92E1FA8FFBF004F4267 /* ExchangeConfirmViewController.m in Sources */ = {isa = PBXBuildFile; fileRef = C7A0E92D1FA8FFBF004F4267 /* ExchangeConfirmViewController.m */; };
		C7A923E41F852DC7003D9DAF /* Charts.framework in Frameworks */ = {isa = PBXBuildFile; fileRef = C79ABF291F852C040062726C /* Charts.framework */; };
		C7A923E51F852DC7003D9DAF /* Charts.framework in Embed Frameworks */ = {isa = PBXBuildFile; fileRef = C79ABF291F852C040062726C /* Charts.framework */; settings = {ATTRIBUTES = (CodeSignOnCopy, RemoveHeadersOnCopy, ); }; };
		C7A923ED1F8531FD003D9DAF /* GraphTimeFrame.m in Sources */ = {isa = PBXBuildFile; fileRef = C7A923EC1F8531FD003D9DAF /* GraphTimeFrame.m */; };
		C7A9E7A61FAB5FF600027F22 /* UILabel+CGRectForSubstring.m in Sources */ = {isa = PBXBuildFile; fileRef = C7A9E7A51FAB5FF600027F22 /* UILabel+CGRectForSubstring.m */; };
		C7B6855B1F17AE2A00A18A5C /* BCEmptyPageView.m in Sources */ = {isa = PBXBuildFile; fileRef = C7B6855A1F17AE2A00A18A5C /* BCEmptyPageView.m */; };
		C7CE34B81F4DCB7E00032806 /* CardsViewController.m in Sources */ = {isa = PBXBuildFile; fileRef = C7CE34B71F4DCB7E00032806 /* CardsViewController.m */; };
		C7CE34BB1F4DE14500032806 /* DashboardViewController.m in Sources */ = {isa = PBXBuildFile; fileRef = C7CE34BA1F4DE14500032806 /* DashboardViewController.m */; };
		C7CE34BE1F4E128900032806 /* BCAmountInputView.m in Sources */ = {isa = PBXBuildFile; fileRef = C7CE34BD1F4E128900032806 /* BCAmountInputView.m */; };
		C7E2750B1F589C8D0054EFA5 /* ReceiveEtherViewController.m in Sources */ = {isa = PBXBuildFile; fileRef = C7E2750A1F589C8D0054EFA5 /* ReceiveEtherViewController.m */; };
		C7E2750E1F59C2D50054EFA5 /* UILabel+Animations.m in Sources */ = {isa = PBXBuildFile; fileRef = C7E2750D1F59C2D50054EFA5 /* UILabel+Animations.m */; };
		C7EEB8451EA95505002F28B9 /* UIView+ChangeFrameAttribute.m in Sources */ = {isa = PBXBuildFile; fileRef = C7EEB8441EA95505002F28B9 /* UIView+ChangeFrameAttribute.m */; };
		C7F041961E3BD4A6004E8B4A /* BuyBitcoinViewController.m in Sources */ = {isa = PBXBuildFile; fileRef = C7F041951E3BD4A6004E8B4A /* BuyBitcoinViewController.m */; };
		C9BE917B1945D8F600FD516D /* PENumpadView.m in Sources */ = {isa = PBXBuildFile; fileRef = C9BE91681945D8F600FD516D /* PENumpadView.m */; };
		C9BE917C1945D8F600FD516D /* PEPinEntryController.m in Sources */ = {isa = PBXBuildFile; fileRef = C9BE916A1945D8F600FD516D /* PEPinEntryController.m */; };
		C9BE917D1945D8F600FD516D /* PEViewController.m in Sources */ = {isa = PBXBuildFile; fileRef = C9BE916C1945D8F600FD516D /* PEViewController.m */; };
		C9BE917E1945D8F600FD516D /* PEViewController.xib in Resources */ = {isa = PBXBuildFile; fileRef = C9BE916D1945D8F600FD516D /* PEViewController.xib */; };
		C9BE917F1945D8F600FD516D /* PEKeyboard-1-done.png in Resources */ = {isa = PBXBuildFile; fileRef = C9BE916F1945D8F600FD516D /* PEKeyboard-1-done.png */; };
		C9BE91801945D8F600FD516D /* PEKeyboard-1-dot.png in Resources */ = {isa = PBXBuildFile; fileRef = C9BE91701945D8F600FD516D /* PEKeyboard-1-dot.png */; };
		C9BE91811945D8F600FD516D /* PEKeyboard-1-edit.png in Resources */ = {isa = PBXBuildFile; fileRef = C9BE91711945D8F600FD516D /* PEKeyboard-1-edit.png */; };
		C9BE91821945D8F600FD516D /* PEKeyboard-1-next.png in Resources */ = {isa = PBXBuildFile; fileRef = C9BE91721945D8F600FD516D /* PEKeyboard-1-next.png */; };
		C9BE91831945D8F600FD516D /* PEKeyboard-1.png in Resources */ = {isa = PBXBuildFile; fileRef = C9BE91731945D8F600FD516D /* PEKeyboard-1.png */; };
		C9BE91841945D8F600FD516D /* PEKeyboard-2-done.png in Resources */ = {isa = PBXBuildFile; fileRef = C9BE91741945D8F600FD516D /* PEKeyboard-2-done.png */; };
		C9BE91851945D8F600FD516D /* PEKeyboard-2-dot.png in Resources */ = {isa = PBXBuildFile; fileRef = C9BE91751945D8F600FD516D /* PEKeyboard-2-dot.png */; };
		C9BE91861945D8F600FD516D /* PEKeyboard-2-edit.png in Resources */ = {isa = PBXBuildFile; fileRef = C9BE91761945D8F600FD516D /* PEKeyboard-2-edit.png */; };
		C9BE91871945D8F600FD516D /* PEKeyboard-2-next.png in Resources */ = {isa = PBXBuildFile; fileRef = C9BE91771945D8F600FD516D /* PEKeyboard-2-next.png */; };
		C9BE91881945D8F600FD516D /* PEKeyboard-2.png in Resources */ = {isa = PBXBuildFile; fileRef = C9BE91781945D8F600FD516D /* PEKeyboard-2.png */; };
		C9BE91891945D8F600FD516D /* PEPin-off.png in Resources */ = {isa = PBXBuildFile; fileRef = C9BE91791945D8F600FD516D /* PEPin-off.png */; };
		C9BE918A1945D8F600FD516D /* PEPin-on.png in Resources */ = {isa = PBXBuildFile; fileRef = C9BE917A1945D8F600FD516D /* PEPin-on.png */; };
		C9BE918C1945F5FC00FD516D /* Images.xcassets in Resources */ = {isa = PBXBuildFile; fileRef = C9BE918B1945F5FC00FD516D /* Images.xcassets */; };
		CFA0671F1E65D426008456C1 /* WebLoginViewController.m in Sources */ = {isa = PBXBuildFile; fileRef = CFA0671E1E65D426008456C1 /* WebLoginViewController.m */; };
		CFD602B11E64AC2D006F6208 /* wallet-ios.js in Resources */ = {isa = PBXBuildFile; fileRef = CFD602B01E64AC2D006F6208 /* wallet-ios.js */; };
		ECD244EB19A8AC45004B1F40 /* PEKeyboard-3-done.png in Resources */ = {isa = PBXBuildFile; fileRef = ECD244E119A8AC45004B1F40 /* PEKeyboard-3-done.png */; };
		ECD244EC19A8AC45004B1F40 /* PEKeyboard-3-dot.png in Resources */ = {isa = PBXBuildFile; fileRef = ECD244E219A8AC45004B1F40 /* PEKeyboard-3-dot.png */; };
		ECD244ED19A8AC45004B1F40 /* PEKeyboard-3-edit.png in Resources */ = {isa = PBXBuildFile; fileRef = ECD244E319A8AC45004B1F40 /* PEKeyboard-3-edit.png */; };
		ECD244EE19A8AC45004B1F40 /* PEKeyboard-3-next.png in Resources */ = {isa = PBXBuildFile; fileRef = ECD244E419A8AC45004B1F40 /* PEKeyboard-3-next.png */; };
		ECD244EF19A8AC45004B1F40 /* PEKeyboard-3.png in Resources */ = {isa = PBXBuildFile; fileRef = ECD244E519A8AC45004B1F40 /* PEKeyboard-3.png */; };
		ECD244F019A8AC45004B1F40 /* PEKeyboard-4-done.png in Resources */ = {isa = PBXBuildFile; fileRef = ECD244E619A8AC45004B1F40 /* PEKeyboard-4-done.png */; };
		ECD244F119A8AC45004B1F40 /* PEKeyboard-4-dot.png in Resources */ = {isa = PBXBuildFile; fileRef = ECD244E719A8AC45004B1F40 /* PEKeyboard-4-dot.png */; };
		ECD244F219A8AC45004B1F40 /* PEKeyboard-4-edit.png in Resources */ = {isa = PBXBuildFile; fileRef = ECD244E819A8AC45004B1F40 /* PEKeyboard-4-edit.png */; };
		ECD244F319A8AC45004B1F40 /* PEKeyboard-4-next.png in Resources */ = {isa = PBXBuildFile; fileRef = ECD244E919A8AC45004B1F40 /* PEKeyboard-4-next.png */; };
		ECD244F419A8AC45004B1F40 /* PEKeyboard-4.png in Resources */ = {isa = PBXBuildFile; fileRef = ECD244EA19A8AC45004B1F40 /* PEKeyboard-4.png */; };
		ECD244F719A8B444004B1F40 /* UIImage+Utils.m in Sources */ = {isa = PBXBuildFile; fileRef = ECD244F619A8B444004B1F40 /* UIImage+Utils.m */; };
		FA6323361A43373300EB3974 /* Merchant.m in Sources */ = {isa = PBXBuildFile; fileRef = FA6323351A43373300EB3974 /* Merchant.m */; };
		FA6323391A433B1C00EB3974 /* Foundation-Utility.m in Sources */ = {isa = PBXBuildFile; fileRef = FA6323381A433B1C00EB3974 /* Foundation-Utility.m */; };
		FA63233C1A433BEA00EB3974 /* MerchantMapViewController.m in Sources */ = {isa = PBXBuildFile; fileRef = FA63233B1A433BEA00EB3974 /* MerchantMapViewController.m */; };
		FA63233E1A433DEB00EB3974 /* MerchantMapView.xib in Resources */ = {isa = PBXBuildFile; fileRef = FA63233D1A433DEB00EB3974 /* MerchantMapView.xib */; };
		FA6323411A446B0C00EB3974 /* MerchantLocation.m in Sources */ = {isa = PBXBuildFile; fileRef = FA6323401A446B0C00EB3974 /* MerchantLocation.m */; };
		FA6323431A44758700EB3974 /* MapKit.framework in Frameworks */ = {isa = PBXBuildFile; fileRef = FA6323421A44758700EB3974 /* MapKit.framework */; };
		FACF694F1A570AEF00590E04 /* MerchantDetailView.xib in Resources */ = {isa = PBXBuildFile; fileRef = FACF694E1A570AEF00590E04 /* MerchantDetailView.xib */; };
		FACF69521A57164B00590E04 /* MerchantMapDetailViewController.m in Sources */ = {isa = PBXBuildFile; fileRef = FACF69511A57164B00590E04 /* MerchantMapDetailViewController.m */; };
		FCB33B6F1FC369D700317E6B /* ExchangeDetailView.m in Sources */ = {isa = PBXBuildFile; fileRef = FCB33B6E1FC369D700317E6B /* ExchangeDetailView.m */; };
		FCB33B721FC36EA200317E6B /* ExchangeProgressViewController.m in Sources */ = {isa = PBXBuildFile; fileRef = FCB33B711FC36EA200317E6B /* ExchangeProgressViewController.m */; };
/* End PBXBuildFile section */

/* Begin PBXContainerItemProxy section */
		C79ABF281F852C040062726C /* PBXContainerItemProxy */ = {
			isa = PBXContainerItemProxy;
			containerPortal = C79ABD8F1F852C030062726C /* Charts.xcodeproj */;
			proxyType = 2;
			remoteGlobalIDString = 65AD9E95D9ED4DC0BD73A743;
			remoteInfo = Charts;
		};
		C79ABF2A1F852C040062726C /* PBXContainerItemProxy */ = {
			isa = PBXContainerItemProxy;
			containerPortal = C79ABD8F1F852C030062726C /* Charts.xcodeproj */;
			proxyType = 2;
			remoteGlobalIDString = 1CBBC58C6CE1EBEE9852CE41;
			remoteInfo = ChartsTests;
		};
		C79ABF2D1F852C040062726C /* PBXContainerItemProxy */ = {
			isa = PBXContainerItemProxy;
			containerPortal = C79ABE171F852C040062726C /* ChartsDemo-OSX.xcodeproj */;
			proxyType = 2;
			remoteGlobalIDString = 65B3F63E1C73B4F5000983D0;
			remoteInfo = "ChartsDemo-OSX";
		};
		C79ABF301F852C040062726C /* PBXContainerItemProxy */ = {
			isa = PBXContainerItemProxy;
			containerPortal = C79ABD931F852C040062726C /* ChartsDemo.xcodeproj */;
			proxyType = 2;
			remoteGlobalIDString = 5B57BBAF1A9B26AA0036A6CC;
			remoteInfo = ChartsDemo;
		};
		C7A923E61F852DC7003D9DAF /* PBXContainerItemProxy */ = {
			isa = PBXContainerItemProxy;
			containerPortal = C79ABD8F1F852C030062726C /* Charts.xcodeproj */;
			proxyType = 1;
			remoteGlobalIDString = A58A4ED274A941CA248EA921;
			remoteInfo = Charts;
		};
/* End PBXContainerItemProxy section */

/* Begin PBXCopyFilesBuildPhase section */
		C7A923EA1F852DC7003D9DAF /* Embed Frameworks */ = {
			isa = PBXCopyFilesBuildPhase;
			buildActionMask = 2147483647;
			dstPath = "";
			dstSubfolderSpec = 10;
			files = (
				C7A923E51F852DC7003D9DAF /* Charts.framework in Embed Frameworks */,
			);
			name = "Embed Frameworks";
			runOnlyForDeploymentPostprocessing = 0;
		};
/* End PBXCopyFilesBuildPhase section */

/* Begin PBXFileReference section */
		220348A919A4D5FA00611AC3 /* Twitter.framework */ = {isa = PBXFileReference; lastKnownFileType = wrapper.framework; name = Twitter.framework; path = System/Library/Frameworks/Twitter.framework; sourceTree = SDKROOT; };
		220348AB19A4D60000611AC3 /* Social.framework */ = {isa = PBXFileReference; lastKnownFileType = wrapper.framework; name = Social.framework; path = System/Library/Frameworks/Social.framework; sourceTree = SDKROOT; };
		220ADA6919A3796200EB7599 /* Base */ = {isa = PBXFileReference; lastKnownFileType = text.plist.strings; name = Base; path = Base.lproj/Localizable.strings; sourceTree = "<group>"; };
		220ADA6C19A3798A00EB7599 /* fr */ = {isa = PBXFileReference; lastKnownFileType = text.plist.strings; name = fr; path = fr.lproj/BCAddressSelectionView.strings; sourceTree = "<group>"; };
		220ADA6E19A3798A00EB7599 /* fr */ = {isa = PBXFileReference; lastKnownFileType = text.plist.strings; name = fr; path = fr.lproj/ReceiveCoins.strings; sourceTree = "<group>"; };
		220ADA6F19A3798A00EB7599 /* fr */ = {isa = PBXFileReference; lastKnownFileType = text.plist.strings; name = fr; path = fr.lproj/SendCoins.strings; sourceTree = "<group>"; };
		220ADA7019A3798A00EB7599 /* fr */ = {isa = PBXFileReference; lastKnownFileType = text.plist.strings; name = fr; path = fr.lproj/MainWindow.strings; sourceTree = "<group>"; };
		220ADA7219A3798A00EB7599 /* fr */ = {isa = PBXFileReference; lastKnownFileType = text.plist.strings; name = fr; path = fr.lproj/Localizable.strings; sourceTree = "<group>"; };
		220ADA7419A3799500EB7599 /* de */ = {isa = PBXFileReference; lastKnownFileType = text.plist.strings; name = de; path = de.lproj/BCAddressSelectionView.strings; sourceTree = "<group>"; };
		220ADA7619A3799500EB7599 /* de */ = {isa = PBXFileReference; lastKnownFileType = text.plist.strings; name = de; path = de.lproj/ReceiveCoins.strings; sourceTree = "<group>"; };
		220ADA7719A3799500EB7599 /* de */ = {isa = PBXFileReference; lastKnownFileType = text.plist.strings; name = de; path = de.lproj/SendCoins.strings; sourceTree = "<group>"; };
		220ADA7819A3799500EB7599 /* de */ = {isa = PBXFileReference; lastKnownFileType = text.plist.strings; name = de; path = de.lproj/MainWindow.strings; sourceTree = "<group>"; };
		220ADA7A19A3799500EB7599 /* de */ = {isa = PBXFileReference; lastKnownFileType = text.plist.strings; name = de; path = de.lproj/Localizable.strings; sourceTree = "<group>"; };
		220ADA7C19A379AB00EB7599 /* zh-Hans */ = {isa = PBXFileReference; lastKnownFileType = text.plist.strings; name = "zh-Hans"; path = "zh-Hans.lproj/BCAddressSelectionView.strings"; sourceTree = "<group>"; };
		220ADA7E19A379AB00EB7599 /* zh-Hans */ = {isa = PBXFileReference; lastKnownFileType = text.plist.strings; name = "zh-Hans"; path = "zh-Hans.lproj/ReceiveCoins.strings"; sourceTree = "<group>"; };
		220ADA7F19A379AB00EB7599 /* zh-Hans */ = {isa = PBXFileReference; lastKnownFileType = text.plist.strings; name = "zh-Hans"; path = "zh-Hans.lproj/SendCoins.strings"; sourceTree = "<group>"; };
		220ADA8019A379AB00EB7599 /* zh-Hans */ = {isa = PBXFileReference; lastKnownFileType = text.plist.strings; name = "zh-Hans"; path = "zh-Hans.lproj/MainWindow.strings"; sourceTree = "<group>"; };
		220ADA8219A379AB00EB7599 /* zh-Hans */ = {isa = PBXFileReference; lastKnownFileType = text.plist.strings; name = "zh-Hans"; path = "zh-Hans.lproj/Localizable.strings"; sourceTree = "<group>"; };
		220ADA8419A379B500EB7599 /* ja */ = {isa = PBXFileReference; lastKnownFileType = text.plist.strings; name = ja; path = ja.lproj/BCAddressSelectionView.strings; sourceTree = "<group>"; };
		220ADA8619A379B500EB7599 /* ja */ = {isa = PBXFileReference; lastKnownFileType = text.plist.strings; name = ja; path = ja.lproj/ReceiveCoins.strings; sourceTree = "<group>"; };
		220ADA8719A379B500EB7599 /* ja */ = {isa = PBXFileReference; lastKnownFileType = text.plist.strings; name = ja; path = ja.lproj/SendCoins.strings; sourceTree = "<group>"; };
		220ADA8819A379B500EB7599 /* ja */ = {isa = PBXFileReference; lastKnownFileType = text.plist.strings; name = ja; path = ja.lproj/MainWindow.strings; sourceTree = "<group>"; };
		220ADA8A19A379B600EB7599 /* ja */ = {isa = PBXFileReference; lastKnownFileType = text.plist.strings; name = ja; path = ja.lproj/Localizable.strings; sourceTree = "<group>"; };
		220ADA8C19A379C500EB7599 /* es */ = {isa = PBXFileReference; lastKnownFileType = text.plist.strings; name = es; path = es.lproj/BCAddressSelectionView.strings; sourceTree = "<group>"; };
		220ADA8E19A379C500EB7599 /* es */ = {isa = PBXFileReference; lastKnownFileType = text.plist.strings; name = es; path = es.lproj/ReceiveCoins.strings; sourceTree = "<group>"; };
		220ADA8F19A379C500EB7599 /* es */ = {isa = PBXFileReference; lastKnownFileType = text.plist.strings; name = es; path = es.lproj/SendCoins.strings; sourceTree = "<group>"; };
		220ADA9019A379C500EB7599 /* es */ = {isa = PBXFileReference; lastKnownFileType = text.plist.strings; name = es; path = es.lproj/MainWindow.strings; sourceTree = "<group>"; };
		220ADA9219A379C500EB7599 /* es */ = {isa = PBXFileReference; lastKnownFileType = text.plist.strings; name = es; path = es.lproj/Localizable.strings; sourceTree = "<group>"; };
		220ADA9419A379CA00EB7599 /* it */ = {isa = PBXFileReference; lastKnownFileType = text.plist.strings; name = it; path = it.lproj/BCAddressSelectionView.strings; sourceTree = "<group>"; };
		220ADA9619A379CA00EB7599 /* it */ = {isa = PBXFileReference; lastKnownFileType = text.plist.strings; name = it; path = it.lproj/ReceiveCoins.strings; sourceTree = "<group>"; };
		220ADA9719A379CA00EB7599 /* it */ = {isa = PBXFileReference; lastKnownFileType = text.plist.strings; name = it; path = it.lproj/SendCoins.strings; sourceTree = "<group>"; };
		220ADA9819A379CA00EB7599 /* it */ = {isa = PBXFileReference; lastKnownFileType = text.plist.strings; name = it; path = it.lproj/MainWindow.strings; sourceTree = "<group>"; };
		220ADA9A19A379CA00EB7599 /* it */ = {isa = PBXFileReference; lastKnownFileType = text.plist.strings; name = it; path = it.lproj/Localizable.strings; sourceTree = "<group>"; };
		220ADA9C19A379D400EB7599 /* nl */ = {isa = PBXFileReference; lastKnownFileType = text.plist.strings; name = nl; path = nl.lproj/BCAddressSelectionView.strings; sourceTree = "<group>"; };
		220ADA9E19A379D400EB7599 /* nl */ = {isa = PBXFileReference; lastKnownFileType = text.plist.strings; name = nl; path = nl.lproj/ReceiveCoins.strings; sourceTree = "<group>"; };
		220ADA9F19A379D400EB7599 /* nl */ = {isa = PBXFileReference; lastKnownFileType = text.plist.strings; name = nl; path = nl.lproj/SendCoins.strings; sourceTree = "<group>"; };
		220ADAA019A379D400EB7599 /* nl */ = {isa = PBXFileReference; lastKnownFileType = text.plist.strings; name = nl; path = nl.lproj/MainWindow.strings; sourceTree = "<group>"; };
		220ADAA219A379D400EB7599 /* nl */ = {isa = PBXFileReference; lastKnownFileType = text.plist.strings; name = nl; path = nl.lproj/Localizable.strings; sourceTree = "<group>"; };
		220ADAA419A379DA00EB7599 /* ko */ = {isa = PBXFileReference; lastKnownFileType = text.plist.strings; name = ko; path = ko.lproj/BCAddressSelectionView.strings; sourceTree = "<group>"; };
		220ADAA619A379DA00EB7599 /* ko */ = {isa = PBXFileReference; lastKnownFileType = text.plist.strings; name = ko; path = ko.lproj/ReceiveCoins.strings; sourceTree = "<group>"; };
		220ADAA719A379DA00EB7599 /* ko */ = {isa = PBXFileReference; lastKnownFileType = text.plist.strings; name = ko; path = ko.lproj/SendCoins.strings; sourceTree = "<group>"; };
		220ADAA819A379DA00EB7599 /* ko */ = {isa = PBXFileReference; lastKnownFileType = text.plist.strings; name = ko; path = ko.lproj/MainWindow.strings; sourceTree = "<group>"; };
		220ADAAA19A379DA00EB7599 /* ko */ = {isa = PBXFileReference; lastKnownFileType = text.plist.strings; name = ko; path = ko.lproj/Localizable.strings; sourceTree = "<group>"; };
		220ADAAC19A379FA00EB7599 /* zh-Hant */ = {isa = PBXFileReference; lastKnownFileType = text.plist.strings; name = "zh-Hant"; path = "zh-Hant.lproj/BCAddressSelectionView.strings"; sourceTree = "<group>"; };
		220ADAAE19A379FA00EB7599 /* zh-Hant */ = {isa = PBXFileReference; lastKnownFileType = text.plist.strings; name = "zh-Hant"; path = "zh-Hant.lproj/ReceiveCoins.strings"; sourceTree = "<group>"; };
		220ADAAF19A379FA00EB7599 /* zh-Hant */ = {isa = PBXFileReference; lastKnownFileType = text.plist.strings; name = "zh-Hant"; path = "zh-Hant.lproj/SendCoins.strings"; sourceTree = "<group>"; };
		220ADAB019A379FA00EB7599 /* zh-Hant */ = {isa = PBXFileReference; lastKnownFileType = text.plist.strings; name = "zh-Hant"; path = "zh-Hant.lproj/MainWindow.strings"; sourceTree = "<group>"; };
		220ADAB219A379FA00EB7599 /* zh-Hant */ = {isa = PBXFileReference; lastKnownFileType = text.plist.strings; name = "zh-Hant"; path = "zh-Hant.lproj/Localizable.strings"; sourceTree = "<group>"; };
		220ADAB419A379FF00EB7599 /* pt */ = {isa = PBXFileReference; lastKnownFileType = text.plist.strings; name = pt; path = pt.lproj/BCAddressSelectionView.strings; sourceTree = "<group>"; };
		220ADAB619A379FF00EB7599 /* pt */ = {isa = PBXFileReference; lastKnownFileType = text.plist.strings; name = pt; path = pt.lproj/ReceiveCoins.strings; sourceTree = "<group>"; };
		220ADAB719A379FF00EB7599 /* pt */ = {isa = PBXFileReference; lastKnownFileType = text.plist.strings; name = pt; path = pt.lproj/SendCoins.strings; sourceTree = "<group>"; };
		220ADAB819A379FF00EB7599 /* pt */ = {isa = PBXFileReference; lastKnownFileType = text.plist.strings; name = pt; path = pt.lproj/MainWindow.strings; sourceTree = "<group>"; };
		220ADABA19A379FF00EB7599 /* pt */ = {isa = PBXFileReference; lastKnownFileType = text.plist.strings; name = pt; path = pt.lproj/Localizable.strings; sourceTree = "<group>"; };
		220ADABC19A37A0300EB7599 /* pt-PT */ = {isa = PBXFileReference; lastKnownFileType = text.plist.strings; name = "pt-PT"; path = "pt-PT.lproj/BCAddressSelectionView.strings"; sourceTree = "<group>"; };
		220ADABE19A37A0300EB7599 /* pt-PT */ = {isa = PBXFileReference; lastKnownFileType = text.plist.strings; name = "pt-PT"; path = "pt-PT.lproj/ReceiveCoins.strings"; sourceTree = "<group>"; };
		220ADABF19A37A0300EB7599 /* pt-PT */ = {isa = PBXFileReference; lastKnownFileType = text.plist.strings; name = "pt-PT"; path = "pt-PT.lproj/SendCoins.strings"; sourceTree = "<group>"; };
		220ADAC019A37A0300EB7599 /* pt-PT */ = {isa = PBXFileReference; lastKnownFileType = text.plist.strings; name = "pt-PT"; path = "pt-PT.lproj/MainWindow.strings"; sourceTree = "<group>"; };
		220ADAC219A37A0300EB7599 /* pt-PT */ = {isa = PBXFileReference; lastKnownFileType = text.plist.strings; name = "pt-PT"; path = "pt-PT.lproj/Localizable.strings"; sourceTree = "<group>"; };
		220ADAC419A37A0700EB7599 /* da */ = {isa = PBXFileReference; lastKnownFileType = text.plist.strings; name = da; path = da.lproj/BCAddressSelectionView.strings; sourceTree = "<group>"; };
		220ADAC619A37A0700EB7599 /* da */ = {isa = PBXFileReference; lastKnownFileType = text.plist.strings; name = da; path = da.lproj/ReceiveCoins.strings; sourceTree = "<group>"; };
		220ADAC719A37A0700EB7599 /* da */ = {isa = PBXFileReference; lastKnownFileType = text.plist.strings; name = da; path = da.lproj/SendCoins.strings; sourceTree = "<group>"; };
		220ADAC819A37A0700EB7599 /* da */ = {isa = PBXFileReference; lastKnownFileType = text.plist.strings; name = da; path = da.lproj/MainWindow.strings; sourceTree = "<group>"; };
		220ADACA19A37A0700EB7599 /* da */ = {isa = PBXFileReference; lastKnownFileType = text.plist.strings; name = da; path = da.lproj/Localizable.strings; sourceTree = "<group>"; };
		220ADACC19A37A0C00EB7599 /* fi */ = {isa = PBXFileReference; lastKnownFileType = text.plist.strings; name = fi; path = fi.lproj/BCAddressSelectionView.strings; sourceTree = "<group>"; };
		220ADACE19A37A0C00EB7599 /* fi */ = {isa = PBXFileReference; lastKnownFileType = text.plist.strings; name = fi; path = fi.lproj/ReceiveCoins.strings; sourceTree = "<group>"; };
		220ADACF19A37A0C00EB7599 /* fi */ = {isa = PBXFileReference; lastKnownFileType = text.plist.strings; name = fi; path = fi.lproj/SendCoins.strings; sourceTree = "<group>"; };
		220ADAD019A37A0C00EB7599 /* fi */ = {isa = PBXFileReference; lastKnownFileType = text.plist.strings; name = fi; path = fi.lproj/MainWindow.strings; sourceTree = "<group>"; };
		220ADAD219A37A0C00EB7599 /* fi */ = {isa = PBXFileReference; lastKnownFileType = text.plist.strings; name = fi; path = fi.lproj/Localizable.strings; sourceTree = "<group>"; };
		220ADAD419A37A1200EB7599 /* nb */ = {isa = PBXFileReference; lastKnownFileType = text.plist.strings; name = nb; path = nb.lproj/BCAddressSelectionView.strings; sourceTree = "<group>"; };
		220ADAD619A37A1200EB7599 /* nb */ = {isa = PBXFileReference; lastKnownFileType = text.plist.strings; name = nb; path = nb.lproj/ReceiveCoins.strings; sourceTree = "<group>"; };
		220ADAD719A37A1200EB7599 /* nb */ = {isa = PBXFileReference; lastKnownFileType = text.plist.strings; name = nb; path = nb.lproj/SendCoins.strings; sourceTree = "<group>"; };
		220ADAD819A37A1200EB7599 /* nb */ = {isa = PBXFileReference; lastKnownFileType = text.plist.strings; name = nb; path = nb.lproj/MainWindow.strings; sourceTree = "<group>"; };
		220ADADA19A37A1200EB7599 /* nb */ = {isa = PBXFileReference; lastKnownFileType = text.plist.strings; name = nb; path = nb.lproj/Localizable.strings; sourceTree = "<group>"; };
		220ADADC19A37A1800EB7599 /* sv */ = {isa = PBXFileReference; lastKnownFileType = text.plist.strings; name = sv; path = sv.lproj/BCAddressSelectionView.strings; sourceTree = "<group>"; };
		220ADADE19A37A1800EB7599 /* sv */ = {isa = PBXFileReference; lastKnownFileType = text.plist.strings; name = sv; path = sv.lproj/ReceiveCoins.strings; sourceTree = "<group>"; };
		220ADADF19A37A1800EB7599 /* sv */ = {isa = PBXFileReference; lastKnownFileType = text.plist.strings; name = sv; path = sv.lproj/SendCoins.strings; sourceTree = "<group>"; };
		220ADAE019A37A1800EB7599 /* sv */ = {isa = PBXFileReference; lastKnownFileType = text.plist.strings; name = sv; path = sv.lproj/MainWindow.strings; sourceTree = "<group>"; };
		220ADAE219A37A1800EB7599 /* sv */ = {isa = PBXFileReference; lastKnownFileType = text.plist.strings; name = sv; path = sv.lproj/Localizable.strings; sourceTree = "<group>"; };
		220ADAE419A37A1E00EB7599 /* ru */ = {isa = PBXFileReference; lastKnownFileType = text.plist.strings; name = ru; path = ru.lproj/BCAddressSelectionView.strings; sourceTree = "<group>"; };
		220ADAE619A37A1E00EB7599 /* ru */ = {isa = PBXFileReference; lastKnownFileType = text.plist.strings; name = ru; path = ru.lproj/ReceiveCoins.strings; sourceTree = "<group>"; };
		220ADAE719A37A1E00EB7599 /* ru */ = {isa = PBXFileReference; lastKnownFileType = text.plist.strings; name = ru; path = ru.lproj/SendCoins.strings; sourceTree = "<group>"; };
		220ADAE819A37A1E00EB7599 /* ru */ = {isa = PBXFileReference; lastKnownFileType = text.plist.strings; name = ru; path = ru.lproj/MainWindow.strings; sourceTree = "<group>"; };
		220ADAEA19A37A1E00EB7599 /* ru */ = {isa = PBXFileReference; lastKnownFileType = text.plist.strings; name = ru; path = ru.lproj/Localizable.strings; sourceTree = "<group>"; };
		220ADAEC19A37A2300EB7599 /* pl */ = {isa = PBXFileReference; lastKnownFileType = text.plist.strings; name = pl; path = pl.lproj/BCAddressSelectionView.strings; sourceTree = "<group>"; };
		220ADAEE19A37A2300EB7599 /* pl */ = {isa = PBXFileReference; lastKnownFileType = text.plist.strings; name = pl; path = pl.lproj/ReceiveCoins.strings; sourceTree = "<group>"; };
		220ADAEF19A37A2300EB7599 /* pl */ = {isa = PBXFileReference; lastKnownFileType = text.plist.strings; name = pl; path = pl.lproj/SendCoins.strings; sourceTree = "<group>"; };
		220ADAF019A37A2300EB7599 /* pl */ = {isa = PBXFileReference; lastKnownFileType = text.plist.strings; name = pl; path = pl.lproj/MainWindow.strings; sourceTree = "<group>"; };
		220ADAF219A37A2300EB7599 /* pl */ = {isa = PBXFileReference; lastKnownFileType = text.plist.strings; name = pl; path = pl.lproj/Localizable.strings; sourceTree = "<group>"; };
		220ADAF419A37A2800EB7599 /* tr */ = {isa = PBXFileReference; lastKnownFileType = text.plist.strings; name = tr; path = tr.lproj/BCAddressSelectionView.strings; sourceTree = "<group>"; };
		220ADAF619A37A2800EB7599 /* tr */ = {isa = PBXFileReference; lastKnownFileType = text.plist.strings; name = tr; path = tr.lproj/ReceiveCoins.strings; sourceTree = "<group>"; };
		220ADAF719A37A2800EB7599 /* tr */ = {isa = PBXFileReference; lastKnownFileType = text.plist.strings; name = tr; path = tr.lproj/SendCoins.strings; sourceTree = "<group>"; };
		220ADAF819A37A2800EB7599 /* tr */ = {isa = PBXFileReference; lastKnownFileType = text.plist.strings; name = tr; path = tr.lproj/MainWindow.strings; sourceTree = "<group>"; };
		220ADAFA19A37A2800EB7599 /* tr */ = {isa = PBXFileReference; lastKnownFileType = text.plist.strings; name = tr; path = tr.lproj/Localizable.strings; sourceTree = "<group>"; };
		220ADAFC19A37A2C00EB7599 /* ar */ = {isa = PBXFileReference; lastKnownFileType = text.plist.strings; name = ar; path = ar.lproj/BCAddressSelectionView.strings; sourceTree = "<group>"; };
		220ADAFE19A37A2C00EB7599 /* ar */ = {isa = PBXFileReference; lastKnownFileType = text.plist.strings; name = ar; path = ar.lproj/ReceiveCoins.strings; sourceTree = "<group>"; };
		220ADAFF19A37A2C00EB7599 /* ar */ = {isa = PBXFileReference; lastKnownFileType = text.plist.strings; name = ar; path = ar.lproj/SendCoins.strings; sourceTree = "<group>"; };
		220ADB0019A37A2C00EB7599 /* ar */ = {isa = PBXFileReference; lastKnownFileType = text.plist.strings; name = ar; path = ar.lproj/MainWindow.strings; sourceTree = "<group>"; };
		220ADB0219A37A2C00EB7599 /* ar */ = {isa = PBXFileReference; lastKnownFileType = text.plist.strings; name = ar; path = ar.lproj/Localizable.strings; sourceTree = "<group>"; };
		220ADB0419A37A3600EB7599 /* th */ = {isa = PBXFileReference; lastKnownFileType = text.plist.strings; name = th; path = th.lproj/BCAddressSelectionView.strings; sourceTree = "<group>"; };
		220ADB0619A37A3600EB7599 /* th */ = {isa = PBXFileReference; lastKnownFileType = text.plist.strings; name = th; path = th.lproj/ReceiveCoins.strings; sourceTree = "<group>"; };
		220ADB0719A37A3600EB7599 /* th */ = {isa = PBXFileReference; lastKnownFileType = text.plist.strings; name = th; path = th.lproj/SendCoins.strings; sourceTree = "<group>"; };
		220ADB0819A37A3600EB7599 /* th */ = {isa = PBXFileReference; lastKnownFileType = text.plist.strings; name = th; path = th.lproj/MainWindow.strings; sourceTree = "<group>"; };
		220ADB0A19A37A3600EB7599 /* th */ = {isa = PBXFileReference; lastKnownFileType = text.plist.strings; name = th; path = th.lproj/Localizable.strings; sourceTree = "<group>"; };
		220ADB0C19A37A3D00EB7599 /* cs */ = {isa = PBXFileReference; lastKnownFileType = text.plist.strings; name = cs; path = cs.lproj/BCAddressSelectionView.strings; sourceTree = "<group>"; };
		220ADB0E19A37A3D00EB7599 /* cs */ = {isa = PBXFileReference; lastKnownFileType = text.plist.strings; name = cs; path = cs.lproj/ReceiveCoins.strings; sourceTree = "<group>"; };
		220ADB0F19A37A3D00EB7599 /* cs */ = {isa = PBXFileReference; lastKnownFileType = text.plist.strings; name = cs; path = cs.lproj/SendCoins.strings; sourceTree = "<group>"; };
		220ADB1019A37A3D00EB7599 /* cs */ = {isa = PBXFileReference; lastKnownFileType = text.plist.strings; name = cs; path = cs.lproj/MainWindow.strings; sourceTree = "<group>"; };
		220ADB1219A37A3D00EB7599 /* cs */ = {isa = PBXFileReference; lastKnownFileType = text.plist.strings; name = cs; path = cs.lproj/Localizable.strings; sourceTree = "<group>"; };
		220ADB1419A37A4200EB7599 /* hu */ = {isa = PBXFileReference; lastKnownFileType = text.plist.strings; name = hu; path = hu.lproj/BCAddressSelectionView.strings; sourceTree = "<group>"; };
		220ADB1619A37A4200EB7599 /* hu */ = {isa = PBXFileReference; lastKnownFileType = text.plist.strings; name = hu; path = hu.lproj/ReceiveCoins.strings; sourceTree = "<group>"; };
		220ADB1719A37A4300EB7599 /* hu */ = {isa = PBXFileReference; lastKnownFileType = text.plist.strings; name = hu; path = hu.lproj/SendCoins.strings; sourceTree = "<group>"; };
		220ADB1819A37A4300EB7599 /* hu */ = {isa = PBXFileReference; lastKnownFileType = text.plist.strings; name = hu; path = hu.lproj/MainWindow.strings; sourceTree = "<group>"; };
		220ADB1A19A37A4300EB7599 /* hu */ = {isa = PBXFileReference; lastKnownFileType = text.plist.strings; name = hu; path = hu.lproj/Localizable.strings; sourceTree = "<group>"; };
		220ADB2419A37A5600EB7599 /* hr */ = {isa = PBXFileReference; lastKnownFileType = text.plist.strings; name = hr; path = hr.lproj/BCAddressSelectionView.strings; sourceTree = "<group>"; };
		220ADB2619A37A5600EB7599 /* hr */ = {isa = PBXFileReference; lastKnownFileType = text.plist.strings; name = hr; path = hr.lproj/ReceiveCoins.strings; sourceTree = "<group>"; };
		220ADB2719A37A5600EB7599 /* hr */ = {isa = PBXFileReference; lastKnownFileType = text.plist.strings; name = hr; path = hr.lproj/SendCoins.strings; sourceTree = "<group>"; };
		220ADB2819A37A5600EB7599 /* hr */ = {isa = PBXFileReference; lastKnownFileType = text.plist.strings; name = hr; path = hr.lproj/MainWindow.strings; sourceTree = "<group>"; };
		220ADB2A19A37A5600EB7599 /* hr */ = {isa = PBXFileReference; lastKnownFileType = text.plist.strings; name = hr; path = hr.lproj/Localizable.strings; sourceTree = "<group>"; };
		220ADB2C19A37A5B00EB7599 /* el */ = {isa = PBXFileReference; lastKnownFileType = text.plist.strings; name = el; path = el.lproj/BCAddressSelectionView.strings; sourceTree = "<group>"; };
		220ADB2E19A37A5B00EB7599 /* el */ = {isa = PBXFileReference; lastKnownFileType = text.plist.strings; name = el; path = el.lproj/ReceiveCoins.strings; sourceTree = "<group>"; };
		220ADB2F19A37A5B00EB7599 /* el */ = {isa = PBXFileReference; lastKnownFileType = text.plist.strings; name = el; path = el.lproj/SendCoins.strings; sourceTree = "<group>"; };
		220ADB3019A37A5B00EB7599 /* el */ = {isa = PBXFileReference; lastKnownFileType = text.plist.strings; name = el; path = el.lproj/MainWindow.strings; sourceTree = "<group>"; };
		220ADB3219A37A5B00EB7599 /* el */ = {isa = PBXFileReference; lastKnownFileType = text.plist.strings; name = el; path = el.lproj/Localizable.strings; sourceTree = "<group>"; };
		220ADB3419A37A6000EB7599 /* he */ = {isa = PBXFileReference; lastKnownFileType = text.plist.strings; name = he; path = he.lproj/BCAddressSelectionView.strings; sourceTree = "<group>"; };
		220ADB3619A37A6000EB7599 /* he */ = {isa = PBXFileReference; lastKnownFileType = text.plist.strings; name = he; path = he.lproj/ReceiveCoins.strings; sourceTree = "<group>"; };
		220ADB3719A37A6000EB7599 /* he */ = {isa = PBXFileReference; lastKnownFileType = text.plist.strings; name = he; path = he.lproj/SendCoins.strings; sourceTree = "<group>"; };
		220ADB3819A37A6000EB7599 /* he */ = {isa = PBXFileReference; lastKnownFileType = text.plist.strings; name = he; path = he.lproj/MainWindow.strings; sourceTree = "<group>"; };
		220ADB3A19A37A6000EB7599 /* he */ = {isa = PBXFileReference; lastKnownFileType = text.plist.strings; name = he; path = he.lproj/Localizable.strings; sourceTree = "<group>"; };
		220ADB3C19A37A6500EB7599 /* ro */ = {isa = PBXFileReference; lastKnownFileType = text.plist.strings; name = ro; path = ro.lproj/BCAddressSelectionView.strings; sourceTree = "<group>"; };
		220ADB3E19A37A6500EB7599 /* ro */ = {isa = PBXFileReference; lastKnownFileType = text.plist.strings; name = ro; path = ro.lproj/ReceiveCoins.strings; sourceTree = "<group>"; };
		220ADB3F19A37A6600EB7599 /* ro */ = {isa = PBXFileReference; lastKnownFileType = text.plist.strings; name = ro; path = ro.lproj/SendCoins.strings; sourceTree = "<group>"; };
		220ADB4019A37A6600EB7599 /* ro */ = {isa = PBXFileReference; lastKnownFileType = text.plist.strings; name = ro; path = ro.lproj/MainWindow.strings; sourceTree = "<group>"; };
		220ADB4219A37A6600EB7599 /* ro */ = {isa = PBXFileReference; lastKnownFileType = text.plist.strings; name = ro; path = ro.lproj/Localizable.strings; sourceTree = "<group>"; };
		220ADB4419A37A6A00EB7599 /* sk */ = {isa = PBXFileReference; lastKnownFileType = text.plist.strings; name = sk; path = sk.lproj/BCAddressSelectionView.strings; sourceTree = "<group>"; };
		220ADB4619A37A6A00EB7599 /* sk */ = {isa = PBXFileReference; lastKnownFileType = text.plist.strings; name = sk; path = sk.lproj/ReceiveCoins.strings; sourceTree = "<group>"; };
		220ADB4719A37A6A00EB7599 /* sk */ = {isa = PBXFileReference; lastKnownFileType = text.plist.strings; name = sk; path = sk.lproj/SendCoins.strings; sourceTree = "<group>"; };
		220ADB4819A37A6A00EB7599 /* sk */ = {isa = PBXFileReference; lastKnownFileType = text.plist.strings; name = sk; path = sk.lproj/MainWindow.strings; sourceTree = "<group>"; };
		220ADB4A19A37A6A00EB7599 /* sk */ = {isa = PBXFileReference; lastKnownFileType = text.plist.strings; name = sk; path = sk.lproj/Localizable.strings; sourceTree = "<group>"; };
		220ADB4C19A37A7100EB7599 /* uk */ = {isa = PBXFileReference; lastKnownFileType = text.plist.strings; name = uk; path = uk.lproj/BCAddressSelectionView.strings; sourceTree = "<group>"; };
		220ADB4E19A37A7100EB7599 /* uk */ = {isa = PBXFileReference; lastKnownFileType = text.plist.strings; name = uk; path = uk.lproj/ReceiveCoins.strings; sourceTree = "<group>"; };
		220ADB4F19A37A7100EB7599 /* uk */ = {isa = PBXFileReference; lastKnownFileType = text.plist.strings; name = uk; path = uk.lproj/SendCoins.strings; sourceTree = "<group>"; };
		220ADB5019A37A7100EB7599 /* uk */ = {isa = PBXFileReference; lastKnownFileType = text.plist.strings; name = uk; path = uk.lproj/MainWindow.strings; sourceTree = "<group>"; };
		220ADB5219A37A7100EB7599 /* uk */ = {isa = PBXFileReference; lastKnownFileType = text.plist.strings; name = uk; path = uk.lproj/Localizable.strings; sourceTree = "<group>"; };
		220ADB5419A37A7600EB7599 /* id */ = {isa = PBXFileReference; lastKnownFileType = text.plist.strings; name = id; path = id.lproj/BCAddressSelectionView.strings; sourceTree = "<group>"; };
		220ADB5619A37A7600EB7599 /* id */ = {isa = PBXFileReference; lastKnownFileType = text.plist.strings; name = id; path = id.lproj/ReceiveCoins.strings; sourceTree = "<group>"; };
		220ADB5719A37A7600EB7599 /* id */ = {isa = PBXFileReference; lastKnownFileType = text.plist.strings; name = id; path = id.lproj/SendCoins.strings; sourceTree = "<group>"; };
		220ADB5819A37A7600EB7599 /* id */ = {isa = PBXFileReference; lastKnownFileType = text.plist.strings; name = id; path = id.lproj/MainWindow.strings; sourceTree = "<group>"; };
		220ADB5A19A37A7600EB7599 /* id */ = {isa = PBXFileReference; lastKnownFileType = text.plist.strings; name = id; path = id.lproj/Localizable.strings; sourceTree = "<group>"; };
		220ADB5C19A37A7A00EB7599 /* ms */ = {isa = PBXFileReference; lastKnownFileType = text.plist.strings; name = ms; path = ms.lproj/BCAddressSelectionView.strings; sourceTree = "<group>"; };
		220ADB5E19A37A7A00EB7599 /* ms */ = {isa = PBXFileReference; lastKnownFileType = text.plist.strings; name = ms; path = ms.lproj/ReceiveCoins.strings; sourceTree = "<group>"; };
		220ADB5F19A37A7A00EB7599 /* ms */ = {isa = PBXFileReference; lastKnownFileType = text.plist.strings; name = ms; path = ms.lproj/SendCoins.strings; sourceTree = "<group>"; };
		220ADB6019A37A7A00EB7599 /* ms */ = {isa = PBXFileReference; lastKnownFileType = text.plist.strings; name = ms; path = ms.lproj/MainWindow.strings; sourceTree = "<group>"; };
		220ADB6219A37A7A00EB7599 /* ms */ = {isa = PBXFileReference; lastKnownFileType = text.plist.strings; name = ms; path = ms.lproj/Localizable.strings; sourceTree = "<group>"; };
		220ADB6419A37A7F00EB7599 /* vi */ = {isa = PBXFileReference; lastKnownFileType = text.plist.strings; name = vi; path = vi.lproj/BCAddressSelectionView.strings; sourceTree = "<group>"; };
		220ADB6619A37A7F00EB7599 /* vi */ = {isa = PBXFileReference; lastKnownFileType = text.plist.strings; name = vi; path = vi.lproj/ReceiveCoins.strings; sourceTree = "<group>"; };
		220ADB6719A37A7F00EB7599 /* vi */ = {isa = PBXFileReference; lastKnownFileType = text.plist.strings; name = vi; path = vi.lproj/SendCoins.strings; sourceTree = "<group>"; };
		220ADB6819A37A7F00EB7599 /* vi */ = {isa = PBXFileReference; lastKnownFileType = text.plist.strings; name = vi; path = vi.lproj/MainWindow.strings; sourceTree = "<group>"; };
		220ADB6A19A37A7F00EB7599 /* vi */ = {isa = PBXFileReference; lastKnownFileType = text.plist.strings; name = vi; path = vi.lproj/Localizable.strings; sourceTree = "<group>"; };
		220ADB6C19A37B3700EB7599 /* en */ = {isa = PBXFileReference; lastKnownFileType = text.plist.strings; name = en; path = en.lproj/BCAddressSelectionView.strings; sourceTree = "<group>"; };
		220ADB6E19A37B3700EB7599 /* en */ = {isa = PBXFileReference; lastKnownFileType = text.plist.strings; name = en; path = en.lproj/ReceiveCoins.strings; sourceTree = "<group>"; };
		220ADB6F19A37B3700EB7599 /* en */ = {isa = PBXFileReference; lastKnownFileType = text.plist.strings; name = en; path = en.lproj/SendCoins.strings; sourceTree = "<group>"; };
		220ADB7019A37B3700EB7599 /* en */ = {isa = PBXFileReference; lastKnownFileType = text.plist.strings; name = en; path = en.lproj/MainWindow.strings; sourceTree = "<group>"; };
		220E375019A3604500E06996 /* Base */ = {isa = PBXFileReference; lastKnownFileType = file.xib; name = Base; path = Base.lproj/ReceiveCoins.xib; sourceTree = "<group>"; };
		220E375819A3613600E06996 /* Base */ = {isa = PBXFileReference; lastKnownFileType = file.xib; name = Base; path = Base.lproj/BCAddressSelectionView.xib; sourceTree = "<group>"; };
		220E375E19A3614900E06996 /* Base */ = {isa = PBXFileReference; lastKnownFileType = file.xib; name = Base; path = Base.lproj/SendCoins.xib; sourceTree = "<group>"; };
		220E376119A3614F00E06996 /* Base */ = {isa = PBXFileReference; lastKnownFileType = file.xib; name = Base; path = Base.lproj/MainWindow.xib; sourceTree = "<group>"; };
		230FD2D11C5BD04000336683 /* BCEditAddressView.h */ = {isa = PBXFileReference; fileEncoding = 4; lastKnownFileType = sourcecode.c.h; path = BCEditAddressView.h; sourceTree = "<group>"; };
		230FD2D21C5BD04000336683 /* BCEditAddressView.m */ = {isa = PBXFileReference; fileEncoding = 4; lastKnownFileType = sourcecode.c.objc; path = BCEditAddressView.m; sourceTree = "<group>"; };
		230FD2D71C5BF1A700336683 /* BCQRCodeView.h */ = {isa = PBXFileReference; fileEncoding = 4; lastKnownFileType = sourcecode.c.h; path = BCQRCodeView.h; sourceTree = "<group>"; };
		230FD2D81C5BF1A700336683 /* BCQRCodeView.m */ = {isa = PBXFileReference; fileEncoding = 4; lastKnownFileType = sourcecode.c.objc; path = BCQRCodeView.m; sourceTree = "<group>"; };
		230FD2DA1C5BFB4300336683 /* QRCodeGenerator.h */ = {isa = PBXFileReference; fileEncoding = 4; lastKnownFileType = sourcecode.c.h; path = QRCodeGenerator.h; sourceTree = "<group>"; };
		230FD2DB1C5BFB4300336683 /* QRCodeGenerator.m */ = {isa = PBXFileReference; fileEncoding = 4; lastKnownFileType = sourcecode.c.objc; path = QRCodeGenerator.m; sourceTree = "<group>"; };
		23107F811BBEF0AC00A6A9D4 /* BCConfirmPaymentView.h */ = {isa = PBXFileReference; fileEncoding = 4; lastKnownFileType = sourcecode.c.h; path = BCConfirmPaymentView.h; sourceTree = "<group>"; };
		23107F821BBEF0AC00A6A9D4 /* BCConfirmPaymentView.m */ = {isa = PBXFileReference; fileEncoding = 4; lastKnownFileType = sourcecode.c.objc; path = BCConfirmPaymentView.m; sourceTree = "<group>"; };
		231A66EC1DB9434B0043F862 /* HDNode.h */ = {isa = PBXFileReference; fileEncoding = 4; lastKnownFileType = sourcecode.c.h; path = HDNode.h; sourceTree = "<group>"; };
		231A66ED1DB9434B0043F862 /* HDNode.m */ = {isa = PBXFileReference; fileEncoding = 4; lastKnownFileType = sourcecode.c.objc; path = HDNode.m; sourceTree = "<group>"; };
		231FF2CB1B56F9F1009EEB02 /* SettingsWebViewController.h */ = {isa = PBXFileReference; fileEncoding = 4; lastKnownFileType = sourcecode.c.h; path = SettingsWebViewController.h; sourceTree = "<group>"; };
		231FF2CC1B56F9F1009EEB02 /* SettingsWebViewController.m */ = {isa = PBXFileReference; fileEncoding = 4; lastKnownFileType = sourcecode.c.objc; path = SettingsWebViewController.m; sourceTree = "<group>"; };
		232232181B44D4CB00E5DF26 /* UpgradeViewController.h */ = {isa = PBXFileReference; fileEncoding = 4; lastKnownFileType = sourcecode.c.h; path = UpgradeViewController.h; sourceTree = "<group>"; };
		232232191B44D4CB00E5DF26 /* UpgradeViewController.m */ = {isa = PBXFileReference; fileEncoding = 4; lastKnownFileType = sourcecode.c.objc; path = UpgradeViewController.m; sourceTree = "<group>"; };
		2322D38F1D75CEEF000E5AC1 /* SessionManager.h */ = {isa = PBXFileReference; fileEncoding = 4; lastKnownFileType = sourcecode.c.h; path = SessionManager.h; sourceTree = "<group>"; };
		2322D3901D75CEEF000E5AC1 /* SessionManager.m */ = {isa = PBXFileReference; fileEncoding = 4; lastKnownFileType = sourcecode.c.objc; path = SessionManager.m; sourceTree = "<group>"; };
		2322DC841D771831000E5AC1 /* SRDelegateController.h */ = {isa = PBXFileReference; fileEncoding = 4; lastKnownFileType = sourcecode.c.h; path = SRDelegateController.h; sourceTree = "<group>"; };
		2322DC851D771831000E5AC1 /* SRDelegateController.m */ = {isa = PBXFileReference; fileEncoding = 4; lastKnownFileType = sourcecode.c.objc; path = SRDelegateController.m; sourceTree = "<group>"; };
		2322DC871D771831000E5AC1 /* SRIOConsumer.h */ = {isa = PBXFileReference; fileEncoding = 4; lastKnownFileType = sourcecode.c.h; path = SRIOConsumer.h; sourceTree = "<group>"; };
		2322DC881D771831000E5AC1 /* SRIOConsumer.m */ = {isa = PBXFileReference; fileEncoding = 4; lastKnownFileType = sourcecode.c.objc; path = SRIOConsumer.m; sourceTree = "<group>"; };
		2322DC891D771831000E5AC1 /* SRIOConsumerPool.h */ = {isa = PBXFileReference; fileEncoding = 4; lastKnownFileType = sourcecode.c.h; path = SRIOConsumerPool.h; sourceTree = "<group>"; };
		2322DC8A1D771831000E5AC1 /* SRIOConsumerPool.m */ = {isa = PBXFileReference; fileEncoding = 4; lastKnownFileType = sourcecode.c.objc; path = SRIOConsumerPool.m; sourceTree = "<group>"; };
		2322DC8B1D771831000E5AC1 /* NSRunLoop+SRWebSocketPrivate.h */ = {isa = PBXFileReference; fileEncoding = 4; lastKnownFileType = sourcecode.c.h; path = "NSRunLoop+SRWebSocketPrivate.h"; sourceTree = "<group>"; };
		2322DC8C1D771831000E5AC1 /* NSURLRequest+SRWebSocketPrivate.h */ = {isa = PBXFileReference; fileEncoding = 4; lastKnownFileType = sourcecode.c.h; path = "NSURLRequest+SRWebSocketPrivate.h"; sourceTree = "<group>"; };
		2322DC8E1D771831000E5AC1 /* SRProxyConnect.h */ = {isa = PBXFileReference; fileEncoding = 4; lastKnownFileType = sourcecode.c.h; path = SRProxyConnect.h; sourceTree = "<group>"; };
		2322DC8F1D771831000E5AC1 /* SRProxyConnect.m */ = {isa = PBXFileReference; fileEncoding = 4; lastKnownFileType = sourcecode.c.objc; path = SRProxyConnect.m; sourceTree = "<group>"; };
		2322DC911D771831000E5AC1 /* SRRunLoopThread.h */ = {isa = PBXFileReference; fileEncoding = 4; lastKnownFileType = sourcecode.c.h; path = SRRunLoopThread.h; sourceTree = "<group>"; };
		2322DC921D771831000E5AC1 /* SRRunLoopThread.m */ = {isa = PBXFileReference; fileEncoding = 4; lastKnownFileType = sourcecode.c.objc; path = SRRunLoopThread.m; sourceTree = "<group>"; };
		2322DC941D771831000E5AC1 /* SRPinningSecurityPolicy.h */ = {isa = PBXFileReference; fileEncoding = 4; lastKnownFileType = sourcecode.c.h; path = SRPinningSecurityPolicy.h; sourceTree = "<group>"; };
		2322DC951D771831000E5AC1 /* SRPinningSecurityPolicy.m */ = {isa = PBXFileReference; fileEncoding = 4; lastKnownFileType = sourcecode.c.objc; path = SRPinningSecurityPolicy.m; sourceTree = "<group>"; };
		2322DC961D771831000E5AC1 /* SRConstants.h */ = {isa = PBXFileReference; fileEncoding = 4; lastKnownFileType = sourcecode.c.h; path = SRConstants.h; sourceTree = "<group>"; };
		2322DC971D771831000E5AC1 /* SRConstants.m */ = {isa = PBXFileReference; fileEncoding = 4; lastKnownFileType = sourcecode.c.objc; path = SRConstants.m; sourceTree = "<group>"; };
		2322DC991D771831000E5AC1 /* SRError.h */ = {isa = PBXFileReference; fileEncoding = 4; lastKnownFileType = sourcecode.c.h; path = SRError.h; sourceTree = "<group>"; };
		2322DC9A1D771831000E5AC1 /* SRError.m */ = {isa = PBXFileReference; fileEncoding = 4; lastKnownFileType = sourcecode.c.objc; path = SRError.m; sourceTree = "<group>"; };
		2322DC9B1D771831000E5AC1 /* SRHash.h */ = {isa = PBXFileReference; fileEncoding = 4; lastKnownFileType = sourcecode.c.h; path = SRHash.h; sourceTree = "<group>"; };
		2322DC9C1D771831000E5AC1 /* SRHash.m */ = {isa = PBXFileReference; fileEncoding = 4; lastKnownFileType = sourcecode.c.objc; path = SRHash.m; sourceTree = "<group>"; };
		2322DC9D1D771831000E5AC1 /* SRHTTPConnectMessage.h */ = {isa = PBXFileReference; fileEncoding = 4; lastKnownFileType = sourcecode.c.h; path = SRHTTPConnectMessage.h; sourceTree = "<group>"; };
		2322DC9E1D771831000E5AC1 /* SRHTTPConnectMessage.m */ = {isa = PBXFileReference; fileEncoding = 4; lastKnownFileType = sourcecode.c.objc; path = SRHTTPConnectMessage.m; sourceTree = "<group>"; };
		2322DC9F1D771831000E5AC1 /* SRLog.h */ = {isa = PBXFileReference; fileEncoding = 4; lastKnownFileType = sourcecode.c.h; path = SRLog.h; sourceTree = "<group>"; };
		2322DCA01D771831000E5AC1 /* SRLog.m */ = {isa = PBXFileReference; fileEncoding = 4; lastKnownFileType = sourcecode.c.objc; path = SRLog.m; sourceTree = "<group>"; };
		2322DCA11D771831000E5AC1 /* SRMutex.h */ = {isa = PBXFileReference; fileEncoding = 4; lastKnownFileType = sourcecode.c.h; path = SRMutex.h; sourceTree = "<group>"; };
		2322DCA21D771831000E5AC1 /* SRMutex.m */ = {isa = PBXFileReference; fileEncoding = 4; lastKnownFileType = sourcecode.c.objc; path = SRMutex.m; sourceTree = "<group>"; };
		2322DCA31D771831000E5AC1 /* SRRandom.h */ = {isa = PBXFileReference; fileEncoding = 4; lastKnownFileType = sourcecode.c.h; path = SRRandom.h; sourceTree = "<group>"; };
		2322DCA41D771831000E5AC1 /* SRRandom.m */ = {isa = PBXFileReference; fileEncoding = 4; lastKnownFileType = sourcecode.c.objc; path = SRRandom.m; sourceTree = "<group>"; };
		2322DCA51D771831000E5AC1 /* SRSIMDHelpers.h */ = {isa = PBXFileReference; fileEncoding = 4; lastKnownFileType = sourcecode.c.h; path = SRSIMDHelpers.h; sourceTree = "<group>"; };
		2322DCA61D771831000E5AC1 /* SRSIMDHelpers.m */ = {isa = PBXFileReference; fileEncoding = 4; lastKnownFileType = sourcecode.c.objc; path = SRSIMDHelpers.m; sourceTree = "<group>"; };
		2322DCA71D771831000E5AC1 /* SRURLUtilities.h */ = {isa = PBXFileReference; fileEncoding = 4; lastKnownFileType = sourcecode.c.h; path = SRURLUtilities.h; sourceTree = "<group>"; };
		2322DCA81D771831000E5AC1 /* SRURLUtilities.m */ = {isa = PBXFileReference; fileEncoding = 4; lastKnownFileType = sourcecode.c.objc; path = SRURLUtilities.m; sourceTree = "<group>"; };
		2322DCA91D771831000E5AC1 /* NSRunLoop+SRWebSocket.h */ = {isa = PBXFileReference; fileEncoding = 4; lastKnownFileType = sourcecode.c.h; path = "NSRunLoop+SRWebSocket.h"; sourceTree = "<group>"; };
		2322DCAA1D771831000E5AC1 /* NSRunLoop+SRWebSocket.m */ = {isa = PBXFileReference; fileEncoding = 4; lastKnownFileType = sourcecode.c.objc; path = "NSRunLoop+SRWebSocket.m"; sourceTree = "<group>"; };
		2322DCAB1D771831000E5AC1 /* NSURLRequest+SRWebSocket.h */ = {isa = PBXFileReference; fileEncoding = 4; lastKnownFileType = sourcecode.c.h; path = "NSURLRequest+SRWebSocket.h"; sourceTree = "<group>"; };
		2322DCAC1D771831000E5AC1 /* NSURLRequest+SRWebSocket.m */ = {isa = PBXFileReference; fileEncoding = 4; lastKnownFileType = sourcecode.c.objc; path = "NSURLRequest+SRWebSocket.m"; sourceTree = "<group>"; };
		2322DCAE1D771831000E5AC1 /* Info.plist */ = {isa = PBXFileReference; fileEncoding = 4; lastKnownFileType = text.plist.xml; path = Info.plist; sourceTree = "<group>"; };
		2322DCAF1D771831000E5AC1 /* SocketRocket.h */ = {isa = PBXFileReference; fileEncoding = 4; lastKnownFileType = sourcecode.c.h; path = SocketRocket.h; sourceTree = "<group>"; };
		2322DCB01D771831000E5AC1 /* SRSecurityPolicy.h */ = {isa = PBXFileReference; fileEncoding = 4; lastKnownFileType = sourcecode.c.h; path = SRSecurityPolicy.h; sourceTree = "<group>"; };
		2322DCB11D771831000E5AC1 /* SRSecurityPolicy.m */ = {isa = PBXFileReference; fileEncoding = 4; lastKnownFileType = sourcecode.c.objc; path = SRSecurityPolicy.m; sourceTree = "<group>"; };
		2322DCB21D771831000E5AC1 /* SRWebSocket.h */ = {isa = PBXFileReference; fileEncoding = 4; lastKnownFileType = sourcecode.c.h; path = SRWebSocket.h; sourceTree = "<group>"; };
		2322DCB31D771831000E5AC1 /* SRWebSocket.m */ = {isa = PBXFileReference; fileEncoding = 4; lastKnownFileType = sourcecode.c.objc; path = SRWebSocket.m; sourceTree = "<group>"; };
		23256A571DF1CFF7002B7A04 /* Invitation.h */ = {isa = PBXFileReference; fileEncoding = 4; lastKnownFileType = sourcecode.c.h; path = Invitation.h; sourceTree = "<group>"; };
		23256A581DF1CFF7002B7A04 /* Invitation.m */ = {isa = PBXFileReference; fileEncoding = 4; lastKnownFileType = sourcecode.c.objc; path = Invitation.m; sourceTree = "<group>"; };
		2326C6C01BBD7A8100AB7C4D /* UIViewController+AutoDismiss.h */ = {isa = PBXFileReference; fileEncoding = 4; lastKnownFileType = sourcecode.c.h; path = "UIViewController+AutoDismiss.h"; sourceTree = "<group>"; };
		2326C6C11BBD7A8100AB7C4D /* UIViewController+AutoDismiss.m */ = {isa = PBXFileReference; fileEncoding = 4; lastKnownFileType = sourcecode.c.objc; path = "UIViewController+AutoDismiss.m"; sourceTree = "<group>"; };
		232ACBF31DAE84720072FB5E /* TransferAllFundsViewController.h */ = {isa = PBXFileReference; fileEncoding = 4; lastKnownFileType = sourcecode.c.h; path = TransferAllFundsViewController.h; sourceTree = "<group>"; };
		232ACBF41DAE84720072FB5E /* TransferAllFundsViewController.m */ = {isa = PBXFileReference; fileEncoding = 4; lastKnownFileType = sourcecode.c.objc; path = TransferAllFundsViewController.m; sourceTree = "<group>"; };
		232D7DDF1E018E7800A7A2ED /* ContactNewMessageViewController.h */ = {isa = PBXFileReference; fileEncoding = 4; lastKnownFileType = sourcecode.c.h; path = ContactNewMessageViewController.h; sourceTree = "<group>"; };
		232D7DE01E018E7800A7A2ED /* ContactNewMessageViewController.m */ = {isa = PBXFileReference; fileEncoding = 4; lastKnownFileType = sourcecode.c.objc; path = ContactNewMessageViewController.m; sourceTree = "<group>"; };
		232E17F81C29F0EF0044942E /* UINavigationController+PopToRootWithCompletion.swift */ = {isa = PBXFileReference; fileEncoding = 4; lastKnownFileType = sourcecode.swift; path = "UINavigationController+PopToRootWithCompletion.swift"; sourceTree = "<group>"; };
		2330AA9B1E085F5700281E6F /* ContactTableViewCell.h */ = {isa = PBXFileReference; fileEncoding = 4; lastKnownFileType = sourcecode.c.h; path = ContactTableViewCell.h; sourceTree = "<group>"; };
		2330AA9C1E085F5700281E6F /* ContactTableViewCell.m */ = {isa = PBXFileReference; fileEncoding = 4; lastKnownFileType = sourcecode.c.objc; path = ContactTableViewCell.m; sourceTree = "<group>"; };
		23321D791BB0730C0005624F /* my-wallet.js */ = {isa = PBXFileReference; lastKnownFileType = sourcecode.javascript; name = "my-wallet.js"; path = "../../Submodules/My-Wallet-V3/dist/my-wallet.js"; sourceTree = "<group>"; };
		234197861C17BB02004B82C5 /* en */ = {isa = PBXFileReference; lastKnownFileType = text.plist.strings; name = en; path = en.lproj/Upgrade.strings; sourceTree = "<group>"; };
		234197881C17BB08004B82C5 /* en */ = {isa = PBXFileReference; lastKnownFileType = text.plist.strings; name = en; path = en.lproj/Settings.strings; sourceTree = "<group>"; };
		2343E4011CB434BC008DC7D1 /* NSArray+EncodedJSONString.h */ = {isa = PBXFileReference; fileEncoding = 4; lastKnownFileType = sourcecode.c.h; path = "NSArray+EncodedJSONString.h"; sourceTree = "<group>"; };
		2343E4021CB434BC008DC7D1 /* NSArray+EncodedJSONString.m */ = {isa = PBXFileReference; fileEncoding = 4; lastKnownFileType = sourcecode.c.objc; path = "NSArray+EncodedJSONString.m"; sourceTree = "<group>"; };
		23444F7C1DCD213D00573C8C /* BTCKey.h */ = {isa = PBXFileReference; fileEncoding = 4; lastKnownFileType = sourcecode.c.h; name = BTCKey.h; path = Submodules/CoreBitcoin/CoreBitcoin/BTCKey.h; sourceTree = SOURCE_ROOT; };
		23444F7D1DCD213D00573C8C /* BTCKey.m */ = {isa = PBXFileReference; fileEncoding = 4; lastKnownFileType = sourcecode.c.objc; name = BTCKey.m; path = Submodules/CoreBitcoin/CoreBitcoin/BTCKey.m; sourceTree = SOURCE_ROOT; };
		23444F7F1DCD214800573C8C /* BTCBigNumber.h */ = {isa = PBXFileReference; fileEncoding = 4; lastKnownFileType = sourcecode.c.h; name = BTCBigNumber.h; path = Submodules/CoreBitcoin/CoreBitcoin/BTCBigNumber.h; sourceTree = SOURCE_ROOT; };
		23444F801DCD214800573C8C /* BTCBigNumber.m */ = {isa = PBXFileReference; fileEncoding = 4; lastKnownFileType = sourcecode.c.objc; name = BTCBigNumber.m; path = Submodules/CoreBitcoin/CoreBitcoin/BTCBigNumber.m; sourceTree = SOURCE_ROOT; };
		23444F821DCD217000573C8C /* NSData+BTCData.h */ = {isa = PBXFileReference; fileEncoding = 4; lastKnownFileType = sourcecode.c.h; name = "NSData+BTCData.h"; path = "Submodules/CoreBitcoin/CoreBitcoin/NSData+BTCData.h"; sourceTree = SOURCE_ROOT; };
		23444F831DCD217000573C8C /* NSData+BTCData.m */ = {isa = PBXFileReference; fileEncoding = 4; lastKnownFileType = sourcecode.c.objc; name = "NSData+BTCData.m"; path = "Submodules/CoreBitcoin/CoreBitcoin/NSData+BTCData.m"; sourceTree = SOURCE_ROOT; };
		23444F851DCD217E00573C8C /* BTCNetwork.h */ = {isa = PBXFileReference; fileEncoding = 4; lastKnownFileType = sourcecode.c.h; name = BTCNetwork.h; path = Submodules/CoreBitcoin/CoreBitcoin/BTCNetwork.h; sourceTree = SOURCE_ROOT; };
		23444F861DCD217E00573C8C /* BTCNetwork.m */ = {isa = PBXFileReference; fileEncoding = 4; lastKnownFileType = sourcecode.c.objc; name = BTCNetwork.m; path = Submodules/CoreBitcoin/CoreBitcoin/BTCNetwork.m; sourceTree = SOURCE_ROOT; };
		23444F881DCD218F00573C8C /* BTCAddress.h */ = {isa = PBXFileReference; fileEncoding = 4; lastKnownFileType = sourcecode.c.h; name = BTCAddress.h; path = Submodules/CoreBitcoin/CoreBitcoin/BTCAddress.h; sourceTree = SOURCE_ROOT; };
		23444F891DCD218F00573C8C /* BTCAddress.m */ = {isa = PBXFileReference; fileEncoding = 4; lastKnownFileType = sourcecode.c.objc; name = BTCAddress.m; path = Submodules/CoreBitcoin/CoreBitcoin/BTCAddress.m; sourceTree = SOURCE_ROOT; };
		23444F8B1DCD219E00573C8C /* BTCData.h */ = {isa = PBXFileReference; fileEncoding = 4; lastKnownFileType = sourcecode.c.h; name = BTCData.h; path = Submodules/CoreBitcoin/CoreBitcoin/BTCData.h; sourceTree = SOURCE_ROOT; };
		23444F8C1DCD219E00573C8C /* BTCData.m */ = {isa = PBXFileReference; fileEncoding = 4; lastKnownFileType = sourcecode.c.objc; name = BTCData.m; path = Submodules/CoreBitcoin/CoreBitcoin/BTCData.m; sourceTree = SOURCE_ROOT; };
		23444F8E1DCD21AB00573C8C /* BTCCurvePoint.h */ = {isa = PBXFileReference; fileEncoding = 4; lastKnownFileType = sourcecode.c.h; name = BTCCurvePoint.h; path = Submodules/CoreBitcoin/CoreBitcoin/BTCCurvePoint.h; sourceTree = SOURCE_ROOT; };
		23444F8F1DCD21AB00573C8C /* BTCCurvePoint.m */ = {isa = PBXFileReference; fileEncoding = 4; lastKnownFileType = sourcecode.c.objc; name = BTCCurvePoint.m; path = Submodules/CoreBitcoin/CoreBitcoin/BTCCurvePoint.m; sourceTree = SOURCE_ROOT; };
		23444F911DCD21B700573C8C /* BTCBase58.h */ = {isa = PBXFileReference; fileEncoding = 4; lastKnownFileType = sourcecode.c.h; name = BTCBase58.h; path = Submodules/CoreBitcoin/CoreBitcoin/BTCBase58.h; sourceTree = SOURCE_ROOT; };
		23444F921DCD21B700573C8C /* BTCBase58.m */ = {isa = PBXFileReference; fileEncoding = 4; lastKnownFileType = sourcecode.c.objc; name = BTCBase58.m; path = Submodules/CoreBitcoin/CoreBitcoin/BTCBase58.m; sourceTree = SOURCE_ROOT; };
		23444F941DCD21C600573C8C /* BTCKeychain.h */ = {isa = PBXFileReference; fileEncoding = 4; lastKnownFileType = sourcecode.c.h; name = BTCKeychain.h; path = Submodules/CoreBitcoin/CoreBitcoin/BTCKeychain.h; sourceTree = SOURCE_ROOT; };
		23444F951DCD21C600573C8C /* BTCKeychain.m */ = {isa = PBXFileReference; fileEncoding = 4; lastKnownFileType = sourcecode.c.objc; name = BTCKeychain.m; path = Submodules/CoreBitcoin/CoreBitcoin/BTCKeychain.m; sourceTree = SOURCE_ROOT; };
		23444F971DCD21F900573C8C /* BTCErrors.h */ = {isa = PBXFileReference; fileEncoding = 4; lastKnownFileType = sourcecode.c.h; name = BTCErrors.h; path = Submodules/CoreBitcoin/CoreBitcoin/BTCErrors.h; sourceTree = SOURCE_ROOT; };
		23444F981DCD21F900573C8C /* BTCErrors.m */ = {isa = PBXFileReference; fileEncoding = 4; lastKnownFileType = sourcecode.c.objc; name = BTCErrors.m; path = Submodules/CoreBitcoin/CoreBitcoin/BTCErrors.m; sourceTree = SOURCE_ROOT; };
		23444F9A1DCD221A00573C8C /* BTCErrors.h */ = {isa = PBXFileReference; fileEncoding = 4; lastKnownFileType = sourcecode.c.h; name = BTCErrors.h; path = Submodules/CoreBitcoin/CoreBitcoin/BTCErrors.h; sourceTree = SOURCE_ROOT; };
		23444F9B1DCD221A00573C8C /* BTCErrors.m */ = {isa = PBXFileReference; fileEncoding = 4; lastKnownFileType = sourcecode.c.objc; name = BTCErrors.m; path = Submodules/CoreBitcoin/CoreBitcoin/BTCErrors.m; sourceTree = SOURCE_ROOT; };
		23444F9C1DCD221A00573C8C /* BTCProtocolSerialization.h */ = {isa = PBXFileReference; fileEncoding = 4; lastKnownFileType = sourcecode.c.h; name = BTCProtocolSerialization.h; path = Submodules/CoreBitcoin/CoreBitcoin/BTCProtocolSerialization.h; sourceTree = SOURCE_ROOT; };
		23444F9D1DCD221A00573C8C /* BTCProtocolSerialization.m */ = {isa = PBXFileReference; fileEncoding = 4; lastKnownFileType = sourcecode.c.objc; name = BTCProtocolSerialization.m; path = Submodules/CoreBitcoin/CoreBitcoin/BTCProtocolSerialization.m; sourceTree = SOURCE_ROOT; };
		23444FA61DD1177E00573C8C /* SettingsAboutUsViewController.h */ = {isa = PBXFileReference; fileEncoding = 4; lastKnownFileType = sourcecode.c.h; path = SettingsAboutUsViewController.h; sourceTree = "<group>"; };
		23444FA71DD1177E00573C8C /* SettingsAboutUsViewController.m */ = {isa = PBXFileReference; fileEncoding = 4; lastKnownFileType = sourcecode.c.objc; path = SettingsAboutUsViewController.m; sourceTree = "<group>"; };
		2357BA421D53979600BE0BFD /* Base */ = {isa = PBXFileReference; lastKnownFileType = text.plist.strings; name = Base; path = Base.lproj/InfoPlist.strings; sourceTree = "<group>"; };
		2357BA441D5397B100BE0BFD /* en */ = {isa = PBXFileReference; lastKnownFileType = text.plist.strings; name = en; path = en.lproj/InfoPlist.strings; sourceTree = "<group>"; };
		235BD5641C58216000969B31 /* BCModalViewController.h */ = {isa = PBXFileReference; fileEncoding = 4; lastKnownFileType = sourcecode.c.h; path = BCModalViewController.h; sourceTree = "<group>"; };
		235BD5651C58216000969B31 /* BCModalViewController.m */ = {isa = PBXFileReference; fileEncoding = 4; lastKnownFileType = sourcecode.c.objc; path = BCModalViewController.m; sourceTree = "<group>"; };
		235EBDD41BA0BF70004D3410 /* es-ES */ = {isa = PBXFileReference; lastKnownFileType = text.plist.strings; name = "es-ES"; path = "es-ES.lproj/ReceiveCoins.strings"; sourceTree = "<group>"; };
		235EBDD51BA0BF70004D3410 /* es-ES */ = {isa = PBXFileReference; lastKnownFileType = text.plist.strings; name = "es-ES"; path = "es-ES.lproj/Backup.strings"; sourceTree = "<group>"; };
		235EBDD61BA0BF70004D3410 /* es-ES */ = {isa = PBXFileReference; lastKnownFileType = text.plist.strings; name = "es-ES"; path = "es-ES.lproj/SendCoins.strings"; sourceTree = "<group>"; };
		235EBDD71BA0BF71004D3410 /* es-ES */ = {isa = PBXFileReference; lastKnownFileType = text.plist.strings; name = "es-ES"; path = "es-ES.lproj/MainWindow.strings"; sourceTree = "<group>"; };
		235EBDD81BA0BF71004D3410 /* es-ES */ = {isa = PBXFileReference; lastKnownFileType = text.plist.strings; name = "es-ES"; path = "es-ES.lproj/BCAddressSelectionView.strings"; sourceTree = "<group>"; };
		235EBDD91BA0BF71004D3410 /* es-ES */ = {isa = PBXFileReference; lastKnownFileType = text.plist.strings; name = "es-ES"; path = "es-ES.lproj/Localizable.strings"; sourceTree = "<group>"; };
		235EBDDE1BA0BFC8004D3410 /* hi */ = {isa = PBXFileReference; lastKnownFileType = text.plist.strings; name = hi; path = hi.lproj/SendCoins.strings; sourceTree = "<group>"; };
		235EBDDF1BA0BFC8004D3410 /* hi */ = {isa = PBXFileReference; lastKnownFileType = text.plist.strings; name = hi; path = hi.lproj/Backup.strings; sourceTree = "<group>"; };
		235EBDE01BA0BFC8004D3410 /* hi */ = {isa = PBXFileReference; lastKnownFileType = text.plist.strings; name = hi; path = hi.lproj/ReceiveCoins.strings; sourceTree = "<group>"; };
		235EBDE11BA0BFC8004D3410 /* hi */ = {isa = PBXFileReference; lastKnownFileType = text.plist.strings; name = hi; path = hi.lproj/MainWindow.strings; sourceTree = "<group>"; };
		235EBDE21BA0BFC8004D3410 /* hi */ = {isa = PBXFileReference; lastKnownFileType = text.plist.strings; name = hi; path = hi.lproj/BCAddressSelectionView.strings; sourceTree = "<group>"; };
		235EBDE31BA0BFC9004D3410 /* hi */ = {isa = PBXFileReference; lastKnownFileType = text.plist.strings; name = hi; path = hi.lproj/Localizable.strings; sourceTree = "<group>"; };
		23600FA11D9EEFD900D9985D /* pt */ = {isa = PBXFileReference; lastKnownFileType = text.plist.strings; name = pt; path = pt.lproj/InfoPlist.strings; sourceTree = "<group>"; };
		23600FA21D9EF85000D9985D /* ar */ = {isa = PBXFileReference; lastKnownFileType = text.plist.strings; name = ar; path = ar.lproj/InfoPlist.strings; sourceTree = "<group>"; };
		23600FA31D9EF85900D9985D /* da */ = {isa = PBXFileReference; lastKnownFileType = text.plist.strings; name = da; path = da.lproj/InfoPlist.strings; sourceTree = "<group>"; };
		23600FA41D9EF86700D9985D /* el */ = {isa = PBXFileReference; lastKnownFileType = text.plist.strings; name = el; path = el.lproj/InfoPlist.strings; sourceTree = "<group>"; };
		23600FA51D9EF87200D9985D /* fi */ = {isa = PBXFileReference; lastKnownFileType = text.plist.strings; name = fi; path = fi.lproj/InfoPlist.strings; sourceTree = "<group>"; };
		23600FA61D9EF87D00D9985D /* he */ = {isa = PBXFileReference; lastKnownFileType = text.plist.strings; name = he; path = he.lproj/InfoPlist.strings; sourceTree = "<group>"; };
		23600FA71D9EF88900D9985D /* hi */ = {isa = PBXFileReference; lastKnownFileType = text.plist.strings; name = hi; path = hi.lproj/InfoPlist.strings; sourceTree = "<group>"; };
		23600FA81D9EF89300D9985D /* hr */ = {isa = PBXFileReference; lastKnownFileType = text.plist.strings; name = hr; path = hr.lproj/InfoPlist.strings; sourceTree = "<group>"; };
		23600FA91D9EF89E00D9985D /* hu */ = {isa = PBXFileReference; lastKnownFileType = text.plist.strings; name = hu; path = hu.lproj/InfoPlist.strings; sourceTree = "<group>"; };
		23600FAA1D9EF8A900D9985D /* ms */ = {isa = PBXFileReference; lastKnownFileType = text.plist.strings; name = ms; path = ms.lproj/InfoPlist.strings; sourceTree = "<group>"; };
		23600FAB1D9EF8B800D9985D /* nb */ = {isa = PBXFileReference; lastKnownFileType = text.plist.strings; name = nb; path = nb.lproj/InfoPlist.strings; sourceTree = "<group>"; };
		23600FAC1D9EF8C300D9985D /* ro */ = {isa = PBXFileReference; lastKnownFileType = text.plist.strings; name = ro; path = ro.lproj/InfoPlist.strings; sourceTree = "<group>"; };
		23600FAD1D9EF8D200D9985D /* sk */ = {isa = PBXFileReference; lastKnownFileType = text.plist.strings; name = sk; path = sk.lproj/InfoPlist.strings; sourceTree = "<group>"; };
		23600FAE1D9EF8DF00D9985D /* sl */ = {isa = PBXFileReference; lastKnownFileType = text.plist.strings; name = sl; path = sl.lproj/InfoPlist.strings; sourceTree = "<group>"; };
		23600FAF1D9EF8E800D9985D /* sv */ = {isa = PBXFileReference; lastKnownFileType = text.plist.strings; name = sv; path = sv.lproj/InfoPlist.strings; sourceTree = "<group>"; };
		23600FB01D9EF8F500D9985D /* zh-Hant */ = {isa = PBXFileReference; lastKnownFileType = text.plist.strings; name = "zh-Hant"; path = "zh-Hant.lproj/InfoPlist.strings"; sourceTree = "<group>"; };
		236D7ED71CBD8B3900836EF2 /* DeviceIdentifier.h */ = {isa = PBXFileReference; fileEncoding = 4; lastKnownFileType = sourcecode.c.h; path = DeviceIdentifier.h; sourceTree = "<group>"; };
		236D7ED81CBD8B3900836EF2 /* DeviceIdentifier.m */ = {isa = PBXFileReference; fileEncoding = 4; lastKnownFileType = sourcecode.c.objc; path = DeviceIdentifier.m; sourceTree = "<group>"; };
		2371DEAC1C6A8898000DC8AF /* pt-BR */ = {isa = PBXFileReference; lastKnownFileType = text.plist.strings; name = "pt-BR"; path = "pt-BR.lproj/AccountsAndAddresses.strings"; sourceTree = "<group>"; };
		2371DEAF1C6A8AF3000DC8AF /* es-MX */ = {isa = PBXFileReference; lastKnownFileType = text.plist.strings; name = "es-MX"; path = "es-MX.lproj/AccountsAndAddresses.strings"; sourceTree = "<group>"; };
		237356B41DF894CF003940A7 /* Contact.h */ = {isa = PBXFileReference; fileEncoding = 4; lastKnownFileType = sourcecode.c.h; path = Contact.h; sourceTree = "<group>"; };
		237356B51DF894CF003940A7 /* Contact.m */ = {isa = PBXFileReference; fileEncoding = 4; lastKnownFileType = sourcecode.c.objc; path = Contact.m; sourceTree = "<group>"; };
		237356B71DF8B4EE003940A7 /* ContactDetailViewController.h */ = {isa = PBXFileReference; fileEncoding = 4; lastKnownFileType = sourcecode.c.h; path = ContactDetailViewController.h; sourceTree = "<group>"; };
		237356B81DF8B4EE003940A7 /* ContactDetailViewController.m */ = {isa = PBXFileReference; fileEncoding = 4; lastKnownFileType = sourcecode.c.objc; path = ContactDetailViewController.m; sourceTree = "<group>"; };
		237451C71D624C1C00CF7049 /* RootService.h */ = {isa = PBXFileReference; fileEncoding = 4; lastKnownFileType = sourcecode.c.h; path = RootService.h; sourceTree = "<group>"; };
		237451C81D624C1C00CF7049 /* RootService.m */ = {isa = PBXFileReference; fileEncoding = 4; lastKnownFileType = sourcecode.c.objc; path = RootService.m; sourceTree = "<group>"; };
		2374BFA41B750D6E00A53FBE /* hr */ = {isa = PBXFileReference; lastKnownFileType = text.plist.strings; name = hr; path = hr.lproj/Backup.strings; sourceTree = "<group>"; };
		2374BFA61B750DE400A53FBE /* hu */ = {isa = PBXFileReference; lastKnownFileType = text.plist.strings; name = hu; path = hu.lproj/Backup.strings; sourceTree = "<group>"; };
		2374BFA81B750E1900A53FBE /* id */ = {isa = PBXFileReference; lastKnownFileType = text.plist.strings; name = id; path = id.lproj/Backup.strings; sourceTree = "<group>"; };
		2374BFAA1B750E3600A53FBE /* pt */ = {isa = PBXFileReference; lastKnownFileType = text.plist.strings; name = pt; path = pt.lproj/Backup.strings; sourceTree = "<group>"; };
		2374BFAC1B750E4E00A53FBE /* nb */ = {isa = PBXFileReference; lastKnownFileType = text.plist.strings; name = nb; path = nb.lproj/Backup.strings; sourceTree = "<group>"; };
		2374BFAE1B750E9100A53FBE /* sv */ = {isa = PBXFileReference; lastKnownFileType = text.plist.strings; name = sv; path = sv.lproj/Backup.strings; sourceTree = "<group>"; };
		2374BFB01B750EB200A53FBE /* th */ = {isa = PBXFileReference; lastKnownFileType = text.plist.strings; name = th; path = th.lproj/Backup.strings; sourceTree = "<group>"; };
		2374BFB21B750ECA00A53FBE /* sk */ = {isa = PBXFileReference; lastKnownFileType = text.plist.strings; name = sk; path = sk.lproj/Backup.strings; sourceTree = "<group>"; };
		2374BFB41B750EDE00A53FBE /* ms */ = {isa = PBXFileReference; lastKnownFileType = text.plist.strings; name = ms; path = ms.lproj/Backup.strings; sourceTree = "<group>"; };
		237827191B7E472D00E9EE03 /* BCSecureTextField.swift */ = {isa = PBXFileReference; fileEncoding = 4; lastKnownFileType = sourcecode.swift; path = BCSecureTextField.swift; sourceTree = "<group>"; };
		237C9E8E1C482132000754F7 /* AccountsAndAddressesDetailViewController.h */ = {isa = PBXFileReference; fileEncoding = 4; lastKnownFileType = sourcecode.c.h; path = AccountsAndAddressesDetailViewController.h; sourceTree = "<group>"; };
		237C9E8F1C482132000754F7 /* AccountsAndAddressesDetailViewController.m */ = {isa = PBXFileReference; fileEncoding = 4; lastKnownFileType = sourcecode.c.objc; path = AccountsAndAddressesDetailViewController.m; sourceTree = "<group>"; };
		237EBF571DB6C942009AE45A /* pt-BR */ = {isa = PBXFileReference; lastKnownFileType = text.plist.strings; name = "pt-BR"; path = "pt-BR.lproj/InfoPlist.strings"; sourceTree = "<group>"; };
		238FC4D01DEC79E200591D5F /* TransactionDetailDoubleSpendWarningCell.h */ = {isa = PBXFileReference; fileEncoding = 4; lastKnownFileType = sourcecode.c.h; path = TransactionDetailDoubleSpendWarningCell.h; sourceTree = "<group>"; };
		238FC4D11DEC79E200591D5F /* TransactionDetailDoubleSpendWarningCell.m */ = {isa = PBXFileReference; fileEncoding = 4; lastKnownFileType = sourcecode.c.objc; path = TransactionDetailDoubleSpendWarningCell.m; sourceTree = "<group>"; };
		2390C1091D87376E00342C38 /* TransactionRecipientsViewController.h */ = {isa = PBXFileReference; fileEncoding = 4; lastKnownFileType = sourcecode.c.h; path = TransactionRecipientsViewController.h; sourceTree = "<group>"; };
		2390C10A1D87376E00342C38 /* TransactionRecipientsViewController.m */ = {isa = PBXFileReference; fileEncoding = 4; lastKnownFileType = sourcecode.c.objc; path = TransactionRecipientsViewController.m; sourceTree = "<group>"; };
		239539811B486C7100989667 /* UILabel+MultiLineAutoSize.h */ = {isa = PBXFileReference; fileEncoding = 4; lastKnownFileType = sourcecode.c.h; path = "UILabel+MultiLineAutoSize.h"; sourceTree = "<group>"; };
		239539821B486C7100989667 /* UILabel+MultiLineAutoSize.m */ = {isa = PBXFileReference; fileEncoding = 4; lastKnownFileType = sourcecode.c.objc; path = "UILabel+MultiLineAutoSize.m"; sourceTree = "<group>"; };
		2395EEDF1D80575200517A16 /* cs */ = {isa = PBXFileReference; lastKnownFileType = text.plist.strings; name = cs; path = cs.lproj/InfoPlist.strings; sourceTree = "<group>"; };
		23964BFE1DC93882001323BE /* ContactsViewController.h */ = {isa = PBXFileReference; fileEncoding = 4; lastKnownFileType = sourcecode.c.h; path = ContactsViewController.h; sourceTree = "<group>"; };
		23964BFF1DC93882001323BE /* ContactsViewController.m */ = {isa = PBXFileReference; fileEncoding = 4; lastKnownFileType = sourcecode.c.objc; path = ContactsViewController.m; sourceTree = "<group>"; };
		23964C011DCA3F19001323BE /* KeyPair.h */ = {isa = PBXFileReference; fileEncoding = 4; lastKnownFileType = sourcecode.c.h; path = KeyPair.h; sourceTree = "<group>"; };
		23964C021DCA3F19001323BE /* KeyPair.m */ = {isa = PBXFileReference; fileEncoding = 4; lastKnownFileType = sourcecode.c.objc; path = KeyPair.m; sourceTree = "<group>"; };
		2398701D1D805C8B0067546F /* es */ = {isa = PBXFileReference; lastKnownFileType = text.plist.strings; name = es; path = es.lproj/InfoPlist.strings; sourceTree = "<group>"; };
		2398701E1D805CA80067546F /* de */ = {isa = PBXFileReference; lastKnownFileType = text.plist.strings; name = de; path = de.lproj/InfoPlist.strings; sourceTree = "<group>"; };
		2398701F1D805CC20067546F /* fr */ = {isa = PBXFileReference; lastKnownFileType = text.plist.strings; name = fr; path = fr.lproj/InfoPlist.strings; sourceTree = "<group>"; };
		239870201D805CD10067546F /* id */ = {isa = PBXFileReference; lastKnownFileType = text.plist.strings; name = id; path = id.lproj/InfoPlist.strings; sourceTree = "<group>"; };
		239870211D805CE20067546F /* it */ = {isa = PBXFileReference; lastKnownFileType = text.plist.strings; name = it; path = it.lproj/InfoPlist.strings; sourceTree = "<group>"; };
		239870221D805CED0067546F /* ja */ = {isa = PBXFileReference; lastKnownFileType = text.plist.strings; name = ja; path = ja.lproj/InfoPlist.strings; sourceTree = "<group>"; };
		239870231D805D000067546F /* ko */ = {isa = PBXFileReference; lastKnownFileType = text.plist.strings; name = ko; path = ko.lproj/InfoPlist.strings; sourceTree = "<group>"; };
		239870241D805D0B0067546F /* nl */ = {isa = PBXFileReference; lastKnownFileType = text.plist.strings; name = nl; path = nl.lproj/InfoPlist.strings; sourceTree = "<group>"; };
		239870251D805D180067546F /* pl */ = {isa = PBXFileReference; lastKnownFileType = text.plist.strings; name = pl; path = pl.lproj/InfoPlist.strings; sourceTree = "<group>"; };
		239870261D805D200067546F /* ru */ = {isa = PBXFileReference; lastKnownFileType = text.plist.strings; name = ru; path = ru.lproj/InfoPlist.strings; sourceTree = "<group>"; };
		239870271D805D2B0067546F /* th */ = {isa = PBXFileReference; lastKnownFileType = text.plist.strings; name = th; path = th.lproj/InfoPlist.strings; sourceTree = "<group>"; };
		239870281D805D340067546F /* tr */ = {isa = PBXFileReference; lastKnownFileType = text.plist.strings; name = tr; path = tr.lproj/InfoPlist.strings; sourceTree = "<group>"; };
		239870291D805D3E0067546F /* uk */ = {isa = PBXFileReference; lastKnownFileType = text.plist.strings; name = uk; path = uk.lproj/InfoPlist.strings; sourceTree = "<group>"; };
		2398702A1D805D570067546F /* vi */ = {isa = PBXFileReference; lastKnownFileType = text.plist.strings; name = vi; path = vi.lproj/InfoPlist.strings; sourceTree = "<group>"; };
		2398702B1D805D660067546F /* zh */ = {isa = PBXFileReference; lastKnownFileType = text.plist.strings; name = zh; path = zh.lproj/InfoPlist.strings; sourceTree = "<group>"; };
		2398702C1D805D670067546F /* zh */ = {isa = PBXFileReference; lastKnownFileType = text.plist.strings; name = zh; path = zh.lproj/Upgrade.strings; sourceTree = "<group>"; };
		2398702D1D805D670067546F /* zh */ = {isa = PBXFileReference; lastKnownFileType = text.plist.strings; name = zh; path = zh.lproj/Localizable.strings; sourceTree = "<group>"; };
		2398702E1D805D670067546F /* zh */ = {isa = PBXFileReference; lastKnownFileType = text.plist.strings; name = zh; path = zh.lproj/ReceiveCoins.strings; sourceTree = "<group>"; };
		2398702F1D805D680067546F /* zh */ = {isa = PBXFileReference; lastKnownFileType = text.plist.strings; name = zh; path = zh.lproj/SendCoins.strings; sourceTree = "<group>"; };
		239870301D805D680067546F /* zh */ = {isa = PBXFileReference; lastKnownFileType = text.plist.strings; name = zh; path = zh.lproj/Backup.strings; sourceTree = "<group>"; };
		239870311D805D680067546F /* zh */ = {isa = PBXFileReference; lastKnownFileType = text.plist.strings; name = zh; path = zh.lproj/MainWindow.strings; sourceTree = "<group>"; };
		239870321D805D690067546F /* zh */ = {isa = PBXFileReference; lastKnownFileType = text.plist.strings; name = zh; path = zh.lproj/BCAddressSelectionView.strings; sourceTree = "<group>"; };
		239870331D805D690067546F /* zh */ = {isa = PBXFileReference; lastKnownFileType = text.plist.strings; name = zh; path = zh.lproj/AccountsAndAddresses.strings; sourceTree = "<group>"; };
		239870341D805D6A0067546F /* zh */ = {isa = PBXFileReference; lastKnownFileType = text.plist.strings; name = zh; path = zh.lproj/Settings.strings; sourceTree = "<group>"; };
		239CD4C91C12214A00997DF5 /* Base */ = {isa = PBXFileReference; lastKnownFileType = file.storyboard; name = Base; path = Base.lproj/Settings.storyboard; sourceTree = "<group>"; };
		239CD4CC1C12214E00997DF5 /* fr */ = {isa = PBXFileReference; lastKnownFileType = text.plist.strings; name = fr; path = fr.lproj/Settings.strings; sourceTree = "<group>"; };
		239CD4CE1C12214F00997DF5 /* es */ = {isa = PBXFileReference; lastKnownFileType = text.plist.strings; name = es; path = es.lproj/Settings.strings; sourceTree = "<group>"; };
		239CD4D01C12215000997DF5 /* de */ = {isa = PBXFileReference; lastKnownFileType = text.plist.strings; name = de; path = de.lproj/Settings.strings; sourceTree = "<group>"; };
		239CD4D21C12215100997DF5 /* zh-Hans */ = {isa = PBXFileReference; lastKnownFileType = text.plist.strings; name = "zh-Hans"; path = "zh-Hans.lproj/Settings.strings"; sourceTree = "<group>"; };
		239CD4D41C12215200997DF5 /* ja */ = {isa = PBXFileReference; lastKnownFileType = text.plist.strings; name = ja; path = ja.lproj/Settings.strings; sourceTree = "<group>"; };
		239CD4D61C12215300997DF5 /* it */ = {isa = PBXFileReference; lastKnownFileType = text.plist.strings; name = it; path = it.lproj/Settings.strings; sourceTree = "<group>"; };
		239CD4D81C12215400997DF5 /* nl */ = {isa = PBXFileReference; lastKnownFileType = text.plist.strings; name = nl; path = nl.lproj/Settings.strings; sourceTree = "<group>"; };
		239CD4DA1C12215500997DF5 /* ko */ = {isa = PBXFileReference; lastKnownFileType = text.plist.strings; name = ko; path = ko.lproj/Settings.strings; sourceTree = "<group>"; };
		239CD4DC1C12215500997DF5 /* zh-Hant */ = {isa = PBXFileReference; lastKnownFileType = text.plist.strings; name = "zh-Hant"; path = "zh-Hant.lproj/Settings.strings"; sourceTree = "<group>"; };
		239CD4DE1C12215600997DF5 /* pt */ = {isa = PBXFileReference; lastKnownFileType = text.plist.strings; name = pt; path = pt.lproj/Settings.strings; sourceTree = "<group>"; };
		239CD4E01C12215700997DF5 /* pt-PT */ = {isa = PBXFileReference; lastKnownFileType = text.plist.strings; name = "pt-PT"; path = "pt-PT.lproj/Settings.strings"; sourceTree = "<group>"; };
		239CD4E21C12215800997DF5 /* da */ = {isa = PBXFileReference; lastKnownFileType = text.plist.strings; name = da; path = da.lproj/Settings.strings; sourceTree = "<group>"; };
		239CD4E41C12215900997DF5 /* fi */ = {isa = PBXFileReference; lastKnownFileType = text.plist.strings; name = fi; path = fi.lproj/Settings.strings; sourceTree = "<group>"; };
		239CD4E61C12215A00997DF5 /* nb */ = {isa = PBXFileReference; lastKnownFileType = text.plist.strings; name = nb; path = nb.lproj/Settings.strings; sourceTree = "<group>"; };
		239CD4E81C12215A00997DF5 /* sv */ = {isa = PBXFileReference; lastKnownFileType = text.plist.strings; name = sv; path = sv.lproj/Settings.strings; sourceTree = "<group>"; };
		239CD4EA1C12215B00997DF5 /* ru */ = {isa = PBXFileReference; lastKnownFileType = text.plist.strings; name = ru; path = ru.lproj/Settings.strings; sourceTree = "<group>"; };
		239CD4EC1C12215C00997DF5 /* pl */ = {isa = PBXFileReference; lastKnownFileType = text.plist.strings; name = pl; path = pl.lproj/Settings.strings; sourceTree = "<group>"; };
		239CD4EE1C12215D00997DF5 /* tr */ = {isa = PBXFileReference; lastKnownFileType = text.plist.strings; name = tr; path = tr.lproj/Settings.strings; sourceTree = "<group>"; };
		239CD4F01C12215E00997DF5 /* ar */ = {isa = PBXFileReference; lastKnownFileType = text.plist.strings; name = ar; path = ar.lproj/Settings.strings; sourceTree = "<group>"; };
		239CD4F21C12215F00997DF5 /* th */ = {isa = PBXFileReference; lastKnownFileType = text.plist.strings; name = th; path = th.lproj/Settings.strings; sourceTree = "<group>"; };
		239CD4F41C12216200997DF5 /* cs */ = {isa = PBXFileReference; lastKnownFileType = text.plist.strings; name = cs; path = cs.lproj/Settings.strings; sourceTree = "<group>"; };
		239CD4F61C12216300997DF5 /* hu */ = {isa = PBXFileReference; lastKnownFileType = text.plist.strings; name = hu; path = hu.lproj/Settings.strings; sourceTree = "<group>"; };
		239CD4FA1C12216500997DF5 /* hr */ = {isa = PBXFileReference; lastKnownFileType = text.plist.strings; name = hr; path = hr.lproj/Settings.strings; sourceTree = "<group>"; };
		239CD4FC1C12216600997DF5 /* el */ = {isa = PBXFileReference; lastKnownFileType = text.plist.strings; name = el; path = el.lproj/Settings.strings; sourceTree = "<group>"; };
		239CD4FE1C12216600997DF5 /* he */ = {isa = PBXFileReference; lastKnownFileType = text.plist.strings; name = he; path = he.lproj/Settings.strings; sourceTree = "<group>"; };
		239CD5001C12216700997DF5 /* ro */ = {isa = PBXFileReference; lastKnownFileType = text.plist.strings; name = ro; path = ro.lproj/Settings.strings; sourceTree = "<group>"; };
		239CD5021C12216800997DF5 /* sk */ = {isa = PBXFileReference; lastKnownFileType = text.plist.strings; name = sk; path = sk.lproj/Settings.strings; sourceTree = "<group>"; };
		239CD5041C12216900997DF5 /* uk */ = {isa = PBXFileReference; lastKnownFileType = text.plist.strings; name = uk; path = uk.lproj/Settings.strings; sourceTree = "<group>"; };
		239CD5061C12216A00997DF5 /* id */ = {isa = PBXFileReference; lastKnownFileType = text.plist.strings; name = id; path = id.lproj/Settings.strings; sourceTree = "<group>"; };
		239CD5081C12216B00997DF5 /* ms */ = {isa = PBXFileReference; lastKnownFileType = text.plist.strings; name = ms; path = ms.lproj/Settings.strings; sourceTree = "<group>"; };
		239CD50A1C12216B00997DF5 /* vi */ = {isa = PBXFileReference; lastKnownFileType = text.plist.strings; name = vi; path = vi.lproj/Settings.strings; sourceTree = "<group>"; };
		239CD50C1C12216C00997DF5 /* es-ES */ = {isa = PBXFileReference; lastKnownFileType = text.plist.strings; name = "es-ES"; path = "es-ES.lproj/Settings.strings"; sourceTree = "<group>"; };
		239CD50E1C12216D00997DF5 /* hi */ = {isa = PBXFileReference; lastKnownFileType = text.plist.strings; name = hi; path = hi.lproj/Settings.strings; sourceTree = "<group>"; };
		239CD5101C12216E00997DF5 /* sl */ = {isa = PBXFileReference; lastKnownFileType = text.plist.strings; name = sl; path = sl.lproj/Settings.strings; sourceTree = "<group>"; };
		239CD5121C12216E00997DF5 /* sv-SE */ = {isa = PBXFileReference; lastKnownFileType = text.plist.strings; name = "sv-SE"; path = "sv-SE.lproj/Settings.strings"; sourceTree = "<group>"; };
		239CD5141C12216F00997DF5 /* zh-CN */ = {isa = PBXFileReference; lastKnownFileType = text.plist.strings; name = "zh-CN"; path = "zh-CN.lproj/Settings.strings"; sourceTree = "<group>"; };
		239CD5161C12217000997DF5 /* zh-TW */ = {isa = PBXFileReference; lastKnownFileType = text.plist.strings; name = "zh-TW"; path = "zh-TW.lproj/Settings.strings"; sourceTree = "<group>"; };
		239CD5181C12217F00997DF5 /* Base */ = {isa = PBXFileReference; lastKnownFileType = file.storyboard; name = Base; path = Base.lproj/Upgrade.storyboard; sourceTree = "<group>"; };
		239CD51B1C12218200997DF5 /* fr */ = {isa = PBXFileReference; lastKnownFileType = text.plist.strings; name = fr; path = fr.lproj/Upgrade.strings; sourceTree = "<group>"; };
		239CD51D1C12218300997DF5 /* es */ = {isa = PBXFileReference; lastKnownFileType = text.plist.strings; name = es; path = es.lproj/Upgrade.strings; sourceTree = "<group>"; };
		239CD51F1C12218400997DF5 /* de */ = {isa = PBXFileReference; lastKnownFileType = text.plist.strings; name = de; path = de.lproj/Upgrade.strings; sourceTree = "<group>"; };
		239CD5211C12218500997DF5 /* zh-Hans */ = {isa = PBXFileReference; lastKnownFileType = text.plist.strings; name = "zh-Hans"; path = "zh-Hans.lproj/Upgrade.strings"; sourceTree = "<group>"; };
		239CD5231C12218600997DF5 /* ja */ = {isa = PBXFileReference; lastKnownFileType = text.plist.strings; name = ja; path = ja.lproj/Upgrade.strings; sourceTree = "<group>"; };
		239CD5251C12218600997DF5 /* it */ = {isa = PBXFileReference; lastKnownFileType = text.plist.strings; name = it; path = it.lproj/Upgrade.strings; sourceTree = "<group>"; };
		239CD5271C12218700997DF5 /* nl */ = {isa = PBXFileReference; lastKnownFileType = text.plist.strings; name = nl; path = nl.lproj/Upgrade.strings; sourceTree = "<group>"; };
		239CD5291C12218800997DF5 /* ko */ = {isa = PBXFileReference; lastKnownFileType = text.plist.strings; name = ko; path = ko.lproj/Upgrade.strings; sourceTree = "<group>"; };
		239CD52B1C12218900997DF5 /* zh-Hant */ = {isa = PBXFileReference; lastKnownFileType = text.plist.strings; name = "zh-Hant"; path = "zh-Hant.lproj/Upgrade.strings"; sourceTree = "<group>"; };
		239CD52D1C12218900997DF5 /* pt */ = {isa = PBXFileReference; lastKnownFileType = text.plist.strings; name = pt; path = pt.lproj/Upgrade.strings; sourceTree = "<group>"; };
		239CD52F1C12218A00997DF5 /* pt-PT */ = {isa = PBXFileReference; lastKnownFileType = text.plist.strings; name = "pt-PT"; path = "pt-PT.lproj/Upgrade.strings"; sourceTree = "<group>"; };
		239CD5311C12218B00997DF5 /* da */ = {isa = PBXFileReference; lastKnownFileType = text.plist.strings; name = da; path = da.lproj/Upgrade.strings; sourceTree = "<group>"; };
		239CD5331C12218B00997DF5 /* fi */ = {isa = PBXFileReference; lastKnownFileType = text.plist.strings; name = fi; path = fi.lproj/Upgrade.strings; sourceTree = "<group>"; };
		239CD5351C12218C00997DF5 /* nb */ = {isa = PBXFileReference; lastKnownFileType = text.plist.strings; name = nb; path = nb.lproj/Upgrade.strings; sourceTree = "<group>"; };
		239CD5371C12218D00997DF5 /* sv */ = {isa = PBXFileReference; lastKnownFileType = text.plist.strings; name = sv; path = sv.lproj/Upgrade.strings; sourceTree = "<group>"; };
		239CD5391C12218E00997DF5 /* ru */ = {isa = PBXFileReference; lastKnownFileType = text.plist.strings; name = ru; path = ru.lproj/Upgrade.strings; sourceTree = "<group>"; };
		239CD53B1C12218F00997DF5 /* pl */ = {isa = PBXFileReference; lastKnownFileType = text.plist.strings; name = pl; path = pl.lproj/Upgrade.strings; sourceTree = "<group>"; };
		239CD53D1C12219D00997DF5 /* tr */ = {isa = PBXFileReference; lastKnownFileType = text.plist.strings; name = tr; path = tr.lproj/Upgrade.strings; sourceTree = "<group>"; };
		239CD53F1C12219E00997DF5 /* ar */ = {isa = PBXFileReference; lastKnownFileType = text.plist.strings; name = ar; path = ar.lproj/Upgrade.strings; sourceTree = "<group>"; };
		239CD5411C12219E00997DF5 /* th */ = {isa = PBXFileReference; lastKnownFileType = text.plist.strings; name = th; path = th.lproj/Upgrade.strings; sourceTree = "<group>"; };
		239CD5431C12219F00997DF5 /* cs */ = {isa = PBXFileReference; lastKnownFileType = text.plist.strings; name = cs; path = cs.lproj/Upgrade.strings; sourceTree = "<group>"; };
		239CD5451C1221A000997DF5 /* hu */ = {isa = PBXFileReference; lastKnownFileType = text.plist.strings; name = hu; path = hu.lproj/Upgrade.strings; sourceTree = "<group>"; };
		239CD5491C1221A200997DF5 /* hr */ = {isa = PBXFileReference; lastKnownFileType = text.plist.strings; name = hr; path = hr.lproj/Upgrade.strings; sourceTree = "<group>"; };
		239CD54B1C1221A400997DF5 /* el */ = {isa = PBXFileReference; lastKnownFileType = text.plist.strings; name = el; path = el.lproj/Upgrade.strings; sourceTree = "<group>"; };
		239CD54D1C1221A500997DF5 /* he */ = {isa = PBXFileReference; lastKnownFileType = text.plist.strings; name = he; path = he.lproj/Upgrade.strings; sourceTree = "<group>"; };
		239CD54F1C1221A600997DF5 /* ro */ = {isa = PBXFileReference; lastKnownFileType = text.plist.strings; name = ro; path = ro.lproj/Upgrade.strings; sourceTree = "<group>"; };
		239CD5511C1221A600997DF5 /* sk */ = {isa = PBXFileReference; lastKnownFileType = text.plist.strings; name = sk; path = sk.lproj/Upgrade.strings; sourceTree = "<group>"; };
		239CD5531C1221A900997DF5 /* uk */ = {isa = PBXFileReference; lastKnownFileType = text.plist.strings; name = uk; path = uk.lproj/Upgrade.strings; sourceTree = "<group>"; };
		239CD5551C1221AA00997DF5 /* id */ = {isa = PBXFileReference; lastKnownFileType = text.plist.strings; name = id; path = id.lproj/Upgrade.strings; sourceTree = "<group>"; };
		239CD5571C1221AB00997DF5 /* ms */ = {isa = PBXFileReference; lastKnownFileType = text.plist.strings; name = ms; path = ms.lproj/Upgrade.strings; sourceTree = "<group>"; };
		239CD5591C12222E00997DF5 /* vi */ = {isa = PBXFileReference; lastKnownFileType = text.plist.strings; name = vi; path = vi.lproj/Upgrade.strings; sourceTree = "<group>"; };
		239CD55B1C12222F00997DF5 /* es-ES */ = {isa = PBXFileReference; lastKnownFileType = text.plist.strings; name = "es-ES"; path = "es-ES.lproj/Upgrade.strings"; sourceTree = "<group>"; };
		239CD55D1C12223000997DF5 /* sl */ = {isa = PBXFileReference; lastKnownFileType = text.plist.strings; name = sl; path = sl.lproj/Upgrade.strings; sourceTree = "<group>"; };
		239CD55F1C12223000997DF5 /* hi */ = {isa = PBXFileReference; lastKnownFileType = text.plist.strings; name = hi; path = hi.lproj/Upgrade.strings; sourceTree = "<group>"; };
		239CD5611C12223100997DF5 /* sv-SE */ = {isa = PBXFileReference; lastKnownFileType = text.plist.strings; name = "sv-SE"; path = "sv-SE.lproj/Upgrade.strings"; sourceTree = "<group>"; };
		239CD5631C12223200997DF5 /* zh-CN */ = {isa = PBXFileReference; lastKnownFileType = text.plist.strings; name = "zh-CN"; path = "zh-CN.lproj/Upgrade.strings"; sourceTree = "<group>"; };
		239CD5651C12223300997DF5 /* zh-TW */ = {isa = PBXFileReference; lastKnownFileType = text.plist.strings; name = "zh-TW"; path = "zh-TW.lproj/Upgrade.strings"; sourceTree = "<group>"; };
		239CD5661C122BDE00997DF5 /* SettingsTwoStepViewController.h */ = {isa = PBXFileReference; fileEncoding = 4; lastKnownFileType = sourcecode.c.h; path = SettingsTwoStepViewController.h; sourceTree = "<group>"; };
		239CD5671C122BDE00997DF5 /* SettingsTwoStepViewController.m */ = {isa = PBXFileReference; fileEncoding = 4; lastKnownFileType = sourcecode.c.objc; path = SettingsTwoStepViewController.m; sourceTree = "<group>"; };
		23B731D11E01AC1100129770 /* ReminderModalViewController.h */ = {isa = PBXFileReference; fileEncoding = 4; lastKnownFileType = sourcecode.c.h; path = ReminderModalViewController.h; sourceTree = "<group>"; };
		23B731D21E01AC1100129770 /* ReminderModalViewController.m */ = {isa = PBXFileReference; fileEncoding = 4; lastKnownFileType = sourcecode.c.objc; path = ReminderModalViewController.m; sourceTree = "<group>"; };
		23BA220C1D6B4AB500D0472B /* KeychainItemWrapper+Credentials.h */ = {isa = PBXFileReference; fileEncoding = 4; lastKnownFileType = sourcecode.c.h; path = "KeychainItemWrapper+Credentials.h"; sourceTree = "<group>"; };
		23BA220D1D6B4AB500D0472B /* KeychainItemWrapper+Credentials.m */ = {isa = PBXFileReference; fileEncoding = 4; lastKnownFileType = sourcecode.c.objc; path = "KeychainItemWrapper+Credentials.m"; sourceTree = "<group>"; };
		23BA220F1D6B736900D0472B /* NSNumberFormatter+Currencies.h */ = {isa = PBXFileReference; fileEncoding = 4; lastKnownFileType = sourcecode.c.h; path = "NSNumberFormatter+Currencies.h"; sourceTree = "<group>"; };
		23BA22101D6B736900D0472B /* NSNumberFormatter+Currencies.m */ = {isa = PBXFileReference; fileEncoding = 4; lastKnownFileType = sourcecode.c.objc; path = "NSNumberFormatter+Currencies.m"; sourceTree = "<group>"; };
		23BD04681D7761C000DB69E6 /* UITextView+AssertionFailureFix.h */ = {isa = PBXFileReference; fileEncoding = 4; lastKnownFileType = sourcecode.c.h; path = "UITextView+AssertionFailureFix.h"; sourceTree = "<group>"; };
		23BD04691D7761C000DB69E6 /* UITextView+AssertionFailureFix.m */ = {isa = PBXFileReference; fileEncoding = 4; lastKnownFileType = sourcecode.c.objc; path = "UITextView+AssertionFailureFix.m"; sourceTree = "<group>"; };
		23BD046B1D79F1EC00DB69E6 /* TransactionDetailNavigationController.h */ = {isa = PBXFileReference; fileEncoding = 4; lastKnownFileType = sourcecode.c.h; path = TransactionDetailNavigationController.h; sourceTree = "<group>"; };
		23BD046C1D79F1EC00DB69E6 /* TransactionDetailNavigationController.m */ = {isa = PBXFileReference; fileEncoding = 4; lastKnownFileType = sourcecode.c.objc; path = TransactionDetailNavigationController.m; sourceTree = "<group>"; };
		23BF73371C454B8C00204503 /* AccountsAndAddressesNavigationController.h */ = {isa = PBXFileReference; fileEncoding = 4; lastKnownFileType = sourcecode.c.h; path = AccountsAndAddressesNavigationController.h; sourceTree = "<group>"; };
		23BF73381C454B8C00204503 /* AccountsAndAddressesNavigationController.m */ = {isa = PBXFileReference; fileEncoding = 4; lastKnownFileType = sourcecode.c.objc; path = AccountsAndAddressesNavigationController.m; sourceTree = "<group>"; };
		23BF733A1C455DDB00204503 /* AccountsAndAddressesViewController.h */ = {isa = PBXFileReference; fileEncoding = 4; lastKnownFileType = sourcecode.c.h; path = AccountsAndAddressesViewController.h; sourceTree = "<group>"; };
		23BF733B1C455DDB00204503 /* AccountsAndAddressesViewController.m */ = {isa = PBXFileReference; fileEncoding = 4; lastKnownFileType = sourcecode.c.objc; path = AccountsAndAddressesViewController.m; sourceTree = "<group>"; };
		23C543A01D0F415C007A5F58 /* CFNetwork.framework */ = {isa = PBXFileReference; lastKnownFileType = wrapper.framework; name = CFNetwork.framework; path = System/Library/Frameworks/CFNetwork.framework; sourceTree = SDKROOT; };
		23C543A21D0F4197007A5F58 /* libicucore.tbd */ = {isa = PBXFileReference; lastKnownFileType = "sourcecode.text-based-dylib-definition"; name = libicucore.tbd; path = usr/lib/libicucore.tbd; sourceTree = SDKROOT; };
		23C95EA41C0779C600E4692A /* SettingsChangePasswordViewController.h */ = {isa = PBXFileReference; fileEncoding = 4; lastKnownFileType = sourcecode.c.h; path = SettingsChangePasswordViewController.h; sourceTree = "<group>"; };
		23C95EA51C0779C600E4692A /* SettingsChangePasswordViewController.m */ = {isa = PBXFileReference; fileEncoding = 4; lastKnownFileType = sourcecode.c.objc; path = SettingsChangePasswordViewController.m; sourceTree = "<group>"; };
		23CEC69C1BA0C0F600F102BF /* sl */ = {isa = PBXFileReference; lastKnownFileType = text.plist.strings; name = sl; path = sl.lproj/SendCoins.strings; sourceTree = "<group>"; };
		23CEC69D1BA0C0F600F102BF /* sl */ = {isa = PBXFileReference; lastKnownFileType = text.plist.strings; name = sl; path = sl.lproj/Backup.strings; sourceTree = "<group>"; };
		23CEC69E1BA0C0F600F102BF /* sl */ = {isa = PBXFileReference; lastKnownFileType = text.plist.strings; name = sl; path = sl.lproj/ReceiveCoins.strings; sourceTree = "<group>"; };
		23CEC69F1BA0C0F700F102BF /* sl */ = {isa = PBXFileReference; lastKnownFileType = text.plist.strings; name = sl; path = sl.lproj/MainWindow.strings; sourceTree = "<group>"; };
		23CEC6A01BA0C0F700F102BF /* sl */ = {isa = PBXFileReference; lastKnownFileType = text.plist.strings; name = sl; path = sl.lproj/BCAddressSelectionView.strings; sourceTree = "<group>"; };
		23CEC6A11BA0C0F700F102BF /* sl */ = {isa = PBXFileReference; lastKnownFileType = text.plist.strings; name = sl; path = sl.lproj/Localizable.strings; sourceTree = "<group>"; };
		23CEC6A31BA0C10400F102BF /* sv-SE */ = {isa = PBXFileReference; lastKnownFileType = text.plist.strings; name = "sv-SE"; path = "sv-SE.lproj/SendCoins.strings"; sourceTree = "<group>"; };
		23CEC6A41BA0C10500F102BF /* sv-SE */ = {isa = PBXFileReference; lastKnownFileType = text.plist.strings; name = "sv-SE"; path = "sv-SE.lproj/Backup.strings"; sourceTree = "<group>"; };
		23CEC6A51BA0C10500F102BF /* sv-SE */ = {isa = PBXFileReference; lastKnownFileType = text.plist.strings; name = "sv-SE"; path = "sv-SE.lproj/ReceiveCoins.strings"; sourceTree = "<group>"; };
		23CEC6A61BA0C10500F102BF /* sv-SE */ = {isa = PBXFileReference; lastKnownFileType = text.plist.strings; name = "sv-SE"; path = "sv-SE.lproj/MainWindow.strings"; sourceTree = "<group>"; };
		23CEC6A71BA0C10500F102BF /* sv-SE */ = {isa = PBXFileReference; lastKnownFileType = text.plist.strings; name = "sv-SE"; path = "sv-SE.lproj/BCAddressSelectionView.strings"; sourceTree = "<group>"; };
		23CEC6A81BA0C10500F102BF /* sv-SE */ = {isa = PBXFileReference; lastKnownFileType = text.plist.strings; name = "sv-SE"; path = "sv-SE.lproj/Localizable.strings"; sourceTree = "<group>"; };
		23CEC6AE1BA0C15200F102BF /* zh-CN */ = {isa = PBXFileReference; lastKnownFileType = text.plist.strings; name = "zh-CN"; path = "zh-CN.lproj/SendCoins.strings"; sourceTree = "<group>"; };
		23CEC6AF1BA0C15200F102BF /* zh-CN */ = {isa = PBXFileReference; lastKnownFileType = text.plist.strings; name = "zh-CN"; path = "zh-CN.lproj/Backup.strings"; sourceTree = "<group>"; };
		23CEC6B01BA0C15200F102BF /* zh-CN */ = {isa = PBXFileReference; lastKnownFileType = text.plist.strings; name = "zh-CN"; path = "zh-CN.lproj/ReceiveCoins.strings"; sourceTree = "<group>"; };
		23CEC6B11BA0C15200F102BF /* zh-CN */ = {isa = PBXFileReference; lastKnownFileType = text.plist.strings; name = "zh-CN"; path = "zh-CN.lproj/MainWindow.strings"; sourceTree = "<group>"; };
		23CEC6B21BA0C15300F102BF /* zh-CN */ = {isa = PBXFileReference; lastKnownFileType = text.plist.strings; name = "zh-CN"; path = "zh-CN.lproj/BCAddressSelectionView.strings"; sourceTree = "<group>"; };
		23CEC6B31BA0C15300F102BF /* zh-CN */ = {isa = PBXFileReference; lastKnownFileType = text.plist.strings; name = "zh-CN"; path = "zh-CN.lproj/Localizable.strings"; sourceTree = "<group>"; };
		23CEC6B51BA0C26100F102BF /* zh-TW */ = {isa = PBXFileReference; lastKnownFileType = text.plist.strings; name = "zh-TW"; path = "zh-TW.lproj/SendCoins.strings"; sourceTree = "<group>"; };
		23CEC6B61BA0C26100F102BF /* zh-TW */ = {isa = PBXFileReference; lastKnownFileType = text.plist.strings; name = "zh-TW"; path = "zh-TW.lproj/Backup.strings"; sourceTree = "<group>"; };
		23CEC6B71BA0C26100F102BF /* zh-TW */ = {isa = PBXFileReference; lastKnownFileType = text.plist.strings; name = "zh-TW"; path = "zh-TW.lproj/ReceiveCoins.strings"; sourceTree = "<group>"; };
		23CEC6B81BA0C26100F102BF /* zh-TW */ = {isa = PBXFileReference; lastKnownFileType = text.plist.strings; name = "zh-TW"; path = "zh-TW.lproj/MainWindow.strings"; sourceTree = "<group>"; };
		23CEC6B91BA0C26100F102BF /* zh-TW */ = {isa = PBXFileReference; lastKnownFileType = text.plist.strings; name = "zh-TW"; path = "zh-TW.lproj/BCAddressSelectionView.strings"; sourceTree = "<group>"; };
		23CEC6BA1BA0C26100F102BF /* zh-TW */ = {isa = PBXFileReference; lastKnownFileType = text.plist.strings; name = "zh-TW"; path = "zh-TW.lproj/Localizable.strings"; sourceTree = "<group>"; };
		23D423971D0878BE000054AA /* ModuleXMLHttpRequest.h */ = {isa = PBXFileReference; fileEncoding = 4; lastKnownFileType = sourcecode.c.h; path = ModuleXMLHttpRequest.h; sourceTree = "<group>"; };
		23D423981D0878BE000054AA /* ModuleXMLHttpRequest.m */ = {isa = PBXFileReference; fileEncoding = 4; lastKnownFileType = sourcecode.c.objc; path = ModuleXMLHttpRequest.m; sourceTree = "<group>"; };
		23D5DB511C4415AE007AD0A2 /* Base */ = {isa = PBXFileReference; lastKnownFileType = file.storyboard; name = Base; path = Base.lproj/AccountsAndAddresses.storyboard; sourceTree = "<group>"; };
		23D5DB541C4415B1007AD0A2 /* en */ = {isa = PBXFileReference; lastKnownFileType = text.plist.strings; name = en; path = en.lproj/AccountsAndAddresses.strings; sourceTree = "<group>"; };
		23D5DB561C4415B1007AD0A2 /* fr */ = {isa = PBXFileReference; lastKnownFileType = text.plist.strings; name = fr; path = fr.lproj/AccountsAndAddresses.strings; sourceTree = "<group>"; };
		23D5DB581C4415B2007AD0A2 /* es */ = {isa = PBXFileReference; lastKnownFileType = text.plist.strings; name = es; path = es.lproj/AccountsAndAddresses.strings; sourceTree = "<group>"; };
		23D5DB5A1C4415B4007AD0A2 /* de */ = {isa = PBXFileReference; lastKnownFileType = text.plist.strings; name = de; path = de.lproj/AccountsAndAddresses.strings; sourceTree = "<group>"; };
		23D5DB5C1C4415B5007AD0A2 /* zh-Hans */ = {isa = PBXFileReference; lastKnownFileType = text.plist.strings; name = "zh-Hans"; path = "zh-Hans.lproj/AccountsAndAddresses.strings"; sourceTree = "<group>"; };
		23D5DB5E1C4415B5007AD0A2 /* ja */ = {isa = PBXFileReference; lastKnownFileType = text.plist.strings; name = ja; path = ja.lproj/AccountsAndAddresses.strings; sourceTree = "<group>"; };
		23D5DB601C4415B6007AD0A2 /* it */ = {isa = PBXFileReference; lastKnownFileType = text.plist.strings; name = it; path = it.lproj/AccountsAndAddresses.strings; sourceTree = "<group>"; };
		23D5DB621C4415B6007AD0A2 /* nl */ = {isa = PBXFileReference; lastKnownFileType = text.plist.strings; name = nl; path = nl.lproj/AccountsAndAddresses.strings; sourceTree = "<group>"; };
		23D5DB641C4415B7007AD0A2 /* ko */ = {isa = PBXFileReference; lastKnownFileType = text.plist.strings; name = ko; path = ko.lproj/AccountsAndAddresses.strings; sourceTree = "<group>"; };
		23D5DB661C4415B7007AD0A2 /* zh-Hant */ = {isa = PBXFileReference; lastKnownFileType = text.plist.strings; name = "zh-Hant"; path = "zh-Hant.lproj/AccountsAndAddresses.strings"; sourceTree = "<group>"; };
		23D5DB681C4415B8007AD0A2 /* pt */ = {isa = PBXFileReference; lastKnownFileType = text.plist.strings; name = pt; path = pt.lproj/AccountsAndAddresses.strings; sourceTree = "<group>"; };
		23D5DB6A1C4415B8007AD0A2 /* pt-PT */ = {isa = PBXFileReference; lastKnownFileType = text.plist.strings; name = "pt-PT"; path = "pt-PT.lproj/AccountsAndAddresses.strings"; sourceTree = "<group>"; };
		23D5DB6C1C4415B9007AD0A2 /* da */ = {isa = PBXFileReference; lastKnownFileType = text.plist.strings; name = da; path = da.lproj/AccountsAndAddresses.strings; sourceTree = "<group>"; };
		23D5DB6E1C4415BA007AD0A2 /* fi */ = {isa = PBXFileReference; lastKnownFileType = text.plist.strings; name = fi; path = fi.lproj/AccountsAndAddresses.strings; sourceTree = "<group>"; };
		23D5DB701C4415BA007AD0A2 /* nb */ = {isa = PBXFileReference; lastKnownFileType = text.plist.strings; name = nb; path = nb.lproj/AccountsAndAddresses.strings; sourceTree = "<group>"; };
		23D5DB721C4415BB007AD0A2 /* sv */ = {isa = PBXFileReference; lastKnownFileType = text.plist.strings; name = sv; path = sv.lproj/AccountsAndAddresses.strings; sourceTree = "<group>"; };
		23D5DB741C4415BC007AD0A2 /* ru */ = {isa = PBXFileReference; lastKnownFileType = text.plist.strings; name = ru; path = ru.lproj/AccountsAndAddresses.strings; sourceTree = "<group>"; };
		23D5DB761C4415BC007AD0A2 /* pl */ = {isa = PBXFileReference; lastKnownFileType = text.plist.strings; name = pl; path = pl.lproj/AccountsAndAddresses.strings; sourceTree = "<group>"; };
		23D5DB781C4415BD007AD0A2 /* tr */ = {isa = PBXFileReference; lastKnownFileType = text.plist.strings; name = tr; path = tr.lproj/AccountsAndAddresses.strings; sourceTree = "<group>"; };
		23D5DB7A1C4415BE007AD0A2 /* ar */ = {isa = PBXFileReference; lastKnownFileType = text.plist.strings; name = ar; path = ar.lproj/AccountsAndAddresses.strings; sourceTree = "<group>"; };
		23D5DB7C1C4415BE007AD0A2 /* th */ = {isa = PBXFileReference; lastKnownFileType = text.plist.strings; name = th; path = th.lproj/AccountsAndAddresses.strings; sourceTree = "<group>"; };
		23D5DB7E1C4415BF007AD0A2 /* cs */ = {isa = PBXFileReference; lastKnownFileType = text.plist.strings; name = cs; path = cs.lproj/AccountsAndAddresses.strings; sourceTree = "<group>"; };
		23D5DB801C4415C0007AD0A2 /* hu */ = {isa = PBXFileReference; lastKnownFileType = text.plist.strings; name = hu; path = hu.lproj/AccountsAndAddresses.strings; sourceTree = "<group>"; };
		23D5DB841C4415C4007AD0A2 /* hr */ = {isa = PBXFileReference; lastKnownFileType = text.plist.strings; name = hr; path = hr.lproj/AccountsAndAddresses.strings; sourceTree = "<group>"; };
		23D5DB861C4415C5007AD0A2 /* el */ = {isa = PBXFileReference; lastKnownFileType = text.plist.strings; name = el; path = el.lproj/AccountsAndAddresses.strings; sourceTree = "<group>"; };
		23D5DB881C4415C5007AD0A2 /* he */ = {isa = PBXFileReference; lastKnownFileType = text.plist.strings; name = he; path = he.lproj/AccountsAndAddresses.strings; sourceTree = "<group>"; };
		23D5DB8A1C4415C6007AD0A2 /* ro */ = {isa = PBXFileReference; lastKnownFileType = text.plist.strings; name = ro; path = ro.lproj/AccountsAndAddresses.strings; sourceTree = "<group>"; };
		23D5DB8C1C4415C7007AD0A2 /* sk */ = {isa = PBXFileReference; lastKnownFileType = text.plist.strings; name = sk; path = sk.lproj/AccountsAndAddresses.strings; sourceTree = "<group>"; };
		23D5DB8E1C4415C7007AD0A2 /* id */ = {isa = PBXFileReference; lastKnownFileType = text.plist.strings; name = id; path = id.lproj/AccountsAndAddresses.strings; sourceTree = "<group>"; };
		23D5DB901C4415C9007AD0A2 /* uk */ = {isa = PBXFileReference; lastKnownFileType = text.plist.strings; name = uk; path = uk.lproj/AccountsAndAddresses.strings; sourceTree = "<group>"; };
		23D5DB921C4415CF007AD0A2 /* ms */ = {isa = PBXFileReference; lastKnownFileType = text.plist.strings; name = ms; path = ms.lproj/AccountsAndAddresses.strings; sourceTree = "<group>"; };
		23D5DB941C4415CF007AD0A2 /* vi */ = {isa = PBXFileReference; lastKnownFileType = text.plist.strings; name = vi; path = vi.lproj/AccountsAndAddresses.strings; sourceTree = "<group>"; };
		23D5DB961C4415D0007AD0A2 /* es-ES */ = {isa = PBXFileReference; lastKnownFileType = text.plist.strings; name = "es-ES"; path = "es-ES.lproj/AccountsAndAddresses.strings"; sourceTree = "<group>"; };
		23D5DB981C4415D1007AD0A2 /* hi */ = {isa = PBXFileReference; lastKnownFileType = text.plist.strings; name = hi; path = hi.lproj/AccountsAndAddresses.strings; sourceTree = "<group>"; };
		23D5DB9A1C4415D1007AD0A2 /* sv-SE */ = {isa = PBXFileReference; lastKnownFileType = text.plist.strings; name = "sv-SE"; path = "sv-SE.lproj/AccountsAndAddresses.strings"; sourceTree = "<group>"; };
		23D5DB9C1C4415D2007AD0A2 /* sl */ = {isa = PBXFileReference; lastKnownFileType = text.plist.strings; name = sl; path = sl.lproj/AccountsAndAddresses.strings; sourceTree = "<group>"; };
		23D5DB9E1C4415D3007AD0A2 /* zh-CN */ = {isa = PBXFileReference; lastKnownFileType = text.plist.strings; name = "zh-CN"; path = "zh-CN.lproj/AccountsAndAddresses.strings"; sourceTree = "<group>"; };
		23D5DBA01C4415D3007AD0A2 /* zh-TW */ = {isa = PBXFileReference; lastKnownFileType = text.plist.strings; name = "zh-TW"; path = "zh-TW.lproj/AccountsAndAddresses.strings"; sourceTree = "<group>"; };
		23D9F26E1B602F42006B1B68 /* SettingsBitcoinUnitTableViewController.h */ = {isa = PBXFileReference; fileEncoding = 4; lastKnownFileType = sourcecode.c.h; path = SettingsBitcoinUnitTableViewController.h; sourceTree = "<group>"; };
		23D9F26F1B602F42006B1B68 /* SettingsBitcoinUnitTableViewController.m */ = {isa = PBXFileReference; fileEncoding = 4; lastKnownFileType = sourcecode.c.objc; path = SettingsBitcoinUnitTableViewController.m; sourceTree = "<group>"; };
		23DEF96C1DB11C98004AAAB6 /* TransferAllFundsBuilder.h */ = {isa = PBXFileReference; fileEncoding = 4; lastKnownFileType = sourcecode.c.h; path = TransferAllFundsBuilder.h; sourceTree = "<group>"; };
		23DEF96D1DB11C98004AAAB6 /* TransferAllFundsBuilder.m */ = {isa = PBXFileReference; fileEncoding = 4; lastKnownFileType = sourcecode.c.objc; path = TransferAllFundsBuilder.m; sourceTree = "<group>"; };
		23DF4EFA1DBA586C0059CF92 /* KeychainItemWrapper+SwipeAddresses.h */ = {isa = PBXFileReference; fileEncoding = 4; lastKnownFileType = sourcecode.c.h; path = "KeychainItemWrapper+SwipeAddresses.h"; sourceTree = "<group>"; };
		23DF4EFB1DBA586C0059CF92 /* KeychainItemWrapper+SwipeAddresses.m */ = {isa = PBXFileReference; fileEncoding = 4; lastKnownFileType = sourcecode.c.objc; path = "KeychainItemWrapper+SwipeAddresses.m"; sourceTree = "<group>"; };
		23E2FC061C7F60E7004CFF79 /* BCInsetLabel.h */ = {isa = PBXFileReference; fileEncoding = 4; lastKnownFileType = sourcecode.c.h; path = BCInsetLabel.h; sourceTree = "<group>"; };
		23E2FC071C7F60E7004CFF79 /* BCInsetLabel.m */ = {isa = PBXFileReference; fileEncoding = 4; lastKnownFileType = sourcecode.c.objc; path = BCInsetLabel.m; sourceTree = "<group>"; };
		23E579521DB45F3A00220542 /* TransferAmountTableCell.h */ = {isa = PBXFileReference; fileEncoding = 4; lastKnownFileType = sourcecode.c.h; path = TransferAmountTableCell.h; sourceTree = "<group>"; };
		23E579531DB45F3A00220542 /* TransferAmountTableCell.m */ = {isa = PBXFileReference; fileEncoding = 4; lastKnownFileType = sourcecode.c.objc; path = TransferAmountTableCell.m; sourceTree = "<group>"; };
		23EA61C31B54258D0032B907 /* SettingsTableViewController.h */ = {isa = PBXFileReference; fileEncoding = 4; lastKnownFileType = sourcecode.c.h; path = SettingsTableViewController.h; sourceTree = "<group>"; };
		23EA61C41B54258D0032B907 /* SettingsTableViewController.m */ = {isa = PBXFileReference; fileEncoding = 4; lastKnownFileType = sourcecode.c.objc; path = SettingsTableViewController.m; sourceTree = "<group>"; };
		23EA61C61B54282D0032B907 /* SettingsNavigationController.h */ = {isa = PBXFileReference; fileEncoding = 4; lastKnownFileType = sourcecode.c.h; path = SettingsNavigationController.h; sourceTree = "<group>"; };
		23EA61C71B54282D0032B907 /* SettingsNavigationController.m */ = {isa = PBXFileReference; fileEncoding = 4; lastKnownFileType = sourcecode.c.objc; path = SettingsNavigationController.m; sourceTree = "<group>"; };
		23EA61C91B5591260032B907 /* SettingsSelectorTableViewController.h */ = {isa = PBXFileReference; fileEncoding = 4; lastKnownFileType = sourcecode.c.h; path = SettingsSelectorTableViewController.h; sourceTree = "<group>"; };
		23EA61CA1B5591260032B907 /* SettingsSelectorTableViewController.m */ = {isa = PBXFileReference; fileEncoding = 4; lastKnownFileType = sourcecode.c.objc; path = SettingsSelectorTableViewController.m; sourceTree = "<group>"; };
		23F341871C52C37C000E53AB /* es-MX */ = {isa = PBXFileReference; lastKnownFileType = text.plist.strings; name = "es-MX"; path = "es-MX.lproj/Upgrade.strings"; sourceTree = "<group>"; };
		23F341881C52C37C000E53AB /* es-MX */ = {isa = PBXFileReference; lastKnownFileType = text.plist.strings; name = "es-MX"; path = "es-MX.lproj/Settings.strings"; sourceTree = "<group>"; };
		23F341891C52C37C000E53AB /* es-MX */ = {isa = PBXFileReference; lastKnownFileType = text.plist.strings; name = "es-MX"; path = "es-MX.lproj/SendCoins.strings"; sourceTree = "<group>"; };
		23F3418A1C52C37C000E53AB /* es-MX */ = {isa = PBXFileReference; lastKnownFileType = text.plist.strings; name = "es-MX"; path = "es-MX.lproj/Backup.strings"; sourceTree = "<group>"; };
		23F3418B1C52C37C000E53AB /* es-MX */ = {isa = PBXFileReference; lastKnownFileType = text.plist.strings; name = "es-MX"; path = "es-MX.lproj/ReceiveCoins.strings"; sourceTree = "<group>"; };
		23F3418C1C52C37D000E53AB /* es-MX */ = {isa = PBXFileReference; lastKnownFileType = text.plist.strings; name = "es-MX"; path = "es-MX.lproj/MainWindow.strings"; sourceTree = "<group>"; };
		23F3418D1C52C37D000E53AB /* es-MX */ = {isa = PBXFileReference; lastKnownFileType = text.plist.strings; name = "es-MX"; path = "es-MX.lproj/BCAddressSelectionView.strings"; sourceTree = "<group>"; };
		23F3418E1C52C37D000E53AB /* es-MX */ = {isa = PBXFileReference; lastKnownFileType = text.plist.strings; name = "es-MX"; path = "es-MX.lproj/Localizable.strings"; sourceTree = "<group>"; };
		23F341911C52C391000E53AB /* pt-BR */ = {isa = PBXFileReference; lastKnownFileType = text.plist.strings; name = "pt-BR"; path = "pt-BR.lproj/Upgrade.strings"; sourceTree = "<group>"; };
		23F341921C52C391000E53AB /* pt-BR */ = {isa = PBXFileReference; lastKnownFileType = text.plist.strings; name = "pt-BR"; path = "pt-BR.lproj/SendCoins.strings"; sourceTree = "<group>"; };
		23F341931C52C391000E53AB /* pt-BR */ = {isa = PBXFileReference; lastKnownFileType = text.plist.strings; name = "pt-BR"; path = "pt-BR.lproj/Backup.strings"; sourceTree = "<group>"; };
		23F341941C52C391000E53AB /* pt-BR */ = {isa = PBXFileReference; lastKnownFileType = text.plist.strings; name = "pt-BR"; path = "pt-BR.lproj/ReceiveCoins.strings"; sourceTree = "<group>"; };
		23F341951C52C392000E53AB /* pt-BR */ = {isa = PBXFileReference; lastKnownFileType = text.plist.strings; name = "pt-BR"; path = "pt-BR.lproj/MainWindow.strings"; sourceTree = "<group>"; };
		23F341961C52C392000E53AB /* pt-BR */ = {isa = PBXFileReference; lastKnownFileType = text.plist.strings; name = "pt-BR"; path = "pt-BR.lproj/BCAddressSelectionView.strings"; sourceTree = "<group>"; };
		23F341971C52C392000E53AB /* pt-BR */ = {isa = PBXFileReference; lastKnownFileType = text.plist.strings; name = "pt-BR"; path = "pt-BR.lproj/Localizable.strings"; sourceTree = "<group>"; };
		23F341981C52C392000E53AB /* pt-BR */ = {isa = PBXFileReference; lastKnownFileType = text.plist.strings; name = "pt-BR"; path = "pt-BR.lproj/Settings.strings"; sourceTree = "<group>"; };
		23F601A21D09C931009102BF /* Reachability.h */ = {isa = PBXFileReference; fileEncoding = 4; lastKnownFileType = sourcecode.c.h; path = Reachability.h; sourceTree = "<group>"; };
		23F601A31D09C931009102BF /* Reachability.m */ = {isa = PBXFileReference; fileEncoding = 4; lastKnownFileType = sourcecode.c.objc; path = Reachability.m; sourceTree = "<group>"; };
		23F720F01C32DC0A00577738 /* DebugTableViewController.h */ = {isa = PBXFileReference; fileEncoding = 4; lastKnownFileType = sourcecode.c.h; path = DebugTableViewController.h; sourceTree = "<group>"; };
		23F720F11C32DC0A00577738 /* DebugTableViewController.m */ = {isa = PBXFileReference; fileEncoding = 4; lastKnownFileType = sourcecode.c.objc; path = DebugTableViewController.m; sourceTree = "<group>"; };
		23F8DE511DAEB11C001899AE /* BCNavigationController.h */ = {isa = PBXFileReference; fileEncoding = 4; lastKnownFileType = sourcecode.c.h; path = BCNavigationController.h; sourceTree = "<group>"; };
		23F8DE521DAEB11C001899AE /* BCNavigationController.m */ = {isa = PBXFileReference; fileEncoding = 4; lastKnownFileType = sourcecode.c.objc; path = BCNavigationController.m; sourceTree = "<group>"; };
		23FB5C051D9ABB450008C6AB /* TransactionDetailDescriptionCell.h */ = {isa = PBXFileReference; fileEncoding = 4; lastKnownFileType = sourcecode.c.h; path = TransactionDetailDescriptionCell.h; sourceTree = "<group>"; };
		23FB5C061D9ABB450008C6AB /* TransactionDetailDescriptionCell.m */ = {isa = PBXFileReference; fileEncoding = 4; lastKnownFileType = sourcecode.c.objc; path = TransactionDetailDescriptionCell.m; sourceTree = "<group>"; };
		23FB5C081D9ABB590008C6AB /* TransactionDetailToCell.h */ = {isa = PBXFileReference; fileEncoding = 4; lastKnownFileType = sourcecode.c.h; path = TransactionDetailToCell.h; sourceTree = "<group>"; };
		23FB5C091D9ABB590008C6AB /* TransactionDetailToCell.m */ = {isa = PBXFileReference; fileEncoding = 4; lastKnownFileType = sourcecode.c.objc; path = TransactionDetailToCell.m; sourceTree = "<group>"; };
		23FB5C0B1D9ABB650008C6AB /* TransactionDetailFromCell.h */ = {isa = PBXFileReference; fileEncoding = 4; lastKnownFileType = sourcecode.c.h; path = TransactionDetailFromCell.h; sourceTree = "<group>"; };
		23FB5C0C1D9ABB650008C6AB /* TransactionDetailFromCell.m */ = {isa = PBXFileReference; fileEncoding = 4; lastKnownFileType = sourcecode.c.objc; path = TransactionDetailFromCell.m; sourceTree = "<group>"; };
		23FB5C0E1D9ABB730008C6AB /* TransactionDetailDateCell.h */ = {isa = PBXFileReference; fileEncoding = 4; lastKnownFileType = sourcecode.c.h; path = TransactionDetailDateCell.h; sourceTree = "<group>"; };
		23FB5C0F1D9ABB730008C6AB /* TransactionDetailDateCell.m */ = {isa = PBXFileReference; fileEncoding = 4; lastKnownFileType = sourcecode.c.objc; path = TransactionDetailDateCell.m; sourceTree = "<group>"; };
		23FB5C111D9ABB8B0008C6AB /* TransactionDetailStatusCell.h */ = {isa = PBXFileReference; fileEncoding = 4; lastKnownFileType = sourcecode.c.h; path = TransactionDetailStatusCell.h; sourceTree = "<group>"; };
		23FB5C121D9ABB8B0008C6AB /* TransactionDetailStatusCell.m */ = {isa = PBXFileReference; fileEncoding = 4; lastKnownFileType = sourcecode.c.objc; path = TransactionDetailStatusCell.m; sourceTree = "<group>"; };
		23FB5C141D9ABBB20008C6AB /* TransactionDetailValueCell.h */ = {isa = PBXFileReference; fileEncoding = 4; lastKnownFileType = sourcecode.c.h; path = TransactionDetailValueCell.h; sourceTree = "<group>"; };
		23FB5C151D9ABBB20008C6AB /* TransactionDetailValueCell.m */ = {isa = PBXFileReference; fileEncoding = 4; lastKnownFileType = sourcecode.c.objc; path = TransactionDetailValueCell.m; sourceTree = "<group>"; };
		23FDEF981D6CBC7000FC80D6 /* TransactionDetailViewController.h */ = {isa = PBXFileReference; fileEncoding = 4; lastKnownFileType = sourcecode.c.h; path = TransactionDetailViewController.h; sourceTree = "<group>"; };
		23FDEF991D6CBC7000FC80D6 /* TransactionDetailViewController.m */ = {isa = PBXFileReference; fileEncoding = 4; lastKnownFileType = sourcecode.c.objc; path = TransactionDetailViewController.m; sourceTree = "<group>"; };
		23FDEF9B1D6E180100FC80D6 /* CertificatePinner.h */ = {isa = PBXFileReference; fileEncoding = 4; lastKnownFileType = sourcecode.c.h; path = CertificatePinner.h; sourceTree = "<group>"; };
		23FDEF9C1D6E180100FC80D6 /* CertificatePinner.m */ = {isa = PBXFileReference; fileEncoding = 4; lastKnownFileType = sourcecode.c.objc; path = CertificatePinner.m; sourceTree = "<group>"; };
		23FDEFA11D6E21A800FC80D6 /* blockchain.der */ = {isa = PBXFileReference; lastKnownFileType = file; name = blockchain.der; path = ../blockchain.der; sourceTree = "<group>"; };
		23FDEFA71D6E43DE00FC80D6 /* TransactionDetailTableCell.h */ = {isa = PBXFileReference; fileEncoding = 4; lastKnownFileType = sourcecode.c.h; path = TransactionDetailTableCell.h; sourceTree = "<group>"; };
		23FDEFA81D6E43DE00FC80D6 /* TransactionDetailTableCell.m */ = {isa = PBXFileReference; fileEncoding = 4; lastKnownFileType = sourcecode.c.objc; path = TransactionDetailTableCell.m; sourceTree = "<group>"; };
		23FDEFAA1D6F669100FC80D6 /* NSURLSession+SendSynchronousRequest.h */ = {isa = PBXFileReference; fileEncoding = 4; lastKnownFileType = sourcecode.c.h; path = "NSURLSession+SendSynchronousRequest.h"; sourceTree = "<group>"; };
		23FDEFAB1D6F669100FC80D6 /* NSURLSession+SendSynchronousRequest.m */ = {isa = PBXFileReference; fileEncoding = 4; lastKnownFileType = sourcecode.c.objc; path = "NSURLSession+SendSynchronousRequest.m"; sourceTree = "<group>"; };
		670595A21AB0F59D00D2D6D9 /* KeychainItemWrapper.h */ = {isa = PBXFileReference; fileEncoding = 4; lastKnownFileType = sourcecode.c.h; path = KeychainItemWrapper.h; sourceTree = "<group>"; };
		670595A31AB0F59D00D2D6D9 /* KeychainItemWrapper.m */ = {isa = PBXFileReference; fileEncoding = 4; lastKnownFileType = sourcecode.c.objc; path = KeychainItemWrapper.m; sourceTree = "<group>"; };
		6710DA0C1A8E82D80089DDED /* BCLine.h */ = {isa = PBXFileReference; fileEncoding = 4; lastKnownFileType = sourcecode.c.h; path = BCLine.h; sourceTree = "<group>"; };
		6710DA0D1A8E82D80089DDED /* BCLine.m */ = {isa = PBXFileReference; fileEncoding = 4; lastKnownFileType = sourcecode.c.objc; path = BCLine.m; sourceTree = "<group>"; };
		673107F019F6D49F00BE6899 /* PrivateKeyReader.h */ = {isa = PBXFileReference; fileEncoding = 4; lastKnownFileType = sourcecode.c.h; path = PrivateKeyReader.h; sourceTree = "<group>"; };
		673107F119F6D49F00BE6899 /* PrivateKeyReader.m */ = {isa = PBXFileReference; fileEncoding = 4; lastKnownFileType = sourcecode.c.objc; path = PrivateKeyReader.m; sourceTree = "<group>"; };
		674709EA19D1D14300757D46 /* BCWelcomeView.h */ = {isa = PBXFileReference; fileEncoding = 4; lastKnownFileType = sourcecode.c.h; path = BCWelcomeView.h; sourceTree = "<group>"; };
		674709EB19D1D14300757D46 /* BCWelcomeView.m */ = {isa = PBXFileReference; fileEncoding = 4; lastKnownFileType = sourcecode.c.objc; path = BCWelcomeView.m; sourceTree = "<group>"; };
		67470A0519D438E000757D46 /* LocalizationConstants.h */ = {isa = PBXFileReference; lastKnownFileType = sourcecode.c.h; path = LocalizationConstants.h; sourceTree = "<group>"; };
		67470A0619D43AFE00757D46 /* BCManualPairView.h */ = {isa = PBXFileReference; fileEncoding = 4; lastKnownFileType = sourcecode.c.h; path = BCManualPairView.h; sourceTree = "<group>"; };
		67470A0719D43AFE00757D46 /* BCManualPairView.m */ = {isa = PBXFileReference; fileEncoding = 4; lastKnownFileType = sourcecode.c.objc; path = BCManualPairView.m; sourceTree = "<group>"; };
		675038991B4D832F00F7B488 /* SideMenuViewCell.h */ = {isa = PBXFileReference; fileEncoding = 4; lastKnownFileType = sourcecode.c.h; path = SideMenuViewCell.h; sourceTree = "<group>"; };
		6750389A1B4D832F00F7B488 /* SideMenuViewCell.m */ = {isa = PBXFileReference; fileEncoding = 4; lastKnownFileType = sourcecode.c.objc; path = SideMenuViewCell.m; sourceTree = "<group>"; };
		6762507B1A2CC5800052B63F /* BCEditAccountView.h */ = {isa = PBXFileReference; fileEncoding = 4; lastKnownFileType = sourcecode.c.h; path = BCEditAccountView.h; sourceTree = "<group>"; };
		6762507C1A2CC5800052B63F /* BCEditAccountView.m */ = {isa = PBXFileReference; fileEncoding = 4; lastKnownFileType = sourcecode.c.objc; path = BCEditAccountView.m; sourceTree = "<group>"; };
		676250801A2DDF360052B63F /* AccountTableCell.h */ = {isa = PBXFileReference; fileEncoding = 4; lastKnownFileType = sourcecode.c.h; path = AccountTableCell.h; sourceTree = "<group>"; };
		676250811A2DDF360052B63F /* AccountTableCell.m */ = {isa = PBXFileReference; fileEncoding = 4; lastKnownFileType = sourcecode.c.objc; path = AccountTableCell.m; sourceTree = "<group>"; };
		6775569719E752A00054699B /* BCWebViewController.h */ = {isa = PBXFileReference; fileEncoding = 4; lastKnownFileType = sourcecode.c.h; path = BCWebViewController.h; sourceTree = "<group>"; };
		6775569819E752A00054699B /* BCWebViewController.m */ = {isa = PBXFileReference; fileEncoding = 4; lastKnownFileType = sourcecode.c.objc; path = BCWebViewController.m; sourceTree = "<group>"; };
		6780DB901A40BDA70048EED2 /* AddressInOut.h */ = {isa = PBXFileReference; fileEncoding = 4; lastKnownFileType = sourcecode.c.h; path = AddressInOut.h; sourceTree = "<group>"; };
		6780DB911A40BDA70048EED2 /* AddressInOut.m */ = {isa = PBXFileReference; fileEncoding = 4; lastKnownFileType = sourcecode.c.objc; path = AddressInOut.m; sourceTree = "<group>"; };
		6780DB931A40BDCF0048EED2 /* InOut.h */ = {isa = PBXFileReference; fileEncoding = 4; lastKnownFileType = sourcecode.c.h; path = InOut.h; sourceTree = "<group>"; };
		6780DB941A40BDCF0048EED2 /* InOut.m */ = {isa = PBXFileReference; fileEncoding = 4; lastKnownFileType = sourcecode.c.objc; path = InOut.m; sourceTree = "<group>"; };
		6780DB961A40BDF40048EED2 /* AccountInOut.h */ = {isa = PBXFileReference; fileEncoding = 4; lastKnownFileType = sourcecode.c.h; path = AccountInOut.h; sourceTree = "<group>"; };
		6780DB971A40BDF40048EED2 /* AccountInOut.m */ = {isa = PBXFileReference; fileEncoding = 4; lastKnownFileType = sourcecode.c.objc; path = AccountInOut.m; sourceTree = "<group>"; };
		67812A761A4A0DDA00B04EBF /* CoreGraphics.framework */ = {isa = PBXFileReference; lastKnownFileType = wrapper.framework; name = CoreGraphics.framework; path = System/Library/Frameworks/CoreGraphics.framework; sourceTree = SDKROOT; };
		67812A781A4A0E1800B04EBF /* QuartzCore.framework */ = {isa = PBXFileReference; lastKnownFileType = wrapper.framework; name = QuartzCore.framework; path = System/Library/Frameworks/QuartzCore.framework; sourceTree = SDKROOT; };
		67812A7C1A4A0E6800B04EBF /* CoreImage.framework */ = {isa = PBXFileReference; lastKnownFileType = wrapper.framework; name = CoreImage.framework; path = System/Library/Frameworks/CoreImage.framework; sourceTree = SDKROOT; };
		678AD5E519D45FA300E9A778 /* BCModalContentView.h */ = {isa = PBXFileReference; fileEncoding = 4; lastKnownFileType = sourcecode.c.h; path = BCModalContentView.h; sourceTree = "<group>"; };
		678AD5E819D4610000E9A778 /* BCModalContentView.m */ = {isa = PBXFileReference; fileEncoding = 4; lastKnownFileType = sourcecode.c.objc; path = BCModalContentView.m; sourceTree = "<group>"; };
		678CD7461A2777E600748AA5 /* BCCreateAccountView.h */ = {isa = PBXFileReference; fileEncoding = 4; lastKnownFileType = sourcecode.c.h; path = BCCreateAccountView.h; sourceTree = "<group>"; };
		678CD7471A2777E600748AA5 /* BCCreateAccountView.m */ = {isa = PBXFileReference; fileEncoding = 4; lastKnownFileType = sourcecode.c.objc; path = BCCreateAccountView.m; sourceTree = "<group>"; };
		67D95A251B3DD86B0012EBB1 /* BCTextField.swift */ = {isa = PBXFileReference; fileEncoding = 4; lastKnownFileType = sourcecode.swift; path = BCTextField.swift; sourceTree = "<group>"; };
		67D95A271B3DDC900012EBB1 /* Constants.swift */ = {isa = PBXFileReference; fileEncoding = 4; lastKnownFileType = sourcecode.swift; path = Constants.swift; sourceTree = "<group>"; };
		67E9674C19DF285000305358 /* SideMenuViewController.h */ = {isa = PBXFileReference; fileEncoding = 4; lastKnownFileType = sourcecode.c.h; path = SideMenuViewController.h; sourceTree = "<group>"; };
		67E9674D19DF285000305358 /* SideMenuViewController.m */ = {isa = PBXFileReference; fileEncoding = 4; lastKnownFileType = sourcecode.c.objc; path = SideMenuViewController.m; sourceTree = "<group>"; };
		67EE1DBD19E3325900DBBFC9 /* ECPercentDrivenInteractiveTransition.h */ = {isa = PBXFileReference; fileEncoding = 4; lastKnownFileType = sourcecode.c.h; name = ECPercentDrivenInteractiveTransition.h; path = SideMenu/ECPercentDrivenInteractiveTransition.h; sourceTree = "<group>"; };
		67EE1DBE19E3325900DBBFC9 /* ECPercentDrivenInteractiveTransition.m */ = {isa = PBXFileReference; fileEncoding = 4; lastKnownFileType = sourcecode.c.objc; name = ECPercentDrivenInteractiveTransition.m; path = SideMenu/ECPercentDrivenInteractiveTransition.m; sourceTree = "<group>"; };
		67EE1DBF19E3325900DBBFC9 /* ECSlidingAnimationController.h */ = {isa = PBXFileReference; fileEncoding = 4; lastKnownFileType = sourcecode.c.h; name = ECSlidingAnimationController.h; path = SideMenu/ECSlidingAnimationController.h; sourceTree = "<group>"; };
		67EE1DC019E3325900DBBFC9 /* ECSlidingAnimationController.m */ = {isa = PBXFileReference; fileEncoding = 4; lastKnownFileType = sourcecode.c.objc; name = ECSlidingAnimationController.m; path = SideMenu/ECSlidingAnimationController.m; sourceTree = "<group>"; };
		67EE1DC119E3325900DBBFC9 /* ECSlidingConstants.h */ = {isa = PBXFileReference; fileEncoding = 4; lastKnownFileType = sourcecode.c.h; name = ECSlidingConstants.h; path = SideMenu/ECSlidingConstants.h; sourceTree = "<group>"; };
		67EE1DC219E3325900DBBFC9 /* ECSlidingInteractiveTransition.h */ = {isa = PBXFileReference; fileEncoding = 4; lastKnownFileType = sourcecode.c.h; name = ECSlidingInteractiveTransition.h; path = SideMenu/ECSlidingInteractiveTransition.h; sourceTree = "<group>"; };
		67EE1DC319E3325900DBBFC9 /* ECSlidingInteractiveTransition.m */ = {isa = PBXFileReference; fileEncoding = 4; lastKnownFileType = sourcecode.c.objc; name = ECSlidingInteractiveTransition.m; path = SideMenu/ECSlidingInteractiveTransition.m; sourceTree = "<group>"; };
		67EE1DC419E3325900DBBFC9 /* ECSlidingSegue.h */ = {isa = PBXFileReference; fileEncoding = 4; lastKnownFileType = sourcecode.c.h; name = ECSlidingSegue.h; path = SideMenu/ECSlidingSegue.h; sourceTree = "<group>"; };
		67EE1DC519E3325900DBBFC9 /* ECSlidingSegue.m */ = {isa = PBXFileReference; fileEncoding = 4; lastKnownFileType = sourcecode.c.objc; name = ECSlidingSegue.m; path = SideMenu/ECSlidingSegue.m; sourceTree = "<group>"; };
		67EE1DC619E3325900DBBFC9 /* ECSlidingViewController.h */ = {isa = PBXFileReference; fileEncoding = 4; lastKnownFileType = sourcecode.c.h; name = ECSlidingViewController.h; path = SideMenu/ECSlidingViewController.h; sourceTree = "<group>"; };
		67EE1DC719E3325900DBBFC9 /* ECSlidingViewController.m */ = {isa = PBXFileReference; fileEncoding = 4; lastKnownFileType = sourcecode.c.objc; name = ECSlidingViewController.m; path = SideMenu/ECSlidingViewController.m; sourceTree = "<group>"; };
		67EE1DC819E3325900DBBFC9 /* UIViewController+ECSlidingViewController.h */ = {isa = PBXFileReference; fileEncoding = 4; lastKnownFileType = sourcecode.c.h; name = "UIViewController+ECSlidingViewController.h"; path = "SideMenu/UIViewController+ECSlidingViewController.h"; sourceTree = "<group>"; };
		67EE1DC919E3325900DBBFC9 /* UIViewController+ECSlidingViewController.m */ = {isa = PBXFileReference; fileEncoding = 4; lastKnownFileType = sourcecode.c.objc; name = "UIViewController+ECSlidingViewController.m"; path = "SideMenu/UIViewController+ECSlidingViewController.m"; sourceTree = "<group>"; };
		67EEE76C1A8E547200288753 /* PEPin-off@2x.png */ = {isa = PBXFileReference; lastKnownFileType = image.png; path = "PEPin-off@2x.png"; sourceTree = "<group>"; };
		67EEE76D1A8E547200288753 /* PEPin-off@3x.png */ = {isa = PBXFileReference; lastKnownFileType = image.png; path = "PEPin-off@3x.png"; sourceTree = "<group>"; };
		67EEE7701A8E547900288753 /* PEPin-on@2x.png */ = {isa = PBXFileReference; lastKnownFileType = image.png; path = "PEPin-on@2x.png"; sourceTree = "<group>"; };
		67EEE7711A8E547900288753 /* PEPin-on@3x.png */ = {isa = PBXFileReference; lastKnownFileType = image.png; path = "PEPin-on@3x.png"; sourceTree = "<group>"; };
		67FA1A4B1ABA092D000C9196 /* RegExCategories.h */ = {isa = PBXFileReference; fileEncoding = 4; lastKnownFileType = sourcecode.c.h; path = RegExCategories.h; sourceTree = "<group>"; };
		67FA1A4C1ABA092D000C9196 /* RegExCategories.m */ = {isa = PBXFileReference; fileEncoding = 4; lastKnownFileType = sourcecode.c.objc; path = RegExCategories.m; sourceTree = "<group>"; };
		6E2D90A01BBEC34800B719EC /* BCRecoveryView.h */ = {isa = PBXFileReference; fileEncoding = 4; lastKnownFileType = sourcecode.c.h; path = BCRecoveryView.h; sourceTree = "<group>"; };
		6E2D90A11BBEC34800B719EC /* BCRecoveryView.m */ = {isa = PBXFileReference; fileEncoding = 4; lastKnownFileType = sourcecode.c.objc; path = BCRecoveryView.m; sourceTree = "<group>"; };
		84AEEC651987C49A000E8DC8 /* CoreLocation.framework */ = {isa = PBXFileReference; lastKnownFileType = wrapper.framework; name = CoreLocation.framework; path = System/Library/Frameworks/CoreLocation.framework; sourceTree = SDKROOT; };
		84B601C5197ACD6300DA1829 /* UITextField+Blocks.h */ = {isa = PBXFileReference; fileEncoding = 4; lastKnownFileType = sourcecode.c.h; path = "UITextField+Blocks.h"; sourceTree = "<group>"; };
		84B601C6197ACD6300DA1829 /* UITextField+Blocks.m */ = {isa = PBXFileReference; fileEncoding = 4; lastKnownFileType = sourcecode.c.objc; path = "UITextField+Blocks.m"; sourceTree = "<group>"; };
		84B601C8197AD03800DA1829 /* BCModalView.h */ = {isa = PBXFileReference; fileEncoding = 4; lastKnownFileType = sourcecode.c.h; path = BCModalView.h; sourceTree = "<group>"; };
		84B601C9197AD03800DA1829 /* BCModalView.m */ = {isa = PBXFileReference; fileEncoding = 4; lastKnownFileType = sourcecode.c.objc; path = BCModalView.m; sourceTree = "<group>"; };
		84C2569119810DF300F901D1 /* config.h */ = {isa = PBXFileReference; lastKnownFileType = sourcecode.c.h; name = config.h; path = Library/keys/include/config.h; sourceTree = "<group>"; };
		84C2569219810DF300F901D1 /* crypto_scrypt.h */ = {isa = PBXFileReference; lastKnownFileType = sourcecode.c.h; name = crypto_scrypt.h; path = Library/keys/include/crypto_scrypt.h; sourceTree = "<group>"; };
		84C2569319810DF300F901D1 /* scrypt_platform.h */ = {isa = PBXFileReference; lastKnownFileType = sourcecode.c.h; name = scrypt_platform.h; path = Library/keys/include/scrypt_platform.h; sourceTree = "<group>"; };
		84C2569419810DF300F901D1 /* sysendian.h */ = {isa = PBXFileReference; lastKnownFileType = sourcecode.c.h; name = sysendian.h; path = Library/keys/include/sysendian.h; sourceTree = "<group>"; };
		84C2569719810E1400F901D1 /* sha256.h */ = {isa = PBXFileReference; lastKnownFileType = sourcecode.c.h; name = sha256.h; path = Library/keys/include/sha256.h; sourceTree = "<group>"; };
		84CCFAAD197D859C00DA4482 /* NSString+NSString_EscapeQuotes.h */ = {isa = PBXFileReference; fileEncoding = 4; lastKnownFileType = sourcecode.c.h; path = "NSString+NSString_EscapeQuotes.h"; sourceTree = "<group>"; };
		84CCFAAE197D859C00DA4482 /* NSString+NSString_EscapeQuotes.m */ = {isa = PBXFileReference; fileEncoding = 4; lastKnownFileType = sourcecode.c.objc; path = "NSString+NSString_EscapeQuotes.m"; sourceTree = "<group>"; };
		84F4BDF8197F21D700B7BF7B /* PairingCodeParser.h */ = {isa = PBXFileReference; fileEncoding = 4; lastKnownFileType = sourcecode.c.h; path = PairingCodeParser.h; sourceTree = "<group>"; };
		84F4BDF9197F21D700B7BF7B /* PairingCodeParser.m */ = {isa = PBXFileReference; fileEncoding = 4; lastKnownFileType = sourcecode.c.objc; path = PairingCodeParser.m; sourceTree = "<group>"; };
		84FC02F81981452D00B97D5B /* NSString+JSONParser_NSString.h */ = {isa = PBXFileReference; fileEncoding = 4; lastKnownFileType = sourcecode.c.h; path = "NSString+JSONParser_NSString.h"; sourceTree = "<group>"; };
		84FC02F91981452D00B97D5B /* NSString+JSONParser_NSString.m */ = {isa = PBXFileReference; fileEncoding = 4; lastKnownFileType = sourcecode.c.objc; path = "NSString+JSONParser_NSString.m"; sourceTree = "<group>"; };
		84FC02FB19815F1B00B97D5B /* crypto_scrypt-nosse.c */ = {isa = PBXFileReference; fileEncoding = 4; lastKnownFileType = sourcecode.c.c; name = "crypto_scrypt-nosse.c"; path = "Library/keys/src/crypto_scrypt-nosse.c"; sourceTree = "<group>"; };
		84FC02FC19815F1B00B97D5B /* sha256.c */ = {isa = PBXFileReference; fileEncoding = 4; lastKnownFileType = sourcecode.c.c; name = sha256.c; path = Library/keys/src/sha256.c; sourceTree = "<group>"; };
		84FC02FF198162AE00B97D5B /* libcrypto.a */ = {isa = PBXFileReference; lastKnownFileType = archive.ar; name = libcrypto.a; path = "Library/OpenSSL-for-iPhone/lib/libcrypto.a"; sourceTree = "<group>"; };
		9F0CBAA8151351F400CD945D /* Wallet.h */ = {isa = PBXFileReference; fileEncoding = 4; lastKnownFileType = sourcecode.c.h; path = Wallet.h; sourceTree = "<group>"; };
		9F0CBAA9151351F400CD945D /* Wallet.m */ = {isa = PBXFileReference; fileEncoding = 4; lastKnownFileType = sourcecode.c.objc; path = Wallet.m; sourceTree = "<group>"; };
		9F0CBAD61513CA2600CD945D /* BCFadeView.h */ = {isa = PBXFileReference; fileEncoding = 4; lastKnownFileType = sourcecode.c.h; path = BCFadeView.h; sourceTree = "<group>"; };
		9F0CBAD71513CA2600CD945D /* BCFadeView.m */ = {isa = PBXFileReference; fileEncoding = 4; lastKnownFileType = sourcecode.c.objc; path = BCFadeView.m; sourceTree = "<group>"; };
		9F1831E01516A39500FB3D52 /* NSData+Hex.h */ = {isa = PBXFileReference; fileEncoding = 4; lastKnownFileType = sourcecode.c.h; path = "NSData+Hex.h"; sourceTree = "<group>"; };
		9F1831E11516A39500FB3D52 /* NSData+Hex.m */ = {isa = PBXFileReference; fileEncoding = 4; lastKnownFileType = sourcecode.c.objc; path = "NSData+Hex.m"; sourceTree = "<group>"; };
		9F1831E31516A45700FB3D52 /* NSString+SHA256.h */ = {isa = PBXFileReference; fileEncoding = 4; lastKnownFileType = sourcecode.c.h; path = "NSString+SHA256.h"; sourceTree = "<group>"; };
		9F1831E41516A45700FB3D52 /* NSString+SHA256.m */ = {isa = PBXFileReference; fileEncoding = 4; lastKnownFileType = sourcecode.c.objc; path = "NSString+SHA256.m"; sourceTree = "<group>"; };
		9F1831E91516ADDB00FB3D52 /* NSString+URLEncode.h */ = {isa = PBXFileReference; lastKnownFileType = sourcecode.c.h; path = "NSString+URLEncode.h"; sourceTree = "<group>"; };
		9F1831EA1516ADDB00FB3D52 /* NSString+URLEncode.m */ = {isa = PBXFileReference; lastKnownFileType = sourcecode.c.objc; path = "NSString+URLEncode.m"; sourceTree = "<group>"; };
		9F1831EC151744EA00FB3D52 /* ReceiveTableCell.h */ = {isa = PBXFileReference; fileEncoding = 4; lastKnownFileType = sourcecode.c.h; path = ReceiveTableCell.h; sourceTree = "<group>"; };
		9F1831ED151744EB00FB3D52 /* ReceiveTableCell.m */ = {isa = PBXFileReference; fileEncoding = 4; lastKnownFileType = sourcecode.c.objc; path = ReceiveTableCell.m; sourceTree = "<group>"; };
		9F1831EF151744FC00FB3D52 /* ReceiveCell.xib */ = {isa = PBXFileReference; fileEncoding = 4; lastKnownFileType = file.xib; path = ReceiveCell.xib; sourceTree = "<group>"; };
		9F1831FB1517912800FB3D52 /* beep.wav */ = {isa = PBXFileReference; lastKnownFileType = audio.wav; path = beep.wav; sourceTree = "<group>"; };
		9F2780B515343A7D0015F83F /* UncaughtExceptionHandler.h */ = {isa = PBXFileReference; fileEncoding = 4; lastKnownFileType = sourcecode.c.h; name = UncaughtExceptionHandler.h; path = Blockchain/UncaughtExceptionHandler.h; sourceTree = "<group>"; };
		9F2780B615343A7D0015F83F /* UncaughtExceptionHandler.m */ = {isa = PBXFileReference; fileEncoding = 4; lastKnownFileType = sourcecode.c.objc; name = UncaughtExceptionHandler.m; path = Blockchain/UncaughtExceptionHandler.m; sourceTree = "<group>"; };
		9F2D934814C05DD00053F0FF /* Address.h */ = {isa = PBXFileReference; fileEncoding = 4; lastKnownFileType = sourcecode.c.h; path = Address.h; sourceTree = "<group>"; };
		9F2D934914C05DD00053F0FF /* Address.m */ = {isa = PBXFileReference; fileEncoding = 4; lastKnownFileType = sourcecode.c.objc; path = Address.m; sourceTree = "<group>"; };
		9F2D934D14C0792D0053F0FF /* TransactionCell.xib */ = {isa = PBXFileReference; fileEncoding = 4; lastKnownFileType = file.xib; path = TransactionCell.xib; sourceTree = "<group>"; };
		9F45F81C1514D81700018AED /* UIButtonPressAndHold.h */ = {isa = PBXFileReference; lastKnownFileType = sourcecode.c.h; path = UIButtonPressAndHold.h; sourceTree = "<group>"; };
		9F45F81D1514D81700018AED /* UIButtonPressAndHold.m */ = {isa = PBXFileReference; lastKnownFileType = sourcecode.c.objc; path = UIButtonPressAndHold.m; sourceTree = "<group>"; };
		9F4A5090152F585E00F9ED9D /* UIDevice+Hardware.h */ = {isa = PBXFileReference; fileEncoding = 4; lastKnownFileType = sourcecode.c.h; path = "UIDevice+Hardware.h"; sourceTree = "<group>"; };
		9F4A5091152F585E00F9ED9D /* UIDevice+Hardware.m */ = {isa = PBXFileReference; fileEncoding = 4; lastKnownFileType = sourcecode.c.objc; path = "UIDevice+Hardware.m"; sourceTree = "<group>"; };
		9F61B89C151519EF0083C57A /* BCAddressSelectionView.h */ = {isa = PBXFileReference; fileEncoding = 4; lastKnownFileType = sourcecode.c.h; path = BCAddressSelectionView.h; sourceTree = "<group>"; };
		9F61B89D151519EF0083C57A /* BCAddressSelectionView.m */ = {isa = PBXFileReference; fileEncoding = 4; lastKnownFileType = sourcecode.c.objc; path = BCAddressSelectionView.m; sourceTree = "<group>"; };
		9F7480C71514021000BC4292 /* SystemConfiguration.framework */ = {isa = PBXFileReference; lastKnownFileType = wrapper.framework; name = SystemConfiguration.framework; path = System/Library/Frameworks/SystemConfiguration.framework; sourceTree = SDKROOT; };
		9F7480D21514030800BC4292 /* alert-received.wav */ = {isa = PBXFileReference; lastKnownFileType = audio.wav; path = "alert-received.wav"; sourceTree = "<group>"; };
		9F7480D41514041A00BC4292 /* AudioToolbox.framework */ = {isa = PBXFileReference; lastKnownFileType = wrapper.framework; name = AudioToolbox.framework; path = System/Library/Frameworks/AudioToolbox.framework; sourceTree = SDKROOT; };
		9F7480E115140EA500BC4292 /* TabViewController.h */ = {isa = PBXFileReference; lastKnownFileType = sourcecode.c.h; path = TabViewController.h; sourceTree = "<group>"; };
		9F7480E215140EA500BC4292 /* TabViewController.m */ = {isa = PBXFileReference; lastKnownFileType = sourcecode.c.objc; path = TabViewController.m; sourceTree = "<group>"; };
		9F749DFF1514F1EF00B3A8B8 /* AVFoundation.framework */ = {isa = PBXFileReference; lastKnownFileType = wrapper.framework; name = AVFoundation.framework; path = System/Library/Frameworks/AVFoundation.framework; sourceTree = SDKROOT; };
		9F765F3014BC622E00048EFB /* TransactionsBitcoinViewController.h */ = {isa = PBXFileReference; fileEncoding = 4; lastKnownFileType = sourcecode.c.h; path = TransactionsBitcoinViewController.h; sourceTree = "<group>"; };
		9F765F3114BC622E00048EFB /* TransactionsBitcoinViewController.m */ = {isa = PBXFileReference; fileEncoding = 4; lastKnownFileType = sourcecode.c.objc; path = TransactionsBitcoinViewController.m; sourceTree = "<group>"; };
		9F765F3714BC7BAC00048EFB /* TransactionTableCell.h */ = {isa = PBXFileReference; fileEncoding = 4; lastKnownFileType = sourcecode.c.h; path = TransactionTableCell.h; sourceTree = "<group>"; };
		9F765F3814BC7BAC00048EFB /* TransactionTableCell.m */ = {isa = PBXFileReference; fileEncoding = 4; lastKnownFileType = sourcecode.c.objc; path = TransactionTableCell.m; sourceTree = "<group>"; };
		9F765F3B14BC7C4F00048EFB /* Transaction.h */ = {isa = PBXFileReference; fileEncoding = 4; lastKnownFileType = sourcecode.c.h; path = Transaction.h; sourceTree = "<group>"; };
		9F765F3C14BC7C4F00048EFB /* Transaction.m */ = {isa = PBXFileReference; fileEncoding = 4; lastKnownFileType = sourcecode.c.objc; path = Transaction.m; sourceTree = "<group>"; };
		9F765F4514BC8AEF00048EFB /* MultiAddressResponse.h */ = {isa = PBXFileReference; fileEncoding = 4; lastKnownFileType = sourcecode.c.h; path = MultiAddressResponse.h; sourceTree = "<group>"; };
		9F765F4614BC8AEF00048EFB /* MultiAddressResponse.m */ = {isa = PBXFileReference; fileEncoding = 4; lastKnownFileType = sourcecode.c.objc; path = MultiAddressResponse.m; sourceTree = "<group>"; };
		9F7DCCEA15345213000CBFC8 /* Security.framework */ = {isa = PBXFileReference; lastKnownFileType = wrapper.framework; name = Security.framework; path = System/Library/Frameworks/Security.framework; sourceTree = SDKROOT; };
		9F7DCCEC15345245000CBFC8 /* MessageUI.framework */ = {isa = PBXFileReference; lastKnownFileType = wrapper.framework; name = MessageUI.framework; path = System/Library/Frameworks/MessageUI.framework; sourceTree = SDKROOT; };
		9F91B605151666EB00ACB32D /* BCCreateWalletView.h */ = {isa = PBXFileReference; fileEncoding = 4; lastKnownFileType = sourcecode.c.h; path = BCCreateWalletView.h; sourceTree = "<group>"; };
		9F91B606151666EB00ACB32D /* BCCreateWalletView.m */ = {isa = PBXFileReference; fileEncoding = 4; lastKnownFileType = sourcecode.c.objc; path = BCCreateWalletView.m; sourceTree = "<group>"; };
		9FB3637114B60128004BEA02 /* Blockchain.app */ = {isa = PBXFileReference; explicitFileType = wrapper.application; includeInIndex = 0; path = Blockchain.app; sourceTree = BUILT_PRODUCTS_DIR; };
		9FB3637514B60128004BEA02 /* UIKit.framework */ = {isa = PBXFileReference; lastKnownFileType = wrapper.framework; name = UIKit.framework; path = System/Library/Frameworks/UIKit.framework; sourceTree = SDKROOT; };
		9FB3637714B60128004BEA02 /* Foundation.framework */ = {isa = PBXFileReference; lastKnownFileType = wrapper.framework; name = Foundation.framework; path = System/Library/Frameworks/Foundation.framework; sourceTree = SDKROOT; };
		9FB3637D14B60128004BEA02 /* Blockchain-Info.plist */ = {isa = PBXFileReference; lastKnownFileType = text.plist.xml; path = "Blockchain-Info.plist"; sourceTree = "<group>"; };
		9FB3638114B60128004BEA02 /* main.m */ = {isa = PBXFileReference; lastKnownFileType = sourcecode.c.objc; path = main.m; sourceTree = "<group>"; };
		9FB3638314B60128004BEA02 /* Blockchain-Prefix.pch */ = {isa = PBXFileReference; lastKnownFileType = sourcecode.c.h; path = "Blockchain-Prefix.pch"; sourceTree = "<group>"; };
		9FB3638414B60128004BEA02 /* AppDelegate.h */ = {isa = PBXFileReference; lastKnownFileType = sourcecode.c.h; path = AppDelegate.h; sourceTree = "<group>"; };
		9FB3638514B60128004BEA02 /* AppDelegate.m */ = {isa = PBXFileReference; lastKnownFileType = sourcecode.c.objc; path = AppDelegate.m; sourceTree = "<group>"; };
		9FCA4D141514949500ECDFBE /* ReceiveCoinsViewController.h */ = {isa = PBXFileReference; fileEncoding = 4; lastKnownFileType = sourcecode.c.h; path = ReceiveCoinsViewController.h; sourceTree = "<group>"; };
		9FCA4D151514949500ECDFBE /* ReceiveCoinsViewController.m */ = {isa = PBXFileReference; fileEncoding = 4; lastKnownFileType = sourcecode.c.objc; path = ReceiveCoinsViewController.m; sourceTree = "<group>"; };
		9FCA4D19151494BF00ECDFBE /* SendBitcoinViewController.h */ = {isa = PBXFileReference; fileEncoding = 4; lastKnownFileType = sourcecode.c.h; path = SendBitcoinViewController.h; sourceTree = "<group>"; };
		9FCA4D1A151494BF00ECDFBE /* SendBitcoinViewController.m */ = {isa = PBXFileReference; fileEncoding = 4; lastKnownFileType = sourcecode.c.objc; path = SendBitcoinViewController.m; sourceTree = "<group>"; };
		A2599B9D1B0B5FC700C2EA81 /* Blockchain-Bridging-Header.h */ = {isa = PBXFileReference; lastKnownFileType = sourcecode.c.h; path = "Blockchain-Bridging-Header.h"; sourceTree = "<group>"; };
		A2599B9E1B0B5FC800C2EA81 /* BackupViewController.swift */ = {isa = PBXFileReference; fileEncoding = 4; lastKnownFileType = sourcecode.swift; path = BackupViewController.swift; sourceTree = "<group>"; };
		A2599BA41B0B725400C2EA81 /* BackupWordsViewController.swift */ = {isa = PBXFileReference; fileEncoding = 4; lastKnownFileType = sourcecode.swift; path = BackupWordsViewController.swift; sourceTree = "<group>"; };
		A2599BA61B0B726900C2EA81 /* BackupVerifyViewController.swift */ = {isa = PBXFileReference; fileEncoding = 4; lastKnownFileType = sourcecode.swift; path = BackupVerifyViewController.swift; sourceTree = "<group>"; };
		A2599BAB1B0B762400C2EA81 /* Base */ = {isa = PBXFileReference; lastKnownFileType = file.storyboard; name = Base; path = Base.lproj/Backup.storyboard; sourceTree = "<group>"; };
		A2599BB21B0B763200C2EA81 /* es */ = {isa = PBXFileReference; lastKnownFileType = text.plist.strings; name = es; path = es.lproj/Backup.strings; sourceTree = "<group>"; };
		A2599BB41B0B763800C2EA81 /* de */ = {isa = PBXFileReference; lastKnownFileType = text.plist.strings; name = de; path = de.lproj/Backup.strings; sourceTree = "<group>"; };
		A2599BB61B0B763A00C2EA81 /* zh-Hans */ = {isa = PBXFileReference; lastKnownFileType = text.plist.strings; name = "zh-Hans"; path = "zh-Hans.lproj/Backup.strings"; sourceTree = "<group>"; };
		A2599BB81B0B763C00C2EA81 /* ja */ = {isa = PBXFileReference; lastKnownFileType = text.plist.strings; name = ja; path = ja.lproj/Backup.strings; sourceTree = "<group>"; };
		A2599BBA1B0B763E00C2EA81 /* it */ = {isa = PBXFileReference; lastKnownFileType = text.plist.strings; name = it; path = it.lproj/Backup.strings; sourceTree = "<group>"; };
		A2599BBC1B0B763F00C2EA81 /* nl */ = {isa = PBXFileReference; lastKnownFileType = text.plist.strings; name = nl; path = nl.lproj/Backup.strings; sourceTree = "<group>"; };
		A2599BBE1B0B764100C2EA81 /* ko */ = {isa = PBXFileReference; lastKnownFileType = text.plist.strings; name = ko; path = ko.lproj/Backup.strings; sourceTree = "<group>"; };
		A2599BC01B0B764200C2EA81 /* zh-Hant */ = {isa = PBXFileReference; lastKnownFileType = text.plist.strings; name = "zh-Hant"; path = "zh-Hant.lproj/Backup.strings"; sourceTree = "<group>"; };
		A2599BC41B0B764600C2EA81 /* pt-PT */ = {isa = PBXFileReference; lastKnownFileType = text.plist.strings; name = "pt-PT"; path = "pt-PT.lproj/Backup.strings"; sourceTree = "<group>"; };
		A2599BC61B0B764900C2EA81 /* da */ = {isa = PBXFileReference; lastKnownFileType = text.plist.strings; name = da; path = da.lproj/Backup.strings; sourceTree = "<group>"; };
		A2599BC81B0B764B00C2EA81 /* fi */ = {isa = PBXFileReference; lastKnownFileType = text.plist.strings; name = fi; path = fi.lproj/Backup.strings; sourceTree = "<group>"; };
		A2599BCE1B0B764F00C2EA81 /* ru */ = {isa = PBXFileReference; lastKnownFileType = text.plist.strings; name = ru; path = ru.lproj/Backup.strings; sourceTree = "<group>"; };
		A2599BD01B0B765700C2EA81 /* pl */ = {isa = PBXFileReference; lastKnownFileType = text.plist.strings; name = pl; path = pl.lproj/Backup.strings; sourceTree = "<group>"; };
		A2599BD21B0B765A00C2EA81 /* tr */ = {isa = PBXFileReference; lastKnownFileType = text.plist.strings; name = tr; path = tr.lproj/Backup.strings; sourceTree = "<group>"; };
		A2599BD41B0B765B00C2EA81 /* ar */ = {isa = PBXFileReference; lastKnownFileType = text.plist.strings; name = ar; path = ar.lproj/Backup.strings; sourceTree = "<group>"; };
		A2599BD81B0B765E00C2EA81 /* cs */ = {isa = PBXFileReference; lastKnownFileType = text.plist.strings; name = cs; path = cs.lproj/Backup.strings; sourceTree = "<group>"; };
		A2599BE01B0B766600C2EA81 /* el */ = {isa = PBXFileReference; lastKnownFileType = text.plist.strings; name = el; path = el.lproj/Backup.strings; sourceTree = "<group>"; };
		A2599BE21B0B766800C2EA81 /* he */ = {isa = PBXFileReference; lastKnownFileType = text.plist.strings; name = he; path = he.lproj/Backup.strings; sourceTree = "<group>"; };
		A2599BE41B0B766A00C2EA81 /* ro */ = {isa = PBXFileReference; lastKnownFileType = text.plist.strings; name = ro; path = ro.lproj/Backup.strings; sourceTree = "<group>"; };
		A2599BE81B0B766D00C2EA81 /* uk */ = {isa = PBXFileReference; lastKnownFileType = text.plist.strings; name = uk; path = uk.lproj/Backup.strings; sourceTree = "<group>"; };
		A2599BEE1B0B767100C2EA81 /* vi */ = {isa = PBXFileReference; lastKnownFileType = text.plist.strings; name = vi; path = vi.lproj/Backup.strings; sourceTree = "<group>"; };
		A269E92D1B32D51F0052F953 /* SecondPasswordViewController.swift */ = {isa = PBXFileReference; fileEncoding = 4; lastKnownFileType = sourcecode.swift; path = SecondPasswordViewController.swift; sourceTree = "<group>"; };
		A2913FA11B31830000DC6C15 /* BackupNavigationViewController.swift */ = {isa = PBXFileReference; fileEncoding = 4; lastKnownFileType = sourcecode.swift; path = BackupNavigationViewController.swift; sourceTree = "<group>"; };
		A2AADC041B0B98720085144B /* fr */ = {isa = PBXFileReference; lastKnownFileType = text.plist.strings; name = fr; path = fr.lproj/Backup.strings; sourceTree = "<group>"; };
		A2AADC071B0B999F0085144B /* en */ = {isa = PBXFileReference; lastKnownFileType = text.plist.strings; name = en; path = en.lproj/Backup.strings; sourceTree = "<group>"; };
		C70FF55C1E76D5C600AC7F8B /* BuyBitcoinNavigationController.h */ = {isa = PBXFileReference; fileEncoding = 4; lastKnownFileType = sourcecode.c.h; path = BuyBitcoinNavigationController.h; sourceTree = "<group>"; };
		C70FF55D1E76D5C600AC7F8B /* BuyBitcoinNavigationController.m */ = {isa = PBXFileReference; fileEncoding = 4; lastKnownFileType = sourcecode.c.objc; path = BuyBitcoinNavigationController.m; sourceTree = "<group>"; };
		C70FF5651E7B051C00AC7F8B /* ContactTransactionTableCell.xib */ = {isa = PBXFileReference; fileEncoding = 4; lastKnownFileType = file.xib; path = ContactTransactionTableCell.xib; sourceTree = "<group>"; };
		C71859451F3E227C00745A87 /* BCDescriptionView.h */ = {isa = PBXFileReference; fileEncoding = 4; lastKnownFileType = sourcecode.c.h; path = BCDescriptionView.h; sourceTree = "<group>"; };
		C71859461F3E227C00745A87 /* BCDescriptionView.m */ = {isa = PBXFileReference; fileEncoding = 4; lastKnownFileType = sourcecode.c.objc; path = BCDescriptionView.m; sourceTree = "<group>"; };
		C718594E1F460C8900745A87 /* Fabric.framework */ = {isa = PBXFileReference; lastKnownFileType = wrapper.framework; path = Fabric.framework; sourceTree = "<group>"; };
		C718594F1F460C8900745A87 /* Crashlytics.framework */ = {isa = PBXFileReference; lastKnownFileType = wrapper.framework; path = Crashlytics.framework; sourceTree = "<group>"; };
		C71859521F4B647100745A87 /* SendEtherViewController.h */ = {isa = PBXFileReference; fileEncoding = 4; lastKnownFileType = sourcecode.c.h; path = SendEtherViewController.h; sourceTree = "<group>"; };
		C71859531F4B647100745A87 /* SendEtherViewController.m */ = {isa = PBXFileReference; fileEncoding = 4; lastKnownFileType = sourcecode.c.objc; path = SendEtherViewController.m; sourceTree = "<group>"; };
		C71859551F4B695700745A87 /* TabControllerManager.h */ = {isa = PBXFileReference; fileEncoding = 4; lastKnownFileType = sourcecode.c.h; path = TabControllerManager.h; sourceTree = "<group>"; };
		C71859561F4B695700745A87 /* TabControllerManager.m */ = {isa = PBXFileReference; fileEncoding = 4; lastKnownFileType = sourcecode.c.objc; path = TabControllerManager.m; sourceTree = "<group>"; };
		C71859581F4B791600745A87 /* TabController.xib */ = {isa = PBXFileReference; fileEncoding = 4; lastKnownFileType = file.xib; path = TabController.xib; sourceTree = "<group>"; };
		C718595A1F4B85E800745A87 /* Transactions.xib */ = {isa = PBXFileReference; fileEncoding = 4; lastKnownFileType = file.xib; path = Transactions.xib; sourceTree = "<group>"; };
		C723F3441F61D35300A858A9 /* TransactionDetailViewModel.h */ = {isa = PBXFileReference; fileEncoding = 4; lastKnownFileType = sourcecode.c.h; path = TransactionDetailViewModel.h; sourceTree = "<group>"; };
		C723F3451F61D35300A858A9 /* TransactionDetailViewModel.m */ = {isa = PBXFileReference; fileEncoding = 4; lastKnownFileType = sourcecode.c.objc; path = TransactionDetailViewModel.m; sourceTree = "<group>"; };
		C723F3471F64413400A858A9 /* TransactionsViewController.h */ = {isa = PBXFileReference; fileEncoding = 4; lastKnownFileType = sourcecode.c.h; path = TransactionsViewController.h; sourceTree = "<group>"; };
		C723F3481F64413400A858A9 /* TransactionsViewController.m */ = {isa = PBXFileReference; fileEncoding = 4; lastKnownFileType = sourcecode.c.objc; path = TransactionsViewController.m; sourceTree = "<group>"; };
		C72D6CBD1EC0B4AB0000F922 /* BCFeeSelectionView.h */ = {isa = PBXFileReference; fileEncoding = 4; lastKnownFileType = sourcecode.c.h; path = BCFeeSelectionView.h; sourceTree = "<group>"; };
		C72D6CBE1EC0B4AB0000F922 /* BCFeeSelectionView.m */ = {isa = PBXFileReference; fileEncoding = 4; lastKnownFileType = sourcecode.c.objc; path = BCFeeSelectionView.m; sourceTree = "<group>"; };
		C72D6CC01EC0B7F80000F922 /* FeeTableCell.h */ = {isa = PBXFileReference; fileEncoding = 4; lastKnownFileType = sourcecode.c.h; path = FeeTableCell.h; sourceTree = "<group>"; };
		C72D6CC11EC0B7F80000F922 /* FeeTableCell.m */ = {isa = PBXFileReference; fileEncoding = 4; lastKnownFileType = sourcecode.c.objc; path = FeeTableCell.m; sourceTree = "<group>"; };
		C72D6CC31EC646F30000F922 /* staging.der */ = {isa = PBXFileReference; lastKnownFileType = file; name = staging.der; path = ../staging.der; sourceTree = "<group>"; };
		C72D6CC51EC647090000F922 /* dev.der */ = {isa = PBXFileReference; lastKnownFileType = file; path = dev.der; sourceTree = SOURCE_ROOT; };
		C72D6CC61EC647090000F922 /* testnet.der */ = {isa = PBXFileReference; lastKnownFileType = text; path = testnet.der; sourceTree = SOURCE_ROOT; };
		C72D6CC91ED3472D0000F922 /* FeeTypes.h */ = {isa = PBXFileReference; lastKnownFileType = sourcecode.c.h; path = FeeTypes.h; sourceTree = "<group>"; };
		C73406201F54791C00143100 /* EtherAmountInputViewController.h */ = {isa = PBXFileReference; fileEncoding = 4; lastKnownFileType = sourcecode.c.h; path = EtherAmountInputViewController.h; sourceTree = "<group>"; };
		C73406211F54791C00143100 /* EtherAmountInputViewController.m */ = {isa = PBXFileReference; fileEncoding = 4; lastKnownFileType = sourcecode.c.objc; path = EtherAmountInputViewController.m; sourceTree = "<group>"; };
		C73CFBE81EA16B4A00C115F0 /* PrivateHeaders.h */ = {isa = PBXFileReference; lastKnownFileType = sourcecode.c.h; path = PrivateHeaders.h; sourceTree = "<group>"; };
		C7442E301FBA1E5700695E4C /* ExchangeTableViewCell.xib */ = {isa = PBXFileReference; lastKnownFileType = file.xib; path = ExchangeTableViewCell.xib; sourceTree = "<group>"; };
		C7442E321FBA1E7800695E4C /* ExchangeTableViewCell.h */ = {isa = PBXFileReference; lastKnownFileType = sourcecode.c.h; path = ExchangeTableViewCell.h; sourceTree = "<group>"; };
		C7442E331FBA1E7800695E4C /* ExchangeTableViewCell.m */ = {isa = PBXFileReference; lastKnownFileType = sourcecode.c.objc; path = ExchangeTableViewCell.m; sourceTree = "<group>"; };
		C7442E351FBA448200695E4C /* ExchangeTrade.h */ = {isa = PBXFileReference; lastKnownFileType = sourcecode.c.h; path = ExchangeTrade.h; sourceTree = "<group>"; };
		C7442E361FBA448200695E4C /* ExchangeTrade.m */ = {isa = PBXFileReference; lastKnownFileType = sourcecode.c.objc; path = ExchangeTrade.m; sourceTree = "<group>"; };
		C7442E381FBB636300695E4C /* FromToView.h */ = {isa = PBXFileReference; lastKnownFileType = sourcecode.c.h; path = FromToView.h; sourceTree = "<group>"; };
		C7442E391FBB636300695E4C /* FromToView.m */ = {isa = PBXFileReference; lastKnownFileType = sourcecode.c.objc; path = FromToView.m; sourceTree = "<group>"; };
		C7559CAD1F55E874005B2375 /* BCConfirmPaymentViewModel.h */ = {isa = PBXFileReference; fileEncoding = 4; lastKnownFileType = sourcecode.c.h; path = BCConfirmPaymentViewModel.h; sourceTree = "<group>"; };
		C7559CAE1F55E874005B2375 /* BCConfirmPaymentViewModel.m */ = {isa = PBXFileReference; fileEncoding = 4; lastKnownFileType = sourcecode.c.objc; path = BCConfirmPaymentViewModel.m; sourceTree = "<group>"; };
		C7559CB01F56FE09005B2375 /* TransactionsEtherViewController.h */ = {isa = PBXFileReference; fileEncoding = 4; lastKnownFileType = sourcecode.c.h; path = TransactionsEtherViewController.h; sourceTree = "<group>"; };
		C7559CB11F56FE09005B2375 /* TransactionsEtherViewController.m */ = {isa = PBXFileReference; fileEncoding = 4; lastKnownFileType = sourcecode.c.objc; path = TransactionsEtherViewController.m; sourceTree = "<group>"; };
		C7559CB31F5705D5005B2375 /* TransactionEtherCell.xib */ = {isa = PBXFileReference; fileEncoding = 4; lastKnownFileType = file.xib; path = TransactionEtherCell.xib; sourceTree = "<group>"; };
		C7559CB51F570602005B2375 /* TransactionEtherTableViewCell.h */ = {isa = PBXFileReference; fileEncoding = 4; lastKnownFileType = sourcecode.c.h; path = TransactionEtherTableViewCell.h; sourceTree = "<group>"; };
		C7559CB61F570602005B2375 /* TransactionEtherTableViewCell.m */ = {isa = PBXFileReference; fileEncoding = 4; lastKnownFileType = sourcecode.c.objc; path = TransactionEtherTableViewCell.m; sourceTree = "<group>"; };
		C7559CB81F573763005B2375 /* EtherTransaction.h */ = {isa = PBXFileReference; fileEncoding = 4; lastKnownFileType = sourcecode.c.h; path = EtherTransaction.h; sourceTree = "<group>"; };
		C7559CB91F573763005B2375 /* EtherTransaction.m */ = {isa = PBXFileReference; fileEncoding = 4; lastKnownFileType = sourcecode.c.objc; path = EtherTransaction.m; sourceTree = "<group>"; };
		C75CBD021F1FB12F00CACE0D /* BCTotalAmountView.h */ = {isa = PBXFileReference; fileEncoding = 4; lastKnownFileType = sourcecode.c.h; path = BCTotalAmountView.h; sourceTree = "<group>"; };
		C75CBD031F1FB12F00CACE0D /* BCTotalAmountView.m */ = {isa = PBXFileReference; fileEncoding = 4; lastKnownFileType = sourcecode.c.objc; path = BCTotalAmountView.m; sourceTree = "<group>"; };
		C75F70E21E241D69005B4EAF /* BCContactRequestView.h */ = {isa = PBXFileReference; fileEncoding = 4; lastKnownFileType = sourcecode.c.h; path = BCContactRequestView.h; sourceTree = "<group>"; };
		C75F70E31E241D69005B4EAF /* BCContactRequestView.m */ = {isa = PBXFileReference; fileEncoding = 4; lastKnownFileType = sourcecode.c.objc; path = BCContactRequestView.m; sourceTree = "<group>"; };
		C75F70E51E2684FF005B4EAF /* ContactTransactionTableViewCell.h */ = {isa = PBXFileReference; fileEncoding = 4; lastKnownFileType = sourcecode.c.h; path = ContactTransactionTableViewCell.h; sourceTree = "<group>"; };
		C75F70E61E2684FF005B4EAF /* ContactTransactionTableViewCell.m */ = {isa = PBXFileReference; fileEncoding = 4; lastKnownFileType = sourcecode.c.objc; path = ContactTransactionTableViewCell.m; sourceTree = "<group>"; };
		C75F70E81E2685CA005B4EAF /* ContactTransaction.h */ = {isa = PBXFileReference; fileEncoding = 4; lastKnownFileType = sourcecode.c.h; path = ContactTransaction.h; sourceTree = "<group>"; };
		C75F70E91E2685CA005B4EAF /* ContactTransaction.m */ = {isa = PBXFileReference; fileEncoding = 4; lastKnownFileType = sourcecode.c.objc; path = ContactTransaction.m; sourceTree = "<group>"; };
		C76135621F9E55DF0029E159 /* ExchangeCreateViewController.h */ = {isa = PBXFileReference; lastKnownFileType = sourcecode.c.h; path = ExchangeCreateViewController.h; sourceTree = "<group>"; };
		C76135631F9E55DF0029E159 /* ExchangeCreateViewController.m */ = {isa = PBXFileReference; lastKnownFileType = sourcecode.c.objc; path = ExchangeCreateViewController.m; sourceTree = "<group>"; };
		C7618B5F1F66C817003E7589 /* QRCodeScannerSendViewController.h */ = {isa = PBXFileReference; fileEncoding = 4; lastKnownFileType = sourcecode.c.h; path = QRCodeScannerSendViewController.h; sourceTree = "<group>"; };
		C7618B601F66C817003E7589 /* QRCodeScannerSendViewController.m */ = {isa = PBXFileReference; fileEncoding = 4; lastKnownFileType = sourcecode.c.objc; path = QRCodeScannerSendViewController.m; sourceTree = "<group>"; };
		C769B2D81FC4ABA9009632B6 /* ContinueButtonInputAccessoryView.h */ = {isa = PBXFileReference; lastKnownFileType = sourcecode.c.h; path = ContinueButtonInputAccessoryView.h; sourceTree = "<group>"; };
		C769B2D91FC4ABA9009632B6 /* ContinueButtonInputAccessoryView.m */ = {isa = PBXFileReference; lastKnownFileType = sourcecode.c.objc; path = ContinueButtonInputAccessoryView.m; sourceTree = "<group>"; };
		C780DF6A1EEF082300D48698 /* SharedSessionDelegate.h */ = {isa = PBXFileReference; fileEncoding = 4; lastKnownFileType = sourcecode.c.h; path = SharedSessionDelegate.h; sourceTree = "<group>"; };
		C780DF6B1EEF082300D48698 /* SharedSessionDelegate.m */ = {isa = PBXFileReference; fileEncoding = 4; lastKnownFileType = sourcecode.c.objc; path = SharedSessionDelegate.m; sourceTree = "<group>"; };
		C790E0F21E4913F00063D141 /* Blockchain.entitlements */ = {isa = PBXFileReference; lastKnownFileType = text.plist.entitlements; path = Blockchain.entitlements; sourceTree = "<group>"; };
		C790E0F61E4E60AE0063D141 /* NSDateFormatter+TimeAgoString.h */ = {isa = PBXFileReference; fileEncoding = 4; lastKnownFileType = sourcecode.c.h; path = "NSDateFormatter+TimeAgoString.h"; sourceTree = "<group>"; };
		C790E0F71E4E60AE0063D141 /* NSDateFormatter+TimeAgoString.m */ = {isa = PBXFileReference; fileEncoding = 4; lastKnownFileType = sourcecode.c.objc; path = "NSDateFormatter+TimeAgoString.m"; sourceTree = "<group>"; };
		C790E0FB1E5206010063D141 /* Montserrat-Black.ttf */ = {isa = PBXFileReference; lastKnownFileType = file; name = "Montserrat-Black.ttf"; path = "Fonts/Montserrat/Montserrat-Black.ttf"; sourceTree = SOURCE_ROOT; };
		C790E0FC1E5206020063D141 /* Montserrat-BlackItalic.ttf */ = {isa = PBXFileReference; lastKnownFileType = file; name = "Montserrat-BlackItalic.ttf"; path = "Fonts/Montserrat/Montserrat-BlackItalic.ttf"; sourceTree = SOURCE_ROOT; };
		C790E0FD1E5206020063D141 /* Montserrat-Bold.ttf */ = {isa = PBXFileReference; lastKnownFileType = file; name = "Montserrat-Bold.ttf"; path = "Fonts/Montserrat/Montserrat-Bold.ttf"; sourceTree = SOURCE_ROOT; };
		C790E0FE1E5206020063D141 /* Montserrat-BoldItalic.ttf */ = {isa = PBXFileReference; lastKnownFileType = file; name = "Montserrat-BoldItalic.ttf"; path = "Fonts/Montserrat/Montserrat-BoldItalic.ttf"; sourceTree = SOURCE_ROOT; };
		C790E0FF1E5206020063D141 /* Montserrat-ExtraBold.ttf */ = {isa = PBXFileReference; lastKnownFileType = file; name = "Montserrat-ExtraBold.ttf"; path = "Fonts/Montserrat/Montserrat-ExtraBold.ttf"; sourceTree = SOURCE_ROOT; };
		C790E1001E5206020063D141 /* Montserrat-ExtraBoldItalic.ttf */ = {isa = PBXFileReference; lastKnownFileType = file; name = "Montserrat-ExtraBoldItalic.ttf"; path = "Fonts/Montserrat/Montserrat-ExtraBoldItalic.ttf"; sourceTree = SOURCE_ROOT; };
		C790E1011E5206020063D141 /* Montserrat-ExtraLight.ttf */ = {isa = PBXFileReference; lastKnownFileType = file; name = "Montserrat-ExtraLight.ttf"; path = "Fonts/Montserrat/Montserrat-ExtraLight.ttf"; sourceTree = SOURCE_ROOT; };
		C790E1021E5206020063D141 /* Montserrat-ExtraLightItalic.ttf */ = {isa = PBXFileReference; lastKnownFileType = file; name = "Montserrat-ExtraLightItalic.ttf"; path = "Fonts/Montserrat/Montserrat-ExtraLightItalic.ttf"; sourceTree = SOURCE_ROOT; };
		C790E1031E5206020063D141 /* Montserrat-Italic.ttf */ = {isa = PBXFileReference; lastKnownFileType = file; name = "Montserrat-Italic.ttf"; path = "Fonts/Montserrat/Montserrat-Italic.ttf"; sourceTree = SOURCE_ROOT; };
		C790E1041E5206020063D141 /* Montserrat-Light.ttf */ = {isa = PBXFileReference; lastKnownFileType = file; name = "Montserrat-Light.ttf"; path = "Fonts/Montserrat/Montserrat-Light.ttf"; sourceTree = SOURCE_ROOT; };
		C790E1051E5206020063D141 /* Montserrat-LightItalic.ttf */ = {isa = PBXFileReference; lastKnownFileType = file; name = "Montserrat-LightItalic.ttf"; path = "Fonts/Montserrat/Montserrat-LightItalic.ttf"; sourceTree = SOURCE_ROOT; };
		C790E1061E5206020063D141 /* Montserrat-Medium.ttf */ = {isa = PBXFileReference; lastKnownFileType = file; name = "Montserrat-Medium.ttf"; path = "Fonts/Montserrat/Montserrat-Medium.ttf"; sourceTree = SOURCE_ROOT; };
		C790E1071E5206020063D141 /* Montserrat-MediumItalic.ttf */ = {isa = PBXFileReference; lastKnownFileType = file; name = "Montserrat-MediumItalic.ttf"; path = "Fonts/Montserrat/Montserrat-MediumItalic.ttf"; sourceTree = SOURCE_ROOT; };
		C790E1081E5206020063D141 /* Montserrat-Regular.ttf */ = {isa = PBXFileReference; lastKnownFileType = file; name = "Montserrat-Regular.ttf"; path = "Fonts/Montserrat/Montserrat-Regular.ttf"; sourceTree = SOURCE_ROOT; };
		C790E1091E5206020063D141 /* Montserrat-SemiBold.ttf */ = {isa = PBXFileReference; lastKnownFileType = file; name = "Montserrat-SemiBold.ttf"; path = "Fonts/Montserrat/Montserrat-SemiBold.ttf"; sourceTree = SOURCE_ROOT; };
		C790E10A1E5206020063D141 /* Montserrat-SemiBoldItalic.ttf */ = {isa = PBXFileReference; lastKnownFileType = file; name = "Montserrat-SemiBoldItalic.ttf"; path = "Fonts/Montserrat/Montserrat-SemiBoldItalic.ttf"; sourceTree = SOURCE_ROOT; };
		C790E10B1E5206020063D141 /* Montserrat-Thin.ttf */ = {isa = PBXFileReference; lastKnownFileType = file; name = "Montserrat-Thin.ttf"; path = "Fonts/Montserrat/Montserrat-Thin.ttf"; sourceTree = SOURCE_ROOT; };
		C790E10C1E5206020063D141 /* Montserrat-ThinItalic.ttf */ = {isa = PBXFileReference; lastKnownFileType = file; name = "Montserrat-ThinItalic.ttf"; path = "Fonts/Montserrat/Montserrat-ThinItalic.ttf"; sourceTree = SOURCE_ROOT; };
		C790E11F1E5345160063D141 /* BCVerifyEmailViewController.h */ = {isa = PBXFileReference; fileEncoding = 4; lastKnownFileType = sourcecode.c.h; path = BCVerifyEmailViewController.h; sourceTree = "<group>"; };
		C790E1201E5345160063D141 /* BCVerifyEmailViewController.m */ = {isa = PBXFileReference; fileEncoding = 4; lastKnownFileType = sourcecode.c.objc; path = BCVerifyEmailViewController.m; sourceTree = "<group>"; };
		C790E1221E5358540063D141 /* BCVerifyMobileNumberViewController.h */ = {isa = PBXFileReference; fileEncoding = 4; lastKnownFileType = sourcecode.c.h; path = BCVerifyMobileNumberViewController.h; sourceTree = "<group>"; };
		C790E1231E5358540063D141 /* BCVerifyMobileNumberViewController.m */ = {isa = PBXFileReference; fileEncoding = 4; lastKnownFileType = sourcecode.c.objc; path = BCVerifyMobileNumberViewController.m; sourceTree = "<group>"; };
		C79261B31E8ADF0300C87CED /* BCCardView.h */ = {isa = PBXFileReference; fileEncoding = 4; lastKnownFileType = sourcecode.c.h; path = BCCardView.h; sourceTree = "<group>"; };
		C79261B41E8ADF0300C87CED /* BCCardView.m */ = {isa = PBXFileReference; fileEncoding = 4; lastKnownFileType = sourcecode.c.objc; path = BCCardView.m; sourceTree = "<group>"; };
		C793E1FA1F8E7921001F171C /* ExchangeOverviewViewController.h */ = {isa = PBXFileReference; lastKnownFileType = sourcecode.c.h; path = ExchangeOverviewViewController.h; sourceTree = "<group>"; };
		C793E1FB1F8E7921001F171C /* ExchangeOverviewViewController.m */ = {isa = PBXFileReference; lastKnownFileType = sourcecode.c.objc; path = ExchangeOverviewViewController.m; sourceTree = "<group>"; };
		C79ABD841F852C030062726C /* .gitignore */ = {isa = PBXFileReference; lastKnownFileType = text; path = .gitignore; sourceTree = "<group>"; };
		C79ABD851F852C030062726C /* .swift-version */ = {isa = PBXFileReference; lastKnownFileType = text; path = ".swift-version"; sourceTree = "<group>"; };
		C79ABD861F852C030062726C /* .travis.yml */ = {isa = PBXFileReference; lastKnownFileType = text; path = .travis.yml; sourceTree = "<group>"; };
		C79ABD881F852C030062726C /* feature_graphic.png */ = {isa = PBXFileReference; lastKnownFileType = image.png; path = feature_graphic.png; sourceTree = "<group>"; };
		C79ABD891F852C030062726C /* feature_graphic.psd */ = {isa = PBXFileReference; lastKnownFileType = file; path = feature_graphic.psd; sourceTree = "<group>"; };
		C79ABD8A1F852C030062726C /* Cartfile */ = {isa = PBXFileReference; lastKnownFileType = text; path = Cartfile; sourceTree = "<group>"; };
		C79ABD8B1F852C030062726C /* Cartfile.private */ = {isa = PBXFileReference; lastKnownFileType = text; path = Cartfile.private; sourceTree = "<group>"; };
		C79ABD8C1F852C030062726C /* Cartfile.resolved */ = {isa = PBXFileReference; lastKnownFileType = text; path = Cartfile.resolved; sourceTree = "<group>"; };
		C79ABD8D1F852C030062726C /* CHANGELOG.md */ = {isa = PBXFileReference; lastKnownFileType = net.daringfireball.markdown; path = CHANGELOG.md; sourceTree = "<group>"; };
		C79ABD8E1F852C030062726C /* Charts.podspec */ = {isa = PBXFileReference; lastKnownFileType = text; path = Charts.podspec; sourceTree = "<group>"; };
		C79ABD8F1F852C030062726C /* Charts.xcodeproj */ = {isa = PBXFileReference; lastKnownFileType = "wrapper.pb-project"; path = Charts.xcodeproj; sourceTree = "<group>"; };
		C79ABD931F852C040062726C /* ChartsDemo.xcodeproj */ = {isa = PBXFileReference; lastKnownFileType = "wrapper.pb-project"; path = ChartsDemo.xcodeproj; sourceTree = "<group>"; };
		C79ABD981F852C040062726C /* AppDelegate.h */ = {isa = PBXFileReference; lastKnownFileType = sourcecode.c.h; path = AppDelegate.h; sourceTree = "<group>"; };
		C79ABD991F852C040062726C /* AppDelegate.m */ = {isa = PBXFileReference; lastKnownFileType = sourcecode.c.objc; path = AppDelegate.m; sourceTree = "<group>"; };
		C79ABD9B1F852C040062726C /* BalloonMarker.swift */ = {isa = PBXFileReference; lastKnownFileType = sourcecode.swift; path = BalloonMarker.swift; sourceTree = "<group>"; };
		C79ABD9C1F852C040062726C /* RadarMarkerView.swift */ = {isa = PBXFileReference; lastKnownFileType = sourcecode.swift; path = RadarMarkerView.swift; sourceTree = "<group>"; };
		C79ABD9D1F852C040062726C /* RadarMarkerView.xib */ = {isa = PBXFileReference; lastKnownFileType = file.xib; path = RadarMarkerView.xib; sourceTree = "<group>"; };
		C79ABD9E1F852C040062726C /* XYMarkerView.swift */ = {isa = PBXFileReference; lastKnownFileType = sourcecode.swift; path = XYMarkerView.swift; sourceTree = "<group>"; };
		C79ABD9F1F852C040062726C /* DemoBaseViewController.h */ = {isa = PBXFileReference; lastKnownFileType = sourcecode.c.h; path = DemoBaseViewController.h; sourceTree = "<group>"; };
		C79ABDA01F852C040062726C /* DemoBaseViewController.m */ = {isa = PBXFileReference; lastKnownFileType = sourcecode.c.objc; path = DemoBaseViewController.m; sourceTree = "<group>"; };
		C79ABDA11F852C040062726C /* DemoListViewController.h */ = {isa = PBXFileReference; lastKnownFileType = sourcecode.c.h; path = DemoListViewController.h; sourceTree = "<group>"; };
		C79ABDA21F852C040062726C /* DemoListViewController.m */ = {isa = PBXFileReference; lastKnownFileType = sourcecode.c.objc; path = DemoListViewController.m; sourceTree = "<group>"; };
		C79ABDA31F852C040062726C /* DemoListViewController.xib */ = {isa = PBXFileReference; lastKnownFileType = file.xib; path = DemoListViewController.xib; sourceTree = "<group>"; };
		C79ABDA51F852C040062726C /* AnotherBarChartViewController.h */ = {isa = PBXFileReference; lastKnownFileType = sourcecode.c.h; path = AnotherBarChartViewController.h; sourceTree = "<group>"; };
		C79ABDA61F852C040062726C /* AnotherBarChartViewController.m */ = {isa = PBXFileReference; lastKnownFileType = sourcecode.c.objc; path = AnotherBarChartViewController.m; sourceTree = "<group>"; };
		C79ABDA71F852C040062726C /* AnotherBarChartViewController.xib */ = {isa = PBXFileReference; lastKnownFileType = file.xib; path = AnotherBarChartViewController.xib; sourceTree = "<group>"; };
		C79ABDA81F852C040062726C /* BarChartViewController.h */ = {isa = PBXFileReference; lastKnownFileType = sourcecode.c.h; path = BarChartViewController.h; sourceTree = "<group>"; };
		C79ABDA91F852C040062726C /* BarChartViewController.m */ = {isa = PBXFileReference; lastKnownFileType = sourcecode.c.objc; path = BarChartViewController.m; sourceTree = "<group>"; };
		C79ABDAA1F852C040062726C /* BarChartViewController.xib */ = {isa = PBXFileReference; lastKnownFileType = file.xib; path = BarChartViewController.xib; sourceTree = "<group>"; };
		C79ABDAB1F852C040062726C /* BubbleChartViewController.h */ = {isa = PBXFileReference; lastKnownFileType = sourcecode.c.h; path = BubbleChartViewController.h; sourceTree = "<group>"; };
		C79ABDAC1F852C040062726C /* BubbleChartViewController.m */ = {isa = PBXFileReference; lastKnownFileType = sourcecode.c.objc; path = BubbleChartViewController.m; sourceTree = "<group>"; };
		C79ABDAD1F852C040062726C /* BubbleChartViewController.xib */ = {isa = PBXFileReference; lastKnownFileType = file.xib; path = BubbleChartViewController.xib; sourceTree = "<group>"; };
		C79ABDAE1F852C040062726C /* CandleStickChartViewController.h */ = {isa = PBXFileReference; lastKnownFileType = sourcecode.c.h; path = CandleStickChartViewController.h; sourceTree = "<group>"; };
		C79ABDAF1F852C040062726C /* CandleStickChartViewController.m */ = {isa = PBXFileReference; lastKnownFileType = sourcecode.c.objc; path = CandleStickChartViewController.m; sourceTree = "<group>"; };
		C79ABDB01F852C040062726C /* CandleStickChartViewController.xib */ = {isa = PBXFileReference; lastKnownFileType = file.xib; path = CandleStickChartViewController.xib; sourceTree = "<group>"; };
		C79ABDB11F852C040062726C /* ColoredLineChartViewController.h */ = {isa = PBXFileReference; lastKnownFileType = sourcecode.c.h; path = ColoredLineChartViewController.h; sourceTree = "<group>"; };
		C79ABDB21F852C040062726C /* ColoredLineChartViewController.m */ = {isa = PBXFileReference; lastKnownFileType = sourcecode.c.objc; path = ColoredLineChartViewController.m; sourceTree = "<group>"; };
		C79ABDB31F852C040062726C /* ColoredLineChartViewController.xib */ = {isa = PBXFileReference; lastKnownFileType = file.xib; path = ColoredLineChartViewController.xib; sourceTree = "<group>"; };
		C79ABDB41F852C040062726C /* CombinedChartViewController.h */ = {isa = PBXFileReference; lastKnownFileType = sourcecode.c.h; path = CombinedChartViewController.h; sourceTree = "<group>"; };
		C79ABDB51F852C040062726C /* CombinedChartViewController.m */ = {isa = PBXFileReference; lastKnownFileType = sourcecode.c.objc; path = CombinedChartViewController.m; sourceTree = "<group>"; };
		C79ABDB61F852C040062726C /* CombinedChartViewController.xib */ = {isa = PBXFileReference; lastKnownFileType = file.xib; path = CombinedChartViewController.xib; sourceTree = "<group>"; };
		C79ABDB71F852C040062726C /* CubicLineChartViewController.h */ = {isa = PBXFileReference; lastKnownFileType = sourcecode.c.h; path = CubicLineChartViewController.h; sourceTree = "<group>"; };
		C79ABDB81F852C040062726C /* CubicLineChartViewController.m */ = {isa = PBXFileReference; lastKnownFileType = sourcecode.c.objc; path = CubicLineChartViewController.m; sourceTree = "<group>"; };
		C79ABDB91F852C040062726C /* CubicLineChartViewController.xib */ = {isa = PBXFileReference; lastKnownFileType = file.xib; path = CubicLineChartViewController.xib; sourceTree = "<group>"; };
		C79ABDBA1F852C040062726C /* HalfPieChartViewController.h */ = {isa = PBXFileReference; lastKnownFileType = sourcecode.c.h; path = HalfPieChartViewController.h; sourceTree = "<group>"; };
		C79ABDBB1F852C040062726C /* HalfPieChartViewController.m */ = {isa = PBXFileReference; lastKnownFileType = sourcecode.c.objc; path = HalfPieChartViewController.m; sourceTree = "<group>"; };
		C79ABDBC1F852C040062726C /* HalfPieChartViewController.xib */ = {isa = PBXFileReference; lastKnownFileType = file.xib; path = HalfPieChartViewController.xib; sourceTree = "<group>"; };
		C79ABDBD1F852C040062726C /* HorizontalBarChartViewController.h */ = {isa = PBXFileReference; lastKnownFileType = sourcecode.c.h; path = HorizontalBarChartViewController.h; sourceTree = "<group>"; };
		C79ABDBE1F852C040062726C /* HorizontalBarChartViewController.m */ = {isa = PBXFileReference; lastKnownFileType = sourcecode.c.objc; path = HorizontalBarChartViewController.m; sourceTree = "<group>"; };
		C79ABDBF1F852C040062726C /* HorizontalBarChartViewController.xib */ = {isa = PBXFileReference; lastKnownFileType = file.xib; path = HorizontalBarChartViewController.xib; sourceTree = "<group>"; };
		C79ABDC01F852C040062726C /* LineChart1ViewController.h */ = {isa = PBXFileReference; lastKnownFileType = sourcecode.c.h; path = LineChart1ViewController.h; sourceTree = "<group>"; };
		C79ABDC11F852C040062726C /* LineChart1ViewController.m */ = {isa = PBXFileReference; lastKnownFileType = sourcecode.c.objc; path = LineChart1ViewController.m; sourceTree = "<group>"; };
		C79ABDC21F852C040062726C /* LineChart1ViewController.xib */ = {isa = PBXFileReference; lastKnownFileType = file.xib; path = LineChart1ViewController.xib; sourceTree = "<group>"; };
		C79ABDC31F852C040062726C /* LineChart2ViewController.h */ = {isa = PBXFileReference; lastKnownFileType = sourcecode.c.h; path = LineChart2ViewController.h; sourceTree = "<group>"; };
		C79ABDC41F852C040062726C /* LineChart2ViewController.m */ = {isa = PBXFileReference; lastKnownFileType = sourcecode.c.objc; path = LineChart2ViewController.m; sourceTree = "<group>"; };
		C79ABDC51F852C040062726C /* LineChart2ViewController.xib */ = {isa = PBXFileReference; lastKnownFileType = file.xib; path = LineChart2ViewController.xib; sourceTree = "<group>"; };
		C79ABDC61F852C040062726C /* LineChartFilledViewController.h */ = {isa = PBXFileReference; lastKnownFileType = sourcecode.c.h; path = LineChartFilledViewController.h; sourceTree = "<group>"; };
		C79ABDC71F852C040062726C /* LineChartFilledViewController.m */ = {isa = PBXFileReference; lastKnownFileType = sourcecode.c.objc; path = LineChartFilledViewController.m; sourceTree = "<group>"; };
		C79ABDC81F852C040062726C /* LineChartFilledViewController.xib */ = {isa = PBXFileReference; lastKnownFileType = file.xib; path = LineChartFilledViewController.xib; sourceTree = "<group>"; };
		C79ABDC91F852C040062726C /* LineChartTimeViewController.h */ = {isa = PBXFileReference; lastKnownFileType = sourcecode.c.h; path = LineChartTimeViewController.h; sourceTree = "<group>"; };
		C79ABDCA1F852C040062726C /* LineChartTimeViewController.m */ = {isa = PBXFileReference; lastKnownFileType = sourcecode.c.objc; path = LineChartTimeViewController.m; sourceTree = "<group>"; };
		C79ABDCB1F852C040062726C /* LineChartTimeViewController.xib */ = {isa = PBXFileReference; lastKnownFileType = file.xib; path = LineChartTimeViewController.xib; sourceTree = "<group>"; };
		C79ABDCC1F852C040062726C /* MultipleBarChartViewController.h */ = {isa = PBXFileReference; lastKnownFileType = sourcecode.c.h; path = MultipleBarChartViewController.h; sourceTree = "<group>"; };
		C79ABDCD1F852C040062726C /* MultipleBarChartViewController.m */ = {isa = PBXFileReference; lastKnownFileType = sourcecode.c.objc; path = MultipleBarChartViewController.m; sourceTree = "<group>"; };
		C79ABDCE1F852C040062726C /* MultipleBarChartViewController.xib */ = {isa = PBXFileReference; lastKnownFileType = file.xib; path = MultipleBarChartViewController.xib; sourceTree = "<group>"; };
		C79ABDCF1F852C040062726C /* MultipleLinesChartViewController.h */ = {isa = PBXFileReference; lastKnownFileType = sourcecode.c.h; path = MultipleLinesChartViewController.h; sourceTree = "<group>"; };
		C79ABDD01F852C040062726C /* MultipleLinesChartViewController.m */ = {isa = PBXFileReference; lastKnownFileType = sourcecode.c.objc; path = MultipleLinesChartViewController.m; sourceTree = "<group>"; };
		C79ABDD11F852C040062726C /* MultipleLinesChartViewController.xib */ = {isa = PBXFileReference; lastKnownFileType = file.xib; path = MultipleLinesChartViewController.xib; sourceTree = "<group>"; };
		C79ABDD21F852C040062726C /* NegativeStackedBarChartViewController.h */ = {isa = PBXFileReference; lastKnownFileType = sourcecode.c.h; path = NegativeStackedBarChartViewController.h; sourceTree = "<group>"; };
		C79ABDD31F852C040062726C /* NegativeStackedBarChartViewController.m */ = {isa = PBXFileReference; lastKnownFileType = sourcecode.c.objc; path = NegativeStackedBarChartViewController.m; sourceTree = "<group>"; };
		C79ABDD41F852C040062726C /* NegativeStackedBarChartViewController.xib */ = {isa = PBXFileReference; lastKnownFileType = file.xib; path = NegativeStackedBarChartViewController.xib; sourceTree = "<group>"; };
		C79ABDD51F852C040062726C /* PieChartViewController.h */ = {isa = PBXFileReference; lastKnownFileType = sourcecode.c.h; path = PieChartViewController.h; sourceTree = "<group>"; };
		C79ABDD61F852C040062726C /* PieChartViewController.m */ = {isa = PBXFileReference; lastKnownFileType = sourcecode.c.objc; path = PieChartViewController.m; sourceTree = "<group>"; };
		C79ABDD71F852C040062726C /* PieChartViewController.xib */ = {isa = PBXFileReference; lastKnownFileType = file.xib; path = PieChartViewController.xib; sourceTree = "<group>"; };
		C79ABDD81F852C040062726C /* PiePolylineChartViewController.h */ = {isa = PBXFileReference; lastKnownFileType = sourcecode.c.h; path = PiePolylineChartViewController.h; sourceTree = "<group>"; };
		C79ABDD91F852C040062726C /* PiePolylineChartViewController.m */ = {isa = PBXFileReference; lastKnownFileType = sourcecode.c.objc; path = PiePolylineChartViewController.m; sourceTree = "<group>"; };
		C79ABDDA1F852C040062726C /* PiePolylineChartViewController.xib */ = {isa = PBXFileReference; lastKnownFileType = file.xib; path = PiePolylineChartViewController.xib; sourceTree = "<group>"; };
		C79ABDDB1F852C040062726C /* PositiveNegativeBarChartViewController.h */ = {isa = PBXFileReference; lastKnownFileType = sourcecode.c.h; path = PositiveNegativeBarChartViewController.h; sourceTree = "<group>"; };
		C79ABDDC1F852C040062726C /* PositiveNegativeBarChartViewController.m */ = {isa = PBXFileReference; lastKnownFileType = sourcecode.c.objc; path = PositiveNegativeBarChartViewController.m; sourceTree = "<group>"; };
		C79ABDDD1F852C040062726C /* PositiveNegativeBarChartViewController.xib */ = {isa = PBXFileReference; lastKnownFileType = file.xib; path = PositiveNegativeBarChartViewController.xib; sourceTree = "<group>"; };
		C79ABDDE1F852C040062726C /* RadarChartViewController.h */ = {isa = PBXFileReference; lastKnownFileType = sourcecode.c.h; path = RadarChartViewController.h; sourceTree = "<group>"; };
		C79ABDDF1F852C040062726C /* RadarChartViewController.m */ = {isa = PBXFileReference; lastKnownFileType = sourcecode.c.objc; path = RadarChartViewController.m; sourceTree = "<group>"; };
		C79ABDE01F852C040062726C /* RadarChartViewController.xib */ = {isa = PBXFileReference; lastKnownFileType = file.xib; path = RadarChartViewController.xib; sourceTree = "<group>"; };
		C79ABDE11F852C040062726C /* ScatterChartViewController.h */ = {isa = PBXFileReference; lastKnownFileType = sourcecode.c.h; path = ScatterChartViewController.h; sourceTree = "<group>"; };
		C79ABDE21F852C040062726C /* ScatterChartViewController.m */ = {isa = PBXFileReference; lastKnownFileType = sourcecode.c.objc; path = ScatterChartViewController.m; sourceTree = "<group>"; };
		C79ABDE31F852C040062726C /* ScatterChartViewController.xib */ = {isa = PBXFileReference; lastKnownFileType = file.xib; path = ScatterChartViewController.xib; sourceTree = "<group>"; };
		C79ABDE41F852C040062726C /* SinusBarChartViewController.h */ = {isa = PBXFileReference; lastKnownFileType = sourcecode.c.h; path = SinusBarChartViewController.h; sourceTree = "<group>"; };
		C79ABDE51F852C040062726C /* SinusBarChartViewController.m */ = {isa = PBXFileReference; lastKnownFileType = sourcecode.c.objc; path = SinusBarChartViewController.m; sourceTree = "<group>"; };
		C79ABDE61F852C040062726C /* SinusBarChartViewController.xib */ = {isa = PBXFileReference; lastKnownFileType = file.xib; path = SinusBarChartViewController.xib; sourceTree = "<group>"; };
		C79ABDE71F852C040062726C /* StackedBarChartViewController.h */ = {isa = PBXFileReference; lastKnownFileType = sourcecode.c.h; path = StackedBarChartViewController.h; sourceTree = "<group>"; };
		C79ABDE81F852C040062726C /* StackedBarChartViewController.m */ = {isa = PBXFileReference; lastKnownFileType = sourcecode.c.objc; path = StackedBarChartViewController.m; sourceTree = "<group>"; };
		C79ABDE91F852C040062726C /* StackedBarChartViewController.xib */ = {isa = PBXFileReference; lastKnownFileType = file.xib; path = StackedBarChartViewController.xib; sourceTree = "<group>"; };
		C79ABDEB1F852C040062726C /* DateValueFormatter.h */ = {isa = PBXFileReference; lastKnownFileType = sourcecode.c.h; path = DateValueFormatter.h; sourceTree = "<group>"; };
		C79ABDEC1F852C040062726C /* DateValueFormatter.m */ = {isa = PBXFileReference; lastKnownFileType = sourcecode.c.objc; path = DateValueFormatter.m; sourceTree = "<group>"; };
		C79ABDED1F852C040062726C /* DayAxisValueFormatter.h */ = {isa = PBXFileReference; lastKnownFileType = sourcecode.c.h; path = DayAxisValueFormatter.h; sourceTree = "<group>"; };
		C79ABDEE1F852C040062726C /* DayAxisValueFormatter.m */ = {isa = PBXFileReference; lastKnownFileType = sourcecode.c.objc; path = DayAxisValueFormatter.m; sourceTree = "<group>"; };
		C79ABDEF1F852C040062726C /* IntAxisValueFormatter.h */ = {isa = PBXFileReference; lastKnownFileType = sourcecode.c.h; path = IntAxisValueFormatter.h; sourceTree = "<group>"; };
		C79ABDF01F852C040062726C /* IntAxisValueFormatter.m */ = {isa = PBXFileReference; lastKnownFileType = sourcecode.c.objc; path = IntAxisValueFormatter.m; sourceTree = "<group>"; };
		C79ABDF11F852C040062726C /* LargeValueFormatter.swift */ = {isa = PBXFileReference; lastKnownFileType = sourcecode.swift; path = LargeValueFormatter.swift; sourceTree = "<group>"; };
		C79ABDF21F852C040062726C /* RealmDemosViewController.h */ = {isa = PBXFileReference; lastKnownFileType = sourcecode.c.h; path = RealmDemosViewController.h; sourceTree = "<group>"; };
		C79ABDF31F852C040062726C /* RealmDemosViewController.m */ = {isa = PBXFileReference; lastKnownFileType = sourcecode.c.objc; path = RealmDemosViewController.m; sourceTree = "<group>"; };
		C79ABDF41F852C040062726C /* RealmDemosViewController.xib */ = {isa = PBXFileReference; lastKnownFileType = file.xib; path = RealmDemosViewController.xib; sourceTree = "<group>"; };
		C79ABDF71F852C040062726C /* Icon-29@2x.png */ = {isa = PBXFileReference; lastKnownFileType = image.png; path = "Icon-29@2x.png"; sourceTree = "<group>"; };
		C79ABDF81F852C040062726C /* Icon-29@3x.png */ = {isa = PBXFileReference; lastKnownFileType = image.png; path = "Icon-29@3x.png"; sourceTree = "<group>"; };
		C79ABDF91F852C040062726C /* Icon-40@2x.png */ = {isa = PBXFileReference; lastKnownFileType = image.png; path = "Icon-40@2x.png"; sourceTree = "<group>"; };
		C79ABDFA1F852C040062726C /* Icon-40@3x.png */ = {isa = PBXFileReference; lastKnownFileType = image.png; path = "Icon-40@3x.png"; sourceTree = "<group>"; };
		C79ABDFB1F852C040062726C /* Icon-60@2x.png */ = {isa = PBXFileReference; lastKnownFileType = image.png; path = "Icon-60@2x.png"; sourceTree = "<group>"; };
		C79ABDFC1F852C040062726C /* Icon-60@3x.png */ = {isa = PBXFileReference; lastKnownFileType = image.png; path = "Icon-60@3x.png"; sourceTree = "<group>"; };
		C79ABDFD1F852C040062726C /* iTunesArtwork */ = {isa = PBXFileReference; lastKnownFileType = file; path = iTunesArtwork; sourceTree = "<group>"; };
		C79ABDFE1F852C040062726C /* iTunesArtwork@2x */ = {isa = PBXFileReference; lastKnownFileType = file; path = "iTunesArtwork@2x"; sourceTree = "<group>"; };
		C79ABDFF1F852C040062726C /* Images.xcassets */ = {isa = PBXFileReference; lastKnownFileType = folder.assetcatalog; path = Images.xcassets; sourceTree = "<group>"; };
		C79ABE011F852C040062726C /* Default-568h@2x.png */ = {isa = PBXFileReference; lastKnownFileType = image.png; path = "Default-568h@2x.png"; sourceTree = "<group>"; };
		C79ABE021F852C040062726C /* Default-667h@2x.png */ = {isa = PBXFileReference; lastKnownFileType = image.png; path = "Default-667h@2x.png"; sourceTree = "<group>"; };
		C79ABE031F852C040062726C /* Default-736h@3x.png */ = {isa = PBXFileReference; lastKnownFileType = image.png; path = "Default-736h@3x.png"; sourceTree = "<group>"; };
		C79ABE041F852C040062726C /* Default@2x.png */ = {isa = PBXFileReference; lastKnownFileType = image.png; path = "Default@2x.png"; sourceTree = "<group>"; };
		C79ABE061F852C040062726C /* radar_marker@3x.png */ = {isa = PBXFileReference; lastKnownFileType = image.png; path = "radar_marker@3x.png"; sourceTree = "<group>"; };
		C79ABE081F852C040062726C /* ChartsDemo-Bridging-Header.h */ = {isa = PBXFileReference; lastKnownFileType = sourcecode.c.h; path = "ChartsDemo-Bridging-Header.h"; sourceTree = "<group>"; };
		C79ABE091F852C040062726C /* Info.plist */ = {isa = PBXFileReference; lastKnownFileType = text.plist.xml; path = Info.plist; sourceTree = "<group>"; };
		C79ABE0A1F852C040062726C /* main.m */ = {isa = PBXFileReference; lastKnownFileType = sourcecode.c.objc; path = main.m; sourceTree = "<group>"; };
		C79ABE0D1F852C040062726C /* AppDelegate.swift */ = {isa = PBXFileReference; lastKnownFileType = sourcecode.swift; path = AppDelegate.swift; sourceTree = "<group>"; };
		C79ABE0E1F852C040062726C /* Assets.xcassets */ = {isa = PBXFileReference; lastKnownFileType = folder.assetcatalog; path = Assets.xcassets; sourceTree = "<group>"; };
		C79ABE101F852C040062726C /* Base */ = {isa = PBXFileReference; lastKnownFileType = file.storyboard; name = Base; path = Base.lproj/Main.storyboard; sourceTree = "<group>"; };
		C79ABE121F852C040062726C /* BarDemoViewController.swift */ = {isa = PBXFileReference; lastKnownFileType = sourcecode.swift; path = BarDemoViewController.swift; sourceTree = "<group>"; };
		C79ABE131F852C040062726C /* LineDemoViewController.swift */ = {isa = PBXFileReference; lastKnownFileType = sourcecode.swift; path = LineDemoViewController.swift; sourceTree = "<group>"; };
		C79ABE141F852C040062726C /* PieDemoViewController.swift */ = {isa = PBXFileReference; lastKnownFileType = sourcecode.swift; path = PieDemoViewController.swift; sourceTree = "<group>"; };
		C79ABE151F852C040062726C /* RadarDemoViewController.swift */ = {isa = PBXFileReference; lastKnownFileType = sourcecode.swift; path = RadarDemoViewController.swift; sourceTree = "<group>"; };
		C79ABE161F852C040062726C /* Info.plist */ = {isa = PBXFileReference; lastKnownFileType = text.plist.xml; path = Info.plist; sourceTree = "<group>"; };
		C79ABE171F852C040062726C /* ChartsDemo-OSX.xcodeproj */ = {isa = PBXFileReference; lastKnownFileType = "wrapper.pb-project"; path = "ChartsDemo-OSX.xcodeproj"; sourceTree = "<group>"; };
		C79ABE1B1F852C040062726C /* PlaygroundChart.playground */ = {isa = PBXFileReference; lastKnownFileType = file.playground; path = PlaygroundChart.playground; sourceTree = "<group>"; };
		C79ABE1C1F852C040062726C /* CONTRIBUTING.md */ = {isa = PBXFileReference; lastKnownFileType = net.daringfireball.markdown; path = CONTRIBUTING.md; sourceTree = "<group>"; };
		C79ABE1D1F852C040062726C /* Gemfile */ = {isa = PBXFileReference; lastKnownFileType = text; path = Gemfile; sourceTree = "<group>"; };
		C79ABE1E1F852C040062726C /* Gemfile.lock */ = {isa = PBXFileReference; lastKnownFileType = text; path = Gemfile.lock; sourceTree = "<group>"; };
		C79ABE1F1F852C040062726C /* LICENSE */ = {isa = PBXFileReference; lastKnownFileType = text; path = LICENSE; sourceTree = "<group>"; };
		C79ABE201F852C040062726C /* Rakefile */ = {isa = PBXFileReference; lastKnownFileType = text; path = Rakefile; sourceTree = "<group>"; };
		C79ABE211F852C040062726C /* README.md */ = {isa = PBXFileReference; lastKnownFileType = net.daringfireball.markdown; path = README.md; sourceTree = "<group>"; };
		C79ABE231F852C040062726C /* build-dependencies.sh */ = {isa = PBXFileReference; lastKnownFileType = text.script.sh; path = "build-dependencies.sh"; sourceTree = "<group>"; };
		C79ABE241F852C040062726C /* copy-carthage-frameworks.sh */ = {isa = PBXFileReference; lastKnownFileType = text.script.sh; path = "copy-carthage-frameworks.sh"; sourceTree = "<group>"; };
		C79ABE281F852C040062726C /* Animator.swift */ = {isa = PBXFileReference; lastKnownFileType = sourcecode.swift; path = Animator.swift; sourceTree = "<group>"; };
		C79ABE291F852C040062726C /* ChartAnimationEasing.swift */ = {isa = PBXFileReference; lastKnownFileType = sourcecode.swift; path = ChartAnimationEasing.swift; sourceTree = "<group>"; };
		C79ABE2B1F852C040062726C /* BarChartView.swift */ = {isa = PBXFileReference; lastKnownFileType = sourcecode.swift; path = BarChartView.swift; sourceTree = "<group>"; };
		C79ABE2C1F852C040062726C /* BarLineChartViewBase.swift */ = {isa = PBXFileReference; lastKnownFileType = sourcecode.swift; path = BarLineChartViewBase.swift; sourceTree = "<group>"; };
		C79ABE2D1F852C040062726C /* BubbleChartView.swift */ = {isa = PBXFileReference; lastKnownFileType = sourcecode.swift; path = BubbleChartView.swift; sourceTree = "<group>"; };
		C79ABE2E1F852C040062726C /* CandleStickChartView.swift */ = {isa = PBXFileReference; lastKnownFileType = sourcecode.swift; path = CandleStickChartView.swift; sourceTree = "<group>"; };
		C79ABE2F1F852C040062726C /* ChartViewBase.swift */ = {isa = PBXFileReference; lastKnownFileType = sourcecode.swift; path = ChartViewBase.swift; sourceTree = "<group>"; };
		C79ABE301F852C040062726C /* CombinedChartView.swift */ = {isa = PBXFileReference; lastKnownFileType = sourcecode.swift; path = CombinedChartView.swift; sourceTree = "<group>"; };
		C79ABE311F852C040062726C /* HorizontalBarChartView.swift */ = {isa = PBXFileReference; lastKnownFileType = sourcecode.swift; path = HorizontalBarChartView.swift; sourceTree = "<group>"; };
		C79ABE321F852C040062726C /* LineChartView.swift */ = {isa = PBXFileReference; lastKnownFileType = sourcecode.swift; path = LineChartView.swift; sourceTree = "<group>"; };
		C79ABE331F852C040062726C /* PieChartView.swift */ = {isa = PBXFileReference; lastKnownFileType = sourcecode.swift; path = PieChartView.swift; sourceTree = "<group>"; };
		C79ABE341F852C040062726C /* PieRadarChartViewBase.swift */ = {isa = PBXFileReference; lastKnownFileType = sourcecode.swift; path = PieRadarChartViewBase.swift; sourceTree = "<group>"; };
		C79ABE351F852C040062726C /* RadarChartView.swift */ = {isa = PBXFileReference; lastKnownFileType = sourcecode.swift; path = RadarChartView.swift; sourceTree = "<group>"; };
		C79ABE361F852C040062726C /* ScatterChartView.swift */ = {isa = PBXFileReference; lastKnownFileType = sourcecode.swift; path = ScatterChartView.swift; sourceTree = "<group>"; };
		C79ABE381F852C040062726C /* AxisBase.swift */ = {isa = PBXFileReference; lastKnownFileType = sourcecode.swift; path = AxisBase.swift; sourceTree = "<group>"; };
		C79ABE391F852C040062726C /* ChartLimitLine.swift */ = {isa = PBXFileReference; lastKnownFileType = sourcecode.swift; path = ChartLimitLine.swift; sourceTree = "<group>"; };
		C79ABE3A1F852C040062726C /* ComponentBase.swift */ = {isa = PBXFileReference; lastKnownFileType = sourcecode.swift; path = ComponentBase.swift; sourceTree = "<group>"; };
		C79ABE3B1F852C040062726C /* Description.swift */ = {isa = PBXFileReference; lastKnownFileType = sourcecode.swift; path = Description.swift; sourceTree = "<group>"; };
		C79ABE3C1F852C040062726C /* IMarker.swift */ = {isa = PBXFileReference; lastKnownFileType = sourcecode.swift; path = IMarker.swift; sourceTree = "<group>"; };
		C79ABE3D1F852C040062726C /* Legend.swift */ = {isa = PBXFileReference; lastKnownFileType = sourcecode.swift; path = Legend.swift; sourceTree = "<group>"; };
		C79ABE3E1F852C040062726C /* LegendEntry.swift */ = {isa = PBXFileReference; lastKnownFileType = sourcecode.swift; path = LegendEntry.swift; sourceTree = "<group>"; };
		C79ABE3F1F852C040062726C /* MarkerImage.swift */ = {isa = PBXFileReference; lastKnownFileType = sourcecode.swift; path = MarkerImage.swift; sourceTree = "<group>"; };
		C79ABE401F852C040062726C /* MarkerView.swift */ = {isa = PBXFileReference; lastKnownFileType = sourcecode.swift; path = MarkerView.swift; sourceTree = "<group>"; };
		C79ABE411F852C040062726C /* XAxis.swift */ = {isa = PBXFileReference; lastKnownFileType = sourcecode.swift; path = XAxis.swift; sourceTree = "<group>"; };
		C79ABE421F852C040062726C /* YAxis.swift */ = {isa = PBXFileReference; lastKnownFileType = sourcecode.swift; path = YAxis.swift; sourceTree = "<group>"; };
		C79ABE451F852C040062726C /* ChartBaseDataSet.swift */ = {isa = PBXFileReference; lastKnownFileType = sourcecode.swift; path = ChartBaseDataSet.swift; sourceTree = "<group>"; };
		C79ABE471F852C040062726C /* BarChartData.swift */ = {isa = PBXFileReference; lastKnownFileType = sourcecode.swift; path = BarChartData.swift; sourceTree = "<group>"; };
		C79ABE481F852C040062726C /* BarChartDataEntry.swift */ = {isa = PBXFileReference; lastKnownFileType = sourcecode.swift; path = BarChartDataEntry.swift; sourceTree = "<group>"; };
		C79ABE491F852C040062726C /* BarChartDataSet.swift */ = {isa = PBXFileReference; lastKnownFileType = sourcecode.swift; path = BarChartDataSet.swift; sourceTree = "<group>"; };
		C79ABE4A1F852C040062726C /* BarLineScatterCandleBubbleChartData.swift */ = {isa = PBXFileReference; lastKnownFileType = sourcecode.swift; path = BarLineScatterCandleBubbleChartData.swift; sourceTree = "<group>"; };
		C79ABE4B1F852C040062726C /* BarLineScatterCandleBubbleChartDataSet.swift */ = {isa = PBXFileReference; lastKnownFileType = sourcecode.swift; path = BarLineScatterCandleBubbleChartDataSet.swift; sourceTree = "<group>"; };
		C79ABE4C1F852C040062726C /* BubbleChartData.swift */ = {isa = PBXFileReference; lastKnownFileType = sourcecode.swift; path = BubbleChartData.swift; sourceTree = "<group>"; };
		C79ABE4D1F852C040062726C /* BubbleChartDataEntry.swift */ = {isa = PBXFileReference; lastKnownFileType = sourcecode.swift; path = BubbleChartDataEntry.swift; sourceTree = "<group>"; };
		C79ABE4E1F852C040062726C /* BubbleChartDataSet.swift */ = {isa = PBXFileReference; lastKnownFileType = sourcecode.swift; path = BubbleChartDataSet.swift; sourceTree = "<group>"; };
		C79ABE4F1F852C040062726C /* CandleChartData.swift */ = {isa = PBXFileReference; lastKnownFileType = sourcecode.swift; path = CandleChartData.swift; sourceTree = "<group>"; };
		C79ABE501F852C040062726C /* CandleChartDataEntry.swift */ = {isa = PBXFileReference; lastKnownFileType = sourcecode.swift; path = CandleChartDataEntry.swift; sourceTree = "<group>"; };
		C79ABE511F852C040062726C /* CandleChartDataSet.swift */ = {isa = PBXFileReference; lastKnownFileType = sourcecode.swift; path = CandleChartDataSet.swift; sourceTree = "<group>"; };
		C79ABE521F852C040062726C /* ChartData.swift */ = {isa = PBXFileReference; lastKnownFileType = sourcecode.swift; path = ChartData.swift; sourceTree = "<group>"; };
		C79ABE531F852C040062726C /* ChartDataEntry.swift */ = {isa = PBXFileReference; lastKnownFileType = sourcecode.swift; path = ChartDataEntry.swift; sourceTree = "<group>"; };
		C79ABE541F852C040062726C /* ChartDataEntryBase.swift */ = {isa = PBXFileReference; lastKnownFileType = sourcecode.swift; path = ChartDataEntryBase.swift; sourceTree = "<group>"; };
		C79ABE551F852C040062726C /* ChartDataSet.swift */ = {isa = PBXFileReference; lastKnownFileType = sourcecode.swift; path = ChartDataSet.swift; sourceTree = "<group>"; };
		C79ABE561F852C040062726C /* CombinedChartData.swift */ = {isa = PBXFileReference; lastKnownFileType = sourcecode.swift; path = CombinedChartData.swift; sourceTree = "<group>"; };
		C79ABE571F852C040062726C /* LineChartData.swift */ = {isa = PBXFileReference; lastKnownFileType = sourcecode.swift; path = LineChartData.swift; sourceTree = "<group>"; };
		C79ABE581F852C040062726C /* LineChartDataSet.swift */ = {isa = PBXFileReference; lastKnownFileType = sourcecode.swift; path = LineChartDataSet.swift; sourceTree = "<group>"; };
		C79ABE591F852C040062726C /* LineRadarChartDataSet.swift */ = {isa = PBXFileReference; lastKnownFileType = sourcecode.swift; path = LineRadarChartDataSet.swift; sourceTree = "<group>"; };
		C79ABE5A1F852C040062726C /* LineScatterCandleRadarChartDataSet.swift */ = {isa = PBXFileReference; lastKnownFileType = sourcecode.swift; path = LineScatterCandleRadarChartDataSet.swift; sourceTree = "<group>"; };
		C79ABE5B1F852C040062726C /* PieChartData.swift */ = {isa = PBXFileReference; lastKnownFileType = sourcecode.swift; path = PieChartData.swift; sourceTree = "<group>"; };
		C79ABE5C1F852C040062726C /* PieChartDataEntry.swift */ = {isa = PBXFileReference; lastKnownFileType = sourcecode.swift; path = PieChartDataEntry.swift; sourceTree = "<group>"; };
		C79ABE5D1F852C040062726C /* PieChartDataSet.swift */ = {isa = PBXFileReference; lastKnownFileType = sourcecode.swift; path = PieChartDataSet.swift; sourceTree = "<group>"; };
		C79ABE5E1F852C040062726C /* RadarChartData.swift */ = {isa = PBXFileReference; lastKnownFileType = sourcecode.swift; path = RadarChartData.swift; sourceTree = "<group>"; };
		C79ABE5F1F852C040062726C /* RadarChartDataEntry.swift */ = {isa = PBXFileReference; lastKnownFileType = sourcecode.swift; path = RadarChartDataEntry.swift; sourceTree = "<group>"; };
		C79ABE601F852C040062726C /* RadarChartDataSet.swift */ = {isa = PBXFileReference; lastKnownFileType = sourcecode.swift; path = RadarChartDataSet.swift; sourceTree = "<group>"; };
		C79ABE611F852C040062726C /* ScatterChartData.swift */ = {isa = PBXFileReference; lastKnownFileType = sourcecode.swift; path = ScatterChartData.swift; sourceTree = "<group>"; };
		C79ABE621F852C040062726C /* ScatterChartDataSet.swift */ = {isa = PBXFileReference; lastKnownFileType = sourcecode.swift; path = ScatterChartDataSet.swift; sourceTree = "<group>"; };
		C79ABE641F852C040062726C /* IBarChartDataSet.swift */ = {isa = PBXFileReference; lastKnownFileType = sourcecode.swift; path = IBarChartDataSet.swift; sourceTree = "<group>"; };
		C79ABE651F852C040062726C /* IBarLineScatterCandleBubbleChartDataSet.swift */ = {isa = PBXFileReference; lastKnownFileType = sourcecode.swift; path = IBarLineScatterCandleBubbleChartDataSet.swift; sourceTree = "<group>"; };
		C79ABE661F852C040062726C /* IBubbleChartDataSet.swift */ = {isa = PBXFileReference; lastKnownFileType = sourcecode.swift; path = IBubbleChartDataSet.swift; sourceTree = "<group>"; };
		C79ABE671F852C040062726C /* ICandleChartDataSet.swift */ = {isa = PBXFileReference; lastKnownFileType = sourcecode.swift; path = ICandleChartDataSet.swift; sourceTree = "<group>"; };
		C79ABE681F852C040062726C /* IChartDataSet.swift */ = {isa = PBXFileReference; lastKnownFileType = sourcecode.swift; path = IChartDataSet.swift; sourceTree = "<group>"; };
		C79ABE691F852C040062726C /* ILineChartDataSet.swift */ = {isa = PBXFileReference; lastKnownFileType = sourcecode.swift; path = ILineChartDataSet.swift; sourceTree = "<group>"; };
		C79ABE6A1F852C040062726C /* ILineRadarChartDataSet.swift */ = {isa = PBXFileReference; lastKnownFileType = sourcecode.swift; path = ILineRadarChartDataSet.swift; sourceTree = "<group>"; };
		C79ABE6B1F852C040062726C /* ILineScatterCandleRadarChartDataSet.swift */ = {isa = PBXFileReference; lastKnownFileType = sourcecode.swift; path = ILineScatterCandleRadarChartDataSet.swift; sourceTree = "<group>"; };
		C79ABE6C1F852C040062726C /* IPieChartDataSet.swift */ = {isa = PBXFileReference; lastKnownFileType = sourcecode.swift; path = IPieChartDataSet.swift; sourceTree = "<group>"; };
		C79ABE6D1F852C040062726C /* IRadarChartDataSet.swift */ = {isa = PBXFileReference; lastKnownFileType = sourcecode.swift; path = IRadarChartDataSet.swift; sourceTree = "<group>"; };
		C79ABE6E1F852C040062726C /* IScatterChartDataSet.swift */ = {isa = PBXFileReference; lastKnownFileType = sourcecode.swift; path = IScatterChartDataSet.swift; sourceTree = "<group>"; };
		C79ABE701F852C040062726C /* DataApproximator.swift */ = {isa = PBXFileReference; lastKnownFileType = sourcecode.swift; path = DataApproximator.swift; sourceTree = "<group>"; };
		C79ABE721F852C040062726C /* DefaultAxisValueFormatter.swift */ = {isa = PBXFileReference; lastKnownFileType = sourcecode.swift; path = DefaultAxisValueFormatter.swift; sourceTree = "<group>"; };
		C79ABE731F852C040062726C /* DefaultFillFormatter.swift */ = {isa = PBXFileReference; lastKnownFileType = sourcecode.swift; path = DefaultFillFormatter.swift; sourceTree = "<group>"; };
		C79ABE741F852C040062726C /* DefaultValueFormatter.swift */ = {isa = PBXFileReference; lastKnownFileType = sourcecode.swift; path = DefaultValueFormatter.swift; sourceTree = "<group>"; };
		C79ABE751F852C040062726C /* IAxisValueFormatter.swift */ = {isa = PBXFileReference; lastKnownFileType = sourcecode.swift; path = IAxisValueFormatter.swift; sourceTree = "<group>"; };
		C79ABE761F852C040062726C /* IFillFormatter.swift */ = {isa = PBXFileReference; lastKnownFileType = sourcecode.swift; path = IFillFormatter.swift; sourceTree = "<group>"; };
		C79ABE771F852C040062726C /* IndexAxisValueFormatter.swift */ = {isa = PBXFileReference; lastKnownFileType = sourcecode.swift; path = IndexAxisValueFormatter.swift; sourceTree = "<group>"; };
		C79ABE781F852C040062726C /* IValueFormatter.swift */ = {isa = PBXFileReference; lastKnownFileType = sourcecode.swift; path = IValueFormatter.swift; sourceTree = "<group>"; };
		C79ABE7A1F852C040062726C /* BarHighlighter.swift */ = {isa = PBXFileReference; lastKnownFileType = sourcecode.swift; path = BarHighlighter.swift; sourceTree = "<group>"; };
		C79ABE7B1F852C040062726C /* ChartHighlighter.swift */ = {isa = PBXFileReference; lastKnownFileType = sourcecode.swift; path = ChartHighlighter.swift; sourceTree = "<group>"; };
		C79ABE7C1F852C040062726C /* CombinedHighlighter.swift */ = {isa = PBXFileReference; lastKnownFileType = sourcecode.swift; path = CombinedHighlighter.swift; sourceTree = "<group>"; };
		C79ABE7D1F852C040062726C /* Highlight.swift */ = {isa = PBXFileReference; lastKnownFileType = sourcecode.swift; path = Highlight.swift; sourceTree = "<group>"; };
		C79ABE7E1F852C040062726C /* HorizontalBarHighlighter.swift */ = {isa = PBXFileReference; lastKnownFileType = sourcecode.swift; path = HorizontalBarHighlighter.swift; sourceTree = "<group>"; };
		C79ABE7F1F852C040062726C /* IHighlighter.swift */ = {isa = PBXFileReference; lastKnownFileType = sourcecode.swift; path = IHighlighter.swift; sourceTree = "<group>"; };
		C79ABE801F852C040062726C /* PieHighlighter.swift */ = {isa = PBXFileReference; lastKnownFileType = sourcecode.swift; path = PieHighlighter.swift; sourceTree = "<group>"; };
		C79ABE811F852C040062726C /* PieRadarHighlighter.swift */ = {isa = PBXFileReference; lastKnownFileType = sourcecode.swift; path = PieRadarHighlighter.swift; sourceTree = "<group>"; };
		C79ABE821F852C040062726C /* RadarHighlighter.swift */ = {isa = PBXFileReference; lastKnownFileType = sourcecode.swift; path = RadarHighlighter.swift; sourceTree = "<group>"; };
		C79ABE831F852C040062726C /* Range.swift */ = {isa = PBXFileReference; lastKnownFileType = sourcecode.swift; path = Range.swift; sourceTree = "<group>"; };
		C79ABE851F852C040062726C /* BarChartDataProvider.swift */ = {isa = PBXFileReference; lastKnownFileType = sourcecode.swift; path = BarChartDataProvider.swift; sourceTree = "<group>"; };
		C79ABE861F852C040062726C /* BarLineScatterCandleBubbleChartDataProvider.swift */ = {isa = PBXFileReference; lastKnownFileType = sourcecode.swift; path = BarLineScatterCandleBubbleChartDataProvider.swift; sourceTree = "<group>"; };
		C79ABE871F852C040062726C /* BubbleChartDataProvider.swift */ = {isa = PBXFileReference; lastKnownFileType = sourcecode.swift; path = BubbleChartDataProvider.swift; sourceTree = "<group>"; };
		C79ABE881F852C040062726C /* CandleChartDataProvider.swift */ = {isa = PBXFileReference; lastKnownFileType = sourcecode.swift; path = CandleChartDataProvider.swift; sourceTree = "<group>"; };
		C79ABE891F852C040062726C /* ChartDataProvider.swift */ = {isa = PBXFileReference; lastKnownFileType = sourcecode.swift; path = ChartDataProvider.swift; sourceTree = "<group>"; };
		C79ABE8A1F852C040062726C /* CombinedChartDataProvider.swift */ = {isa = PBXFileReference; lastKnownFileType = sourcecode.swift; path = CombinedChartDataProvider.swift; sourceTree = "<group>"; };
		C79ABE8B1F852C040062726C /* LineChartDataProvider.swift */ = {isa = PBXFileReference; lastKnownFileType = sourcecode.swift; path = LineChartDataProvider.swift; sourceTree = "<group>"; };
		C79ABE8C1F852C040062726C /* ScatterChartDataProvider.swift */ = {isa = PBXFileReference; lastKnownFileType = sourcecode.swift; path = ScatterChartDataProvider.swift; sourceTree = "<group>"; };
		C79ABE8E1F852C040062726C /* AnimatedMoveViewJob.swift */ = {isa = PBXFileReference; lastKnownFileType = sourcecode.swift; path = AnimatedMoveViewJob.swift; sourceTree = "<group>"; };
		C79ABE8F1F852C040062726C /* AnimatedViewPortJob.swift */ = {isa = PBXFileReference; lastKnownFileType = sourcecode.swift; path = AnimatedViewPortJob.swift; sourceTree = "<group>"; };
		C79ABE901F852C040062726C /* AnimatedZoomViewJob.swift */ = {isa = PBXFileReference; lastKnownFileType = sourcecode.swift; path = AnimatedZoomViewJob.swift; sourceTree = "<group>"; };
		C79ABE911F852C040062726C /* MoveViewJob.swift */ = {isa = PBXFileReference; lastKnownFileType = sourcecode.swift; path = MoveViewJob.swift; sourceTree = "<group>"; };
		C79ABE921F852C040062726C /* ViewPortJob.swift */ = {isa = PBXFileReference; lastKnownFileType = sourcecode.swift; path = ViewPortJob.swift; sourceTree = "<group>"; };
		C79ABE931F852C040062726C /* ZoomViewJob.swift */ = {isa = PBXFileReference; lastKnownFileType = sourcecode.swift; path = ZoomViewJob.swift; sourceTree = "<group>"; };
		C79ABE951F852C040062726C /* AxisRendererBase.swift */ = {isa = PBXFileReference; lastKnownFileType = sourcecode.swift; path = AxisRendererBase.swift; sourceTree = "<group>"; };
		C79ABE961F852C040062726C /* BarChartRenderer.swift */ = {isa = PBXFileReference; lastKnownFileType = sourcecode.swift; path = BarChartRenderer.swift; sourceTree = "<group>"; };
		C79ABE971F852C040062726C /* BarLineScatterCandleBubbleRenderer.swift */ = {isa = PBXFileReference; lastKnownFileType = sourcecode.swift; path = BarLineScatterCandleBubbleRenderer.swift; sourceTree = "<group>"; };
		C79ABE981F852C040062726C /* BubbleChartRenderer.swift */ = {isa = PBXFileReference; lastKnownFileType = sourcecode.swift; path = BubbleChartRenderer.swift; sourceTree = "<group>"; };
		C79ABE991F852C040062726C /* CandleStickChartRenderer.swift */ = {isa = PBXFileReference; lastKnownFileType = sourcecode.swift; path = CandleStickChartRenderer.swift; sourceTree = "<group>"; };
		C79ABE9A1F852C040062726C /* ChartDataRendererBase.swift */ = {isa = PBXFileReference; lastKnownFileType = sourcecode.swift; path = ChartDataRendererBase.swift; sourceTree = "<group>"; };
		C79ABE9B1F852C040062726C /* CombinedChartRenderer.swift */ = {isa = PBXFileReference; lastKnownFileType = sourcecode.swift; path = CombinedChartRenderer.swift; sourceTree = "<group>"; };
		C79ABE9C1F852C040062726C /* HorizontalBarChartRenderer.swift */ = {isa = PBXFileReference; lastKnownFileType = sourcecode.swift; path = HorizontalBarChartRenderer.swift; sourceTree = "<group>"; };
		C79ABE9D1F852C040062726C /* LegendRenderer.swift */ = {isa = PBXFileReference; lastKnownFileType = sourcecode.swift; path = LegendRenderer.swift; sourceTree = "<group>"; };
		C79ABE9E1F852C040062726C /* LineChartRenderer.swift */ = {isa = PBXFileReference; lastKnownFileType = sourcecode.swift; path = LineChartRenderer.swift; sourceTree = "<group>"; };
		C79ABE9F1F852C040062726C /* LineRadarRenderer.swift */ = {isa = PBXFileReference; lastKnownFileType = sourcecode.swift; path = LineRadarRenderer.swift; sourceTree = "<group>"; };
		C79ABEA01F852C040062726C /* LineScatterCandleRadarRenderer.swift */ = {isa = PBXFileReference; lastKnownFileType = sourcecode.swift; path = LineScatterCandleRadarRenderer.swift; sourceTree = "<group>"; };
		C79ABEA11F852C040062726C /* PieChartRenderer.swift */ = {isa = PBXFileReference; lastKnownFileType = sourcecode.swift; path = PieChartRenderer.swift; sourceTree = "<group>"; };
		C79ABEA21F852C040062726C /* RadarChartRenderer.swift */ = {isa = PBXFileReference; lastKnownFileType = sourcecode.swift; path = RadarChartRenderer.swift; sourceTree = "<group>"; };
		C79ABEA31F852C040062726C /* Renderer.swift */ = {isa = PBXFileReference; lastKnownFileType = sourcecode.swift; path = Renderer.swift; sourceTree = "<group>"; };
		C79ABEA51F852C040062726C /* ChevronDownShapeRenderer.swift */ = {isa = PBXFileReference; lastKnownFileType = sourcecode.swift; path = ChevronDownShapeRenderer.swift; sourceTree = "<group>"; };
		C79ABEA61F852C040062726C /* ChevronUpShapeRenderer.swift */ = {isa = PBXFileReference; lastKnownFileType = sourcecode.swift; path = ChevronUpShapeRenderer.swift; sourceTree = "<group>"; };
		C79ABEA71F852C040062726C /* CircleShapeRenderer.swift */ = {isa = PBXFileReference; lastKnownFileType = sourcecode.swift; path = CircleShapeRenderer.swift; sourceTree = "<group>"; };
		C79ABEA81F852C040062726C /* CrossShapeRenderer.swift */ = {isa = PBXFileReference; lastKnownFileType = sourcecode.swift; path = CrossShapeRenderer.swift; sourceTree = "<group>"; };
		C79ABEA91F852C040062726C /* IShapeRenderer.swift */ = {isa = PBXFileReference; lastKnownFileType = sourcecode.swift; path = IShapeRenderer.swift; sourceTree = "<group>"; };
		C79ABEAA1F852C040062726C /* SquareShapeRenderer.swift */ = {isa = PBXFileReference; lastKnownFileType = sourcecode.swift; path = SquareShapeRenderer.swift; sourceTree = "<group>"; };
		C79ABEAB1F852C040062726C /* TriangleShapeRenderer.swift */ = {isa = PBXFileReference; lastKnownFileType = sourcecode.swift; path = TriangleShapeRenderer.swift; sourceTree = "<group>"; };
		C79ABEAC1F852C040062726C /* XShapeRenderer.swift */ = {isa = PBXFileReference; lastKnownFileType = sourcecode.swift; path = XShapeRenderer.swift; sourceTree = "<group>"; };
		C79ABEAD1F852C040062726C /* ScatterChartRenderer.swift */ = {isa = PBXFileReference; lastKnownFileType = sourcecode.swift; path = ScatterChartRenderer.swift; sourceTree = "<group>"; };
		C79ABEAE1F852C040062726C /* XAxisRenderer.swift */ = {isa = PBXFileReference; lastKnownFileType = sourcecode.swift; path = XAxisRenderer.swift; sourceTree = "<group>"; };
		C79ABEAF1F852C040062726C /* XAxisRendererHorizontalBarChart.swift */ = {isa = PBXFileReference; lastKnownFileType = sourcecode.swift; path = XAxisRendererHorizontalBarChart.swift; sourceTree = "<group>"; };
		C79ABEB01F852C040062726C /* XAxisRendererRadarChart.swift */ = {isa = PBXFileReference; lastKnownFileType = sourcecode.swift; path = XAxisRendererRadarChart.swift; sourceTree = "<group>"; };
		C79ABEB11F852C040062726C /* YAxisRenderer.swift */ = {isa = PBXFileReference; lastKnownFileType = sourcecode.swift; path = YAxisRenderer.swift; sourceTree = "<group>"; };
		C79ABEB21F852C040062726C /* YAxisRendererHorizontalBarChart.swift */ = {isa = PBXFileReference; lastKnownFileType = sourcecode.swift; path = YAxisRendererHorizontalBarChart.swift; sourceTree = "<group>"; };
		C79ABEB31F852C040062726C /* YAxisRendererRadarChart.swift */ = {isa = PBXFileReference; lastKnownFileType = sourcecode.swift; path = YAxisRendererRadarChart.swift; sourceTree = "<group>"; };
		C79ABEB51F852C040062726C /* ChartColorTemplates.swift */ = {isa = PBXFileReference; lastKnownFileType = sourcecode.swift; path = ChartColorTemplates.swift; sourceTree = "<group>"; };
		C79ABEB61F852C040062726C /* ChartUtils.swift */ = {isa = PBXFileReference; lastKnownFileType = sourcecode.swift; path = ChartUtils.swift; sourceTree = "<group>"; };
		C79ABEB71F852C040062726C /* Fill.swift */ = {isa = PBXFileReference; lastKnownFileType = sourcecode.swift; path = Fill.swift; sourceTree = "<group>"; };
		C79ABEB81F852C040062726C /* Platform.swift */ = {isa = PBXFileReference; lastKnownFileType = sourcecode.swift; path = Platform.swift; sourceTree = "<group>"; };
		C79ABEB91F852C040062726C /* Transformer.swift */ = {isa = PBXFileReference; lastKnownFileType = sourcecode.swift; path = Transformer.swift; sourceTree = "<group>"; };
		C79ABEBA1F852C040062726C /* TransformerHorizontalBarChart.swift */ = {isa = PBXFileReference; lastKnownFileType = sourcecode.swift; path = TransformerHorizontalBarChart.swift; sourceTree = "<group>"; };
		C79ABEBB1F852C040062726C /* ViewPortHandler.swift */ = {isa = PBXFileReference; lastKnownFileType = sourcecode.swift; path = ViewPortHandler.swift; sourceTree = "<group>"; };
		C79ABEBD1F852C040062726C /* Charts.h */ = {isa = PBXFileReference; lastKnownFileType = sourcecode.c.h; path = Charts.h; sourceTree = "<group>"; };
		C79ABEBE1F852C040062726C /* Info.plist */ = {isa = PBXFileReference; lastKnownFileType = text.plist.xml; path = Info.plist; sourceTree = "<group>"; };
		C79ABEC11F852C040062726C /* BarChartTests.swift */ = {isa = PBXFileReference; lastKnownFileType = sourcecode.swift; path = BarChartTests.swift; sourceTree = "<group>"; };
		C79ABEC21F852C040062726C /* ChartUtilsTests.swift */ = {isa = PBXFileReference; lastKnownFileType = sourcecode.swift; path = ChartUtilsTests.swift; sourceTree = "<group>"; };
		C79ABEC31F852C040062726C /* LineChartTests.swift */ = {isa = PBXFileReference; lastKnownFileType = sourcecode.swift; path = LineChartTests.swift; sourceTree = "<group>"; };
		C79ABEC41F852C040062726C /* Snapshot.swift */ = {isa = PBXFileReference; lastKnownFileType = sourcecode.swift; path = Snapshot.swift; sourceTree = "<group>"; };
		C79ABEC71F852C040062726C /* testDefaultValues_iOS_1024.0_1366.0@2x.png */ = {isa = PBXFileReference; lastKnownFileType = image.png; path = "testDefaultValues_iOS_1024.0_1366.0@2x.png"; sourceTree = "<group>"; };
		C79ABEC81F852C040062726C /* testDefaultValues_iOS_320.0_568.0@2x.png */ = {isa = PBXFileReference; lastKnownFileType = image.png; path = "testDefaultValues_iOS_320.0_568.0@2x.png"; sourceTree = "<group>"; };
		C79ABEC91F852C040062726C /* testDefaultValues_iOS_375.0_667.0@2x.png */ = {isa = PBXFileReference; lastKnownFileType = image.png; path = "testDefaultValues_iOS_375.0_667.0@2x.png"; sourceTree = "<group>"; };
		C79ABECA1F852C040062726C /* testDefaultValues_iOS_414.0_736.0@3x.png */ = {isa = PBXFileReference; lastKnownFileType = image.png; path = "testDefaultValues_iOS_414.0_736.0@3x.png"; sourceTree = "<group>"; };
		C79ABECB1F852C040062726C /* testDefaultValues_iOS_768.0_1024.0@2x.png */ = {isa = PBXFileReference; lastKnownFileType = image.png; path = "testDefaultValues_iOS_768.0_1024.0@2x.png"; sourceTree = "<group>"; };
		C79ABECC1F852C040062726C /* testDefaultValues_iOS_834.0_1112.0@2x.png */ = {isa = PBXFileReference; lastKnownFileType = image.png; path = "testDefaultValues_iOS_834.0_1112.0@2x.png"; sourceTree = "<group>"; };
		C79ABECD1F852C040062726C /* testDefaultValues_tvOS_1920.0_1080.0.png */ = {isa = PBXFileReference; lastKnownFileType = image.png; path = testDefaultValues_tvOS_1920.0_1080.0.png; sourceTree = "<group>"; };
		C79ABECE1F852C040062726C /* testDrawIcons_iOS_1024.0_1366.0@2x.png */ = {isa = PBXFileReference; lastKnownFileType = image.png; path = "testDrawIcons_iOS_1024.0_1366.0@2x.png"; sourceTree = "<group>"; };
		C79ABECF1F852C040062726C /* testDrawIcons_iOS_320.0_568.0@2x.png */ = {isa = PBXFileReference; lastKnownFileType = image.png; path = "testDrawIcons_iOS_320.0_568.0@2x.png"; sourceTree = "<group>"; };
		C79ABED01F852C040062726C /* testDrawIcons_iOS_375.0_667.0@2x.png */ = {isa = PBXFileReference; lastKnownFileType = image.png; path = "testDrawIcons_iOS_375.0_667.0@2x.png"; sourceTree = "<group>"; };
		C79ABED11F852C040062726C /* testDrawIcons_iOS_414.0_736.0@3x.png */ = {isa = PBXFileReference; lastKnownFileType = image.png; path = "testDrawIcons_iOS_414.0_736.0@3x.png"; sourceTree = "<group>"; };
		C79ABED21F852C040062726C /* testDrawIcons_iOS_768.0_1024.0@2x.png */ = {isa = PBXFileReference; lastKnownFileType = image.png; path = "testDrawIcons_iOS_768.0_1024.0@2x.png"; sourceTree = "<group>"; };
		C79ABED31F852C040062726C /* testDrawIcons_iOS_834.0_1112.0@2x.png */ = {isa = PBXFileReference; lastKnownFileType = image.png; path = "testDrawIcons_iOS_834.0_1112.0@2x.png"; sourceTree = "<group>"; };
		C79ABED41F852C040062726C /* testDrawIcons_tvOS_1920.0_1080.0.png */ = {isa = PBXFileReference; lastKnownFileType = image.png; path = testDrawIcons_tvOS_1920.0_1080.0.png; sourceTree = "<group>"; };
		C79ABED51F852C040062726C /* testHideHorizontalGridlines_iOS_1024.0_1366.0@2x.png */ = {isa = PBXFileReference; lastKnownFileType = image.png; path = "testHideHorizontalGridlines_iOS_1024.0_1366.0@2x.png"; sourceTree = "<group>"; };
		C79ABED61F852C040062726C /* testHideHorizontalGridlines_iOS_320.0_568.0@2x.png */ = {isa = PBXFileReference; lastKnownFileType = image.png; path = "testHideHorizontalGridlines_iOS_320.0_568.0@2x.png"; sourceTree = "<group>"; };
		C79ABED71F852C040062726C /* testHideHorizontalGridlines_iOS_375.0_667.0@2x.png */ = {isa = PBXFileReference; lastKnownFileType = image.png; path = "testHideHorizontalGridlines_iOS_375.0_667.0@2x.png"; sourceTree = "<group>"; };
		C79ABED81F852C040062726C /* testHideHorizontalGridlines_iOS_414.0_736.0@3x.png */ = {isa = PBXFileReference; lastKnownFileType = image.png; path = "testHideHorizontalGridlines_iOS_414.0_736.0@3x.png"; sourceTree = "<group>"; };
		C79ABED91F852C040062726C /* testHideHorizontalGridlines_iOS_768.0_1024.0@2x.png */ = {isa = PBXFileReference; lastKnownFileType = image.png; path = "testHideHorizontalGridlines_iOS_768.0_1024.0@2x.png"; sourceTree = "<group>"; };
		C79ABEDA1F852C040062726C /* testHideHorizontalGridlines_iOS_834.0_1112.0@2x.png */ = {isa = PBXFileReference; lastKnownFileType = image.png; path = "testHideHorizontalGridlines_iOS_834.0_1112.0@2x.png"; sourceTree = "<group>"; };
		C79ABEDB1F852C040062726C /* testHideHorizontalGridlines_tvOS_1920.0_1080.0.png */ = {isa = PBXFileReference; lastKnownFileType = image.png; path = testHideHorizontalGridlines_tvOS_1920.0_1080.0.png; sourceTree = "<group>"; };
		C79ABEDC1F852C040062726C /* testHideLeftAxis_iOS_1024.0_1366.0@2x.png */ = {isa = PBXFileReference; lastKnownFileType = image.png; path = "testHideLeftAxis_iOS_1024.0_1366.0@2x.png"; sourceTree = "<group>"; };
		C79ABEDD1F852C040062726C /* testHideLeftAxis_iOS_320.0_568.0@2x.png */ = {isa = PBXFileReference; lastKnownFileType = image.png; path = "testHideLeftAxis_iOS_320.0_568.0@2x.png"; sourceTree = "<group>"; };
		C79ABEDE1F852C040062726C /* testHideLeftAxis_iOS_375.0_667.0@2x.png */ = {isa = PBXFileReference; lastKnownFileType = image.png; path = "testHideLeftAxis_iOS_375.0_667.0@2x.png"; sourceTree = "<group>"; };
		C79ABEDF1F852C040062726C /* testHideLeftAxis_iOS_414.0_736.0@3x.png */ = {isa = PBXFileReference; lastKnownFileType = image.png; path = "testHideLeftAxis_iOS_414.0_736.0@3x.png"; sourceTree = "<group>"; };
		C79ABEE01F852C040062726C /* testHideLeftAxis_iOS_768.0_1024.0@2x.png */ = {isa = PBXFileReference; lastKnownFileType = image.png; path = "testHideLeftAxis_iOS_768.0_1024.0@2x.png"; sourceTree = "<group>"; };
		C79ABEE11F852C040062726C /* testHideLeftAxis_iOS_834.0_1112.0@2x.png */ = {isa = PBXFileReference; lastKnownFileType = image.png; path = "testHideLeftAxis_iOS_834.0_1112.0@2x.png"; sourceTree = "<group>"; };
		C79ABEE21F852C040062726C /* testHideLeftAxis_tvOS_1920.0_1080.0.png */ = {isa = PBXFileReference; lastKnownFileType = image.png; path = testHideLeftAxis_tvOS_1920.0_1080.0.png; sourceTree = "<group>"; };
		C79ABEE31F852C040062726C /* testHideRightAxis_iOS_1024.0_1366.0@2x.png */ = {isa = PBXFileReference; lastKnownFileType = image.png; path = "testHideRightAxis_iOS_1024.0_1366.0@2x.png"; sourceTree = "<group>"; };
		C79ABEE41F852C040062726C /* testHideRightAxis_iOS_320.0_568.0@2x.png */ = {isa = PBXFileReference; lastKnownFileType = image.png; path = "testHideRightAxis_iOS_320.0_568.0@2x.png"; sourceTree = "<group>"; };
		C79ABEE51F852C040062726C /* testHideRightAxis_iOS_375.0_667.0@2x.png */ = {isa = PBXFileReference; lastKnownFileType = image.png; path = "testHideRightAxis_iOS_375.0_667.0@2x.png"; sourceTree = "<group>"; };
		C79ABEE61F852C040062726C /* testHideRightAxis_iOS_414.0_736.0@3x.png */ = {isa = PBXFileReference; lastKnownFileType = image.png; path = "testHideRightAxis_iOS_414.0_736.0@3x.png"; sourceTree = "<group>"; };
		C79ABEE71F852C040062726C /* testHideRightAxis_iOS_768.0_1024.0@2x.png */ = {isa = PBXFileReference; lastKnownFileType = image.png; path = "testHideRightAxis_iOS_768.0_1024.0@2x.png"; sourceTree = "<group>"; };
		C79ABEE81F852C040062726C /* testHideRightAxis_iOS_834.0_1112.0@2x.png */ = {isa = PBXFileReference; lastKnownFileType = image.png; path = "testHideRightAxis_iOS_834.0_1112.0@2x.png"; sourceTree = "<group>"; };
		C79ABEE91F852C040062726C /* testHideRightAxis_tvOS_1920.0_1080.0.png */ = {isa = PBXFileReference; lastKnownFileType = image.png; path = testHideRightAxis_tvOS_1920.0_1080.0.png; sourceTree = "<group>"; };
		C79ABEEA1F852C040062726C /* testHidesValues_iOS_1024.0_1366.0@2x.png */ = {isa = PBXFileReference; lastKnownFileType = image.png; path = "testHidesValues_iOS_1024.0_1366.0@2x.png"; sourceTree = "<group>"; };
		C79ABEEB1F852C040062726C /* testHidesValues_iOS_320.0_568.0@2x.png */ = {isa = PBXFileReference; lastKnownFileType = image.png; path = "testHidesValues_iOS_320.0_568.0@2x.png"; sourceTree = "<group>"; };
		C79ABEEC1F852C040062726C /* testHidesValues_iOS_375.0_667.0@2x.png */ = {isa = PBXFileReference; lastKnownFileType = image.png; path = "testHidesValues_iOS_375.0_667.0@2x.png"; sourceTree = "<group>"; };
		C79ABEED1F852C040062726C /* testHidesValues_iOS_414.0_736.0@3x.png */ = {isa = PBXFileReference; lastKnownFileType = image.png; path = "testHidesValues_iOS_414.0_736.0@3x.png"; sourceTree = "<group>"; };
		C79ABEEE1F852C040062726C /* testHidesValues_iOS_768.0_1024.0@2x.png */ = {isa = PBXFileReference; lastKnownFileType = image.png; path = "testHidesValues_iOS_768.0_1024.0@2x.png"; sourceTree = "<group>"; };
		C79ABEEF1F852C040062726C /* testHidesValues_iOS_834.0_1112.0@2x.png */ = {isa = PBXFileReference; lastKnownFileType = image.png; path = "testHidesValues_iOS_834.0_1112.0@2x.png"; sourceTree = "<group>"; };
		C79ABEF01F852C040062726C /* testHidesValues_tvOS_1920.0_1080.0.png */ = {isa = PBXFileReference; lastKnownFileType = image.png; path = testHidesValues_tvOS_1920.0_1080.0.png; sourceTree = "<group>"; };
		C79ABEF11F852C040062726C /* testHideVerticalGridlines_iOS_1024.0_1366.0@2x.png */ = {isa = PBXFileReference; lastKnownFileType = image.png; path = "testHideVerticalGridlines_iOS_1024.0_1366.0@2x.png"; sourceTree = "<group>"; };
		C79ABEF21F852C040062726C /* testHideVerticalGridlines_iOS_320.0_568.0@2x.png */ = {isa = PBXFileReference; lastKnownFileType = image.png; path = "testHideVerticalGridlines_iOS_320.0_568.0@2x.png"; sourceTree = "<group>"; };
		C79ABEF31F852C040062726C /* testHideVerticalGridlines_iOS_375.0_667.0@2x.png */ = {isa = PBXFileReference; lastKnownFileType = image.png; path = "testHideVerticalGridlines_iOS_375.0_667.0@2x.png"; sourceTree = "<group>"; };
		C79ABEF41F852C040062726C /* testHideVerticalGridlines_iOS_414.0_736.0@3x.png */ = {isa = PBXFileReference; lastKnownFileType = image.png; path = "testHideVerticalGridlines_iOS_414.0_736.0@3x.png"; sourceTree = "<group>"; };
		C79ABEF51F852C040062726C /* testHideVerticalGridlines_iOS_768.0_1024.0@2x.png */ = {isa = PBXFileReference; lastKnownFileType = image.png; path = "testHideVerticalGridlines_iOS_768.0_1024.0@2x.png"; sourceTree = "<group>"; };
		C79ABEF61F852C040062726C /* testHideVerticalGridlines_iOS_834.0_1112.0@2x.png */ = {isa = PBXFileReference; lastKnownFileType = image.png; path = "testHideVerticalGridlines_iOS_834.0_1112.0@2x.png"; sourceTree = "<group>"; };
		C79ABEF71F852C040062726C /* testHideVerticalGridlines_tvOS_1920.0_1080.0.png */ = {isa = PBXFileReference; lastKnownFileType = image.png; path = testHideVerticalGridlines_tvOS_1920.0_1080.0.png; sourceTree = "<group>"; };
		C79ABEF91F852C040062726C /* testDefaultValues_iOS_1024.0_1366.0@2x.png */ = {isa = PBXFileReference; lastKnownFileType = image.png; path = "testDefaultValues_iOS_1024.0_1366.0@2x.png"; sourceTree = "<group>"; };
		C79ABEFA1F852C040062726C /* testDefaultValues_iOS_320.0_568.0@2x.png */ = {isa = PBXFileReference; lastKnownFileType = image.png; path = "testDefaultValues_iOS_320.0_568.0@2x.png"; sourceTree = "<group>"; };
		C79ABEFB1F852C040062726C /* testDefaultValues_iOS_375.0_667.0@2x.png */ = {isa = PBXFileReference; lastKnownFileType = image.png; path = "testDefaultValues_iOS_375.0_667.0@2x.png"; sourceTree = "<group>"; };
		C79ABEFC1F852C040062726C /* testDefaultValues_iOS_414.0_736.0@3x.png */ = {isa = PBXFileReference; lastKnownFileType = image.png; path = "testDefaultValues_iOS_414.0_736.0@3x.png"; sourceTree = "<group>"; };
		C79ABEFD1F852C040062726C /* testDefaultValues_iOS_768.0_1024.0@2x.png */ = {isa = PBXFileReference; lastKnownFileType = image.png; path = "testDefaultValues_iOS_768.0_1024.0@2x.png"; sourceTree = "<group>"; };
		C79ABEFE1F852C040062726C /* testDefaultValues_iOS_834.0_1112.0@2x.png */ = {isa = PBXFileReference; lastKnownFileType = image.png; path = "testDefaultValues_iOS_834.0_1112.0@2x.png"; sourceTree = "<group>"; };
		C79ABEFF1F852C040062726C /* testDefaultValues_tvOS_1920.0_1080.0.png */ = {isa = PBXFileReference; lastKnownFileType = image.png; path = testDefaultValues_tvOS_1920.0_1080.0.png; sourceTree = "<group>"; };
		C79ABF001F852C040062726C /* testDoesntDrawCircleHole_iOS_1024.0_1366.0@2x.png */ = {isa = PBXFileReference; lastKnownFileType = image.png; path = "testDoesntDrawCircleHole_iOS_1024.0_1366.0@2x.png"; sourceTree = "<group>"; };
		C79ABF011F852C040062726C /* testDoesntDrawCircleHole_iOS_320.0_568.0@2x.png */ = {isa = PBXFileReference; lastKnownFileType = image.png; path = "testDoesntDrawCircleHole_iOS_320.0_568.0@2x.png"; sourceTree = "<group>"; };
		C79ABF021F852C040062726C /* testDoesntDrawCircleHole_iOS_375.0_667.0@2x.png */ = {isa = PBXFileReference; lastKnownFileType = image.png; path = "testDoesntDrawCircleHole_iOS_375.0_667.0@2x.png"; sourceTree = "<group>"; };
		C79ABF031F852C040062726C /* testDoesntDrawCircleHole_iOS_414.0_736.0@3x.png */ = {isa = PBXFileReference; lastKnownFileType = image.png; path = "testDoesntDrawCircleHole_iOS_414.0_736.0@3x.png"; sourceTree = "<group>"; };
		C79ABF041F852C040062726C /* testDoesntDrawCircleHole_iOS_768.0_1024.0@2x.png */ = {isa = PBXFileReference; lastKnownFileType = image.png; path = "testDoesntDrawCircleHole_iOS_768.0_1024.0@2x.png"; sourceTree = "<group>"; };
		C79ABF051F852C040062726C /* testDoesntDrawCircleHole_iOS_834.0_1112.0@2x.png */ = {isa = PBXFileReference; lastKnownFileType = image.png; path = "testDoesntDrawCircleHole_iOS_834.0_1112.0@2x.png"; sourceTree = "<group>"; };
		C79ABF061F852C040062726C /* testDoesntDrawCircleHole_tvOS_1920.0_1080.0.png */ = {isa = PBXFileReference; lastKnownFileType = image.png; path = testDoesntDrawCircleHole_tvOS_1920.0_1080.0.png; sourceTree = "<group>"; };
		C79ABF071F852C040062726C /* testDoesntDrawCircles_iOS_1024.0_1366.0@2x.png */ = {isa = PBXFileReference; lastKnownFileType = image.png; path = "testDoesntDrawCircles_iOS_1024.0_1366.0@2x.png"; sourceTree = "<group>"; };
		C79ABF081F852C040062726C /* testDoesntDrawCircles_iOS_320.0_568.0@2x.png */ = {isa = PBXFileReference; lastKnownFileType = image.png; path = "testDoesntDrawCircles_iOS_320.0_568.0@2x.png"; sourceTree = "<group>"; };
		C79ABF091F852C040062726C /* testDoesntDrawCircles_iOS_375.0_667.0@2x.png */ = {isa = PBXFileReference; lastKnownFileType = image.png; path = "testDoesntDrawCircles_iOS_375.0_667.0@2x.png"; sourceTree = "<group>"; };
		C79ABF0A1F852C040062726C /* testDoesntDrawCircles_iOS_414.0_736.0@3x.png */ = {isa = PBXFileReference; lastKnownFileType = image.png; path = "testDoesntDrawCircles_iOS_414.0_736.0@3x.png"; sourceTree = "<group>"; };
		C79ABF0B1F852C040062726C /* testDoesntDrawCircles_iOS_768.0_1024.0@2x.png */ = {isa = PBXFileReference; lastKnownFileType = image.png; path = "testDoesntDrawCircles_iOS_768.0_1024.0@2x.png"; sourceTree = "<group>"; };
		C79ABF0C1F852C040062726C /* testDoesntDrawCircles_iOS_834.0_1112.0@2x.png */ = {isa = PBXFileReference; lastKnownFileType = image.png; path = "testDoesntDrawCircles_iOS_834.0_1112.0@2x.png"; sourceTree = "<group>"; };
		C79ABF0D1F852C040062726C /* testDoesntDrawCircles_tvOS_1920.0_1080.0.png */ = {isa = PBXFileReference; lastKnownFileType = image.png; path = testDoesntDrawCircles_tvOS_1920.0_1080.0.png; sourceTree = "<group>"; };
		C79ABF0E1F852C040062726C /* testDrawIcons_iOS_1024.0_1366.0@2x.png */ = {isa = PBXFileReference; lastKnownFileType = image.png; path = "testDrawIcons_iOS_1024.0_1366.0@2x.png"; sourceTree = "<group>"; };
		C79ABF0F1F852C040062726C /* testDrawIcons_iOS_320.0_568.0@2x.png */ = {isa = PBXFileReference; lastKnownFileType = image.png; path = "testDrawIcons_iOS_320.0_568.0@2x.png"; sourceTree = "<group>"; };
		C79ABF101F852C040062726C /* testDrawIcons_iOS_375.0_667.0@2x.png */ = {isa = PBXFileReference; lastKnownFileType = image.png; path = "testDrawIcons_iOS_375.0_667.0@2x.png"; sourceTree = "<group>"; };
		C79ABF111F852C040062726C /* testDrawIcons_iOS_414.0_736.0@3x.png */ = {isa = PBXFileReference; lastKnownFileType = image.png; path = "testDrawIcons_iOS_414.0_736.0@3x.png"; sourceTree = "<group>"; };
		C79ABF121F852C040062726C /* testDrawIcons_iOS_768.0_1024.0@2x.png */ = {isa = PBXFileReference; lastKnownFileType = image.png; path = "testDrawIcons_iOS_768.0_1024.0@2x.png"; sourceTree = "<group>"; };
		C79ABF131F852C040062726C /* testDrawIcons_iOS_834.0_1112.0@2x.png */ = {isa = PBXFileReference; lastKnownFileType = image.png; path = "testDrawIcons_iOS_834.0_1112.0@2x.png"; sourceTree = "<group>"; };
		C79ABF141F852C040062726C /* testDrawIcons_tvOS_1920.0_1080.0.png */ = {isa = PBXFileReference; lastKnownFileType = image.png; path = testDrawIcons_tvOS_1920.0_1080.0.png; sourceTree = "<group>"; };
		C79ABF151F852C040062726C /* testHidesValues_iOS_1024.0_1366.0@2x.png */ = {isa = PBXFileReference; lastKnownFileType = image.png; path = "testHidesValues_iOS_1024.0_1366.0@2x.png"; sourceTree = "<group>"; };
		C79ABF161F852C040062726C /* testHidesValues_iOS_320.0_568.0@2x.png */ = {isa = PBXFileReference; lastKnownFileType = image.png; path = "testHidesValues_iOS_320.0_568.0@2x.png"; sourceTree = "<group>"; };
		C79ABF171F852C040062726C /* testHidesValues_iOS_375.0_667.0@2x.png */ = {isa = PBXFileReference; lastKnownFileType = image.png; path = "testHidesValues_iOS_375.0_667.0@2x.png"; sourceTree = "<group>"; };
		C79ABF181F852C040062726C /* testHidesValues_iOS_414.0_736.0@3x.png */ = {isa = PBXFileReference; lastKnownFileType = image.png; path = "testHidesValues_iOS_414.0_736.0@3x.png"; sourceTree = "<group>"; };
		C79ABF191F852C040062726C /* testHidesValues_iOS_768.0_1024.0@2x.png */ = {isa = PBXFileReference; lastKnownFileType = image.png; path = "testHidesValues_iOS_768.0_1024.0@2x.png"; sourceTree = "<group>"; };
		C79ABF1A1F852C040062726C /* testHidesValues_iOS_834.0_1112.0@2x.png */ = {isa = PBXFileReference; lastKnownFileType = image.png; path = "testHidesValues_iOS_834.0_1112.0@2x.png"; sourceTree = "<group>"; };
		C79ABF1B1F852C040062726C /* testHidesValues_tvOS_1920.0_1080.0.png */ = {isa = PBXFileReference; lastKnownFileType = image.png; path = testHidesValues_tvOS_1920.0_1080.0.png; sourceTree = "<group>"; };
		C79ABF1C1F852C040062726C /* testIsCubic_iOS_1024.0_1366.0@2x.png */ = {isa = PBXFileReference; lastKnownFileType = image.png; path = "testIsCubic_iOS_1024.0_1366.0@2x.png"; sourceTree = "<group>"; };
		C79ABF1D1F852C040062726C /* testIsCubic_iOS_320.0_568.0@2x.png */ = {isa = PBXFileReference; lastKnownFileType = image.png; path = "testIsCubic_iOS_320.0_568.0@2x.png"; sourceTree = "<group>"; };
		C79ABF1E1F852C040062726C /* testIsCubic_iOS_375.0_667.0@2x.png */ = {isa = PBXFileReference; lastKnownFileType = image.png; path = "testIsCubic_iOS_375.0_667.0@2x.png"; sourceTree = "<group>"; };
		C79ABF1F1F852C040062726C /* testIsCubic_iOS_414.0_736.0@3x.png */ = {isa = PBXFileReference; lastKnownFileType = image.png; path = "testIsCubic_iOS_414.0_736.0@3x.png"; sourceTree = "<group>"; };
		C79ABF201F852C040062726C /* testIsCubic_iOS_768.0_1024.0@2x.png */ = {isa = PBXFileReference; lastKnownFileType = image.png; path = "testIsCubic_iOS_768.0_1024.0@2x.png"; sourceTree = "<group>"; };
		C79ABF211F852C040062726C /* testIsCubic_iOS_834.0_1112.0@2x.png */ = {isa = PBXFileReference; lastKnownFileType = image.png; path = "testIsCubic_iOS_834.0_1112.0@2x.png"; sourceTree = "<group>"; };
		C79ABF221F852C040062726C /* testIsCubic_tvOS_1920.0_1080.0.png */ = {isa = PBXFileReference; lastKnownFileType = image.png; path = testIsCubic_tvOS_1920.0_1080.0.png; sourceTree = "<group>"; };
		C79ABF241F852C040062726C /* Info.plist */ = {isa = PBXFileReference; lastKnownFileType = text.plist.xml; path = Info.plist; sourceTree = "<group>"; };
		C79ABF251F852C040062726C /* Media.xcassets */ = {isa = PBXFileReference; lastKnownFileType = folder.assetcatalog; path = Media.xcassets; sourceTree = "<group>"; };
		C79EEFC01E898E380087DDCD /* WalletSetupViewController.h */ = {isa = PBXFileReference; fileEncoding = 4; lastKnownFileType = sourcecode.c.h; path = WalletSetupViewController.h; sourceTree = "<group>"; };
		C79EEFC11E898E380087DDCD /* WalletSetupViewController.m */ = {isa = PBXFileReference; fileEncoding = 4; lastKnownFileType = sourcecode.c.objc; path = WalletSetupViewController.m; sourceTree = "<group>"; };
		C7A0E90D1FA796EC004F4267 /* BCChartMarkerView.swift */ = {isa = PBXFileReference; lastKnownFileType = sourcecode.swift; path = BCChartMarkerView.swift; sourceTree = "<group>"; };
		C7A0E9241FA89FE9004F4267 /* ExchangeModalView.h */ = {isa = PBXFileReference; lastKnownFileType = sourcecode.c.h; path = ExchangeModalView.h; sourceTree = "<group>"; };
		C7A0E9251FA89FE9004F4267 /* ExchangeModalView.m */ = {isa = PBXFileReference; lastKnownFileType = sourcecode.c.objc; path = ExchangeModalView.m; sourceTree = "<group>"; };
		C7A0E92C1FA8FFBF004F4267 /* ExchangeConfirmViewController.h */ = {isa = PBXFileReference; lastKnownFileType = sourcecode.c.h; path = ExchangeConfirmViewController.h; sourceTree = "<group>"; };
		C7A0E92D1FA8FFBF004F4267 /* ExchangeConfirmViewController.m */ = {isa = PBXFileReference; lastKnownFileType = sourcecode.c.objc; path = ExchangeConfirmViewController.m; sourceTree = "<group>"; };
		C7A923EB1F8531FD003D9DAF /* GraphTimeFrame.h */ = {isa = PBXFileReference; lastKnownFileType = sourcecode.c.h; path = GraphTimeFrame.h; sourceTree = "<group>"; };
		C7A923EC1F8531FD003D9DAF /* GraphTimeFrame.m */ = {isa = PBXFileReference; lastKnownFileType = sourcecode.c.objc; path = GraphTimeFrame.m; sourceTree = "<group>"; };
		C7A9E7A41FAB5FF600027F22 /* UILabel+CGRectForSubstring.h */ = {isa = PBXFileReference; lastKnownFileType = sourcecode.c.h; path = "UILabel+CGRectForSubstring.h"; sourceTree = "<group>"; };
		C7A9E7A51FAB5FF600027F22 /* UILabel+CGRectForSubstring.m */ = {isa = PBXFileReference; lastKnownFileType = sourcecode.c.objc; path = "UILabel+CGRectForSubstring.m"; sourceTree = "<group>"; };
		C7B685591F17AE2A00A18A5C /* BCEmptyPageView.h */ = {isa = PBXFileReference; fileEncoding = 4; lastKnownFileType = sourcecode.c.h; path = BCEmptyPageView.h; sourceTree = "<group>"; };
		C7B6855A1F17AE2A00A18A5C /* BCEmptyPageView.m */ = {isa = PBXFileReference; fileEncoding = 4; lastKnownFileType = sourcecode.c.objc; path = BCEmptyPageView.m; sourceTree = "<group>"; };
		C7CE34B51F4DB8C100032806 /* Assets.h */ = {isa = PBXFileReference; lastKnownFileType = sourcecode.c.h; path = Assets.h; sourceTree = "<group>"; };
		C7CE34B61F4DCB7E00032806 /* CardsViewController.h */ = {isa = PBXFileReference; fileEncoding = 4; lastKnownFileType = sourcecode.c.h; path = CardsViewController.h; sourceTree = "<group>"; };
		C7CE34B71F4DCB7E00032806 /* CardsViewController.m */ = {isa = PBXFileReference; fileEncoding = 4; lastKnownFileType = sourcecode.c.objc; path = CardsViewController.m; sourceTree = "<group>"; };
		C7CE34B91F4DE14500032806 /* DashboardViewController.h */ = {isa = PBXFileReference; fileEncoding = 4; lastKnownFileType = sourcecode.c.h; path = DashboardViewController.h; sourceTree = "<group>"; };
		C7CE34BA1F4DE14500032806 /* DashboardViewController.m */ = {isa = PBXFileReference; fileEncoding = 4; lastKnownFileType = sourcecode.c.objc; path = DashboardViewController.m; sourceTree = "<group>"; };
		C7CE34BC1F4E128900032806 /* BCAmountInputView.h */ = {isa = PBXFileReference; fileEncoding = 4; lastKnownFileType = sourcecode.c.h; path = BCAmountInputView.h; sourceTree = "<group>"; };
		C7CE34BD1F4E128900032806 /* BCAmountInputView.m */ = {isa = PBXFileReference; fileEncoding = 4; lastKnownFileType = sourcecode.c.objc; path = BCAmountInputView.m; sourceTree = "<group>"; };
		C7E275091F589C8D0054EFA5 /* ReceiveEtherViewController.h */ = {isa = PBXFileReference; fileEncoding = 4; lastKnownFileType = sourcecode.c.h; path = ReceiveEtherViewController.h; sourceTree = "<group>"; };
		C7E2750A1F589C8D0054EFA5 /* ReceiveEtherViewController.m */ = {isa = PBXFileReference; fileEncoding = 4; lastKnownFileType = sourcecode.c.objc; path = ReceiveEtherViewController.m; sourceTree = "<group>"; };
		C7E2750C1F59C2D50054EFA5 /* UILabel+Animations.h */ = {isa = PBXFileReference; fileEncoding = 4; lastKnownFileType = sourcecode.c.h; path = "UILabel+Animations.h"; sourceTree = "<group>"; };
		C7E2750D1F59C2D50054EFA5 /* UILabel+Animations.m */ = {isa = PBXFileReference; fileEncoding = 4; lastKnownFileType = sourcecode.c.objc; path = "UILabel+Animations.m"; sourceTree = "<group>"; };
		C7EEB8431EA95505002F28B9 /* UIView+ChangeFrameAttribute.h */ = {isa = PBXFileReference; fileEncoding = 4; lastKnownFileType = sourcecode.c.h; path = "UIView+ChangeFrameAttribute.h"; sourceTree = "<group>"; };
		C7EEB8441EA95505002F28B9 /* UIView+ChangeFrameAttribute.m */ = {isa = PBXFileReference; fileEncoding = 4; lastKnownFileType = sourcecode.c.objc; path = "UIView+ChangeFrameAttribute.m"; sourceTree = "<group>"; };
		C7F041941E3BD4A6004E8B4A /* BuyBitcoinViewController.h */ = {isa = PBXFileReference; fileEncoding = 4; lastKnownFileType = sourcecode.c.h; path = BuyBitcoinViewController.h; sourceTree = "<group>"; };
		C7F041951E3BD4A6004E8B4A /* BuyBitcoinViewController.m */ = {isa = PBXFileReference; fileEncoding = 4; lastKnownFileType = sourcecode.c.objc; path = BuyBitcoinViewController.m; sourceTree = "<group>"; };
		C9BE91671945D8F600FD516D /* PENumpadView.h */ = {isa = PBXFileReference; fileEncoding = 4; lastKnownFileType = sourcecode.c.h; path = PENumpadView.h; sourceTree = "<group>"; };
		C9BE91681945D8F600FD516D /* PENumpadView.m */ = {isa = PBXFileReference; fileEncoding = 4; lastKnownFileType = sourcecode.c.objc; path = PENumpadView.m; sourceTree = "<group>"; };
		C9BE91691945D8F600FD516D /* PEPinEntryController.h */ = {isa = PBXFileReference; fileEncoding = 4; lastKnownFileType = sourcecode.c.h; path = PEPinEntryController.h; sourceTree = "<group>"; };
		C9BE916A1945D8F600FD516D /* PEPinEntryController.m */ = {isa = PBXFileReference; fileEncoding = 4; lastKnownFileType = sourcecode.c.objc; path = PEPinEntryController.m; sourceTree = "<group>"; };
		C9BE916B1945D8F600FD516D /* PEViewController.h */ = {isa = PBXFileReference; fileEncoding = 4; lastKnownFileType = sourcecode.c.h; path = PEViewController.h; sourceTree = "<group>"; };
		C9BE916C1945D8F600FD516D /* PEViewController.m */ = {isa = PBXFileReference; fileEncoding = 4; lastKnownFileType = sourcecode.c.objc; path = PEViewController.m; sourceTree = "<group>"; };
		C9BE916D1945D8F600FD516D /* PEViewController.xib */ = {isa = PBXFileReference; fileEncoding = 4; lastKnownFileType = file.xib; path = PEViewController.xib; sourceTree = "<group>"; };
		C9BE916F1945D8F600FD516D /* PEKeyboard-1-done.png */ = {isa = PBXFileReference; lastKnownFileType = image.png; path = "PEKeyboard-1-done.png"; sourceTree = "<group>"; };
		C9BE91701945D8F600FD516D /* PEKeyboard-1-dot.png */ = {isa = PBXFileReference; lastKnownFileType = image.png; path = "PEKeyboard-1-dot.png"; sourceTree = "<group>"; };
		C9BE91711945D8F600FD516D /* PEKeyboard-1-edit.png */ = {isa = PBXFileReference; lastKnownFileType = image.png; path = "PEKeyboard-1-edit.png"; sourceTree = "<group>"; };
		C9BE91721945D8F600FD516D /* PEKeyboard-1-next.png */ = {isa = PBXFileReference; lastKnownFileType = image.png; path = "PEKeyboard-1-next.png"; sourceTree = "<group>"; };
		C9BE91731945D8F600FD516D /* PEKeyboard-1.png */ = {isa = PBXFileReference; lastKnownFileType = image.png; path = "PEKeyboard-1.png"; sourceTree = "<group>"; };
		C9BE91741945D8F600FD516D /* PEKeyboard-2-done.png */ = {isa = PBXFileReference; lastKnownFileType = image.png; path = "PEKeyboard-2-done.png"; sourceTree = "<group>"; };
		C9BE91751945D8F600FD516D /* PEKeyboard-2-dot.png */ = {isa = PBXFileReference; lastKnownFileType = image.png; path = "PEKeyboard-2-dot.png"; sourceTree = "<group>"; };
		C9BE91761945D8F600FD516D /* PEKeyboard-2-edit.png */ = {isa = PBXFileReference; lastKnownFileType = image.png; path = "PEKeyboard-2-edit.png"; sourceTree = "<group>"; };
		C9BE91771945D8F600FD516D /* PEKeyboard-2-next.png */ = {isa = PBXFileReference; lastKnownFileType = image.png; path = "PEKeyboard-2-next.png"; sourceTree = "<group>"; };
		C9BE91781945D8F600FD516D /* PEKeyboard-2.png */ = {isa = PBXFileReference; lastKnownFileType = image.png; path = "PEKeyboard-2.png"; sourceTree = "<group>"; };
		C9BE91791945D8F600FD516D /* PEPin-off.png */ = {isa = PBXFileReference; lastKnownFileType = image.png; path = "PEPin-off.png"; sourceTree = "<group>"; };
		C9BE917A1945D8F600FD516D /* PEPin-on.png */ = {isa = PBXFileReference; lastKnownFileType = image.png; path = "PEPin-on.png"; sourceTree = "<group>"; };
		C9BE918B1945F5FC00FD516D /* Images.xcassets */ = {isa = PBXFileReference; lastKnownFileType = folder.assetcatalog; name = Images.xcassets; path = ../Images.xcassets; sourceTree = "<group>"; };
		CFA0671E1E65D426008456C1 /* WebLoginViewController.m */ = {isa = PBXFileReference; fileEncoding = 4; lastKnownFileType = sourcecode.c.objc; path = WebLoginViewController.m; sourceTree = "<group>"; };
		CFA067201E65D49C008456C1 /* WebLoginViewController.h */ = {isa = PBXFileReference; fileEncoding = 4; lastKnownFileType = sourcecode.c.h; path = WebLoginViewController.h; sourceTree = "<group>"; };
		CFD602B01E64AC2D006F6208 /* wallet-ios.js */ = {isa = PBXFileReference; fileEncoding = 4; lastKnownFileType = sourcecode.javascript; path = "wallet-ios.js"; sourceTree = "<group>"; };
		ECD244E119A8AC45004B1F40 /* PEKeyboard-3-done.png */ = {isa = PBXFileReference; lastKnownFileType = image.png; path = "PEKeyboard-3-done.png"; sourceTree = "<group>"; };
		ECD244E219A8AC45004B1F40 /* PEKeyboard-3-dot.png */ = {isa = PBXFileReference; lastKnownFileType = image.png; path = "PEKeyboard-3-dot.png"; sourceTree = "<group>"; };
		ECD244E319A8AC45004B1F40 /* PEKeyboard-3-edit.png */ = {isa = PBXFileReference; lastKnownFileType = image.png; path = "PEKeyboard-3-edit.png"; sourceTree = "<group>"; };
		ECD244E419A8AC45004B1F40 /* PEKeyboard-3-next.png */ = {isa = PBXFileReference; lastKnownFileType = image.png; path = "PEKeyboard-3-next.png"; sourceTree = "<group>"; };
		ECD244E519A8AC45004B1F40 /* PEKeyboard-3.png */ = {isa = PBXFileReference; lastKnownFileType = image.png; path = "PEKeyboard-3.png"; sourceTree = "<group>"; };
		ECD244E619A8AC45004B1F40 /* PEKeyboard-4-done.png */ = {isa = PBXFileReference; lastKnownFileType = image.png; path = "PEKeyboard-4-done.png"; sourceTree = "<group>"; };
		ECD244E719A8AC45004B1F40 /* PEKeyboard-4-dot.png */ = {isa = PBXFileReference; lastKnownFileType = image.png; path = "PEKeyboard-4-dot.png"; sourceTree = "<group>"; };
		ECD244E819A8AC45004B1F40 /* PEKeyboard-4-edit.png */ = {isa = PBXFileReference; lastKnownFileType = image.png; path = "PEKeyboard-4-edit.png"; sourceTree = "<group>"; };
		ECD244E919A8AC45004B1F40 /* PEKeyboard-4-next.png */ = {isa = PBXFileReference; lastKnownFileType = image.png; path = "PEKeyboard-4-next.png"; sourceTree = "<group>"; };
		ECD244EA19A8AC45004B1F40 /* PEKeyboard-4.png */ = {isa = PBXFileReference; lastKnownFileType = image.png; path = "PEKeyboard-4.png"; sourceTree = "<group>"; };
		ECD244F519A8B444004B1F40 /* UIImage+Utils.h */ = {isa = PBXFileReference; fileEncoding = 4; lastKnownFileType = sourcecode.c.h; path = "UIImage+Utils.h"; sourceTree = "<group>"; };
		ECD244F619A8B444004B1F40 /* UIImage+Utils.m */ = {isa = PBXFileReference; fileEncoding = 4; lastKnownFileType = sourcecode.c.objc; path = "UIImage+Utils.m"; sourceTree = "<group>"; };
		FA6323341A43373300EB3974 /* Merchant.h */ = {isa = PBXFileReference; fileEncoding = 4; lastKnownFileType = sourcecode.c.h; path = Merchant.h; sourceTree = "<group>"; };
		FA6323351A43373300EB3974 /* Merchant.m */ = {isa = PBXFileReference; fileEncoding = 4; lastKnownFileType = sourcecode.c.objc; path = Merchant.m; sourceTree = "<group>"; };
		FA6323371A433B1C00EB3974 /* Foundation-Utility.h */ = {isa = PBXFileReference; fileEncoding = 4; lastKnownFileType = sourcecode.c.h; name = "Foundation-Utility.h"; path = "Categories/Foundation-Utility.h"; sourceTree = "<group>"; };
		FA6323381A433B1C00EB3974 /* Foundation-Utility.m */ = {isa = PBXFileReference; fileEncoding = 4; lastKnownFileType = sourcecode.c.objc; name = "Foundation-Utility.m"; path = "Categories/Foundation-Utility.m"; sourceTree = "<group>"; };
		FA63233A1A433BEA00EB3974 /* MerchantMapViewController.h */ = {isa = PBXFileReference; fileEncoding = 4; lastKnownFileType = sourcecode.c.h; path = MerchantMapViewController.h; sourceTree = "<group>"; };
		FA63233B1A433BEA00EB3974 /* MerchantMapViewController.m */ = {isa = PBXFileReference; fileEncoding = 4; lastKnownFileType = sourcecode.c.objc; path = MerchantMapViewController.m; sourceTree = "<group>"; };
		FA63233D1A433DEB00EB3974 /* MerchantMapView.xib */ = {isa = PBXFileReference; fileEncoding = 4; lastKnownFileType = file.xib; path = MerchantMapView.xib; sourceTree = "<group>"; };
		FA63233F1A446B0C00EB3974 /* MerchantLocation.h */ = {isa = PBXFileReference; fileEncoding = 4; lastKnownFileType = sourcecode.c.h; path = MerchantLocation.h; sourceTree = "<group>"; };
		FA6323401A446B0C00EB3974 /* MerchantLocation.m */ = {isa = PBXFileReference; fileEncoding = 4; lastKnownFileType = sourcecode.c.objc; path = MerchantLocation.m; sourceTree = "<group>"; };
		FA6323421A44758700EB3974 /* MapKit.framework */ = {isa = PBXFileReference; lastKnownFileType = wrapper.framework; name = MapKit.framework; path = System/Library/Frameworks/MapKit.framework; sourceTree = SDKROOT; };
		FACF694E1A570AEF00590E04 /* MerchantDetailView.xib */ = {isa = PBXFileReference; fileEncoding = 4; lastKnownFileType = file.xib; path = MerchantDetailView.xib; sourceTree = "<group>"; };
		FACF69501A57164B00590E04 /* MerchantMapDetailViewController.h */ = {isa = PBXFileReference; fileEncoding = 4; lastKnownFileType = sourcecode.c.h; path = MerchantMapDetailViewController.h; sourceTree = "<group>"; };
		FACF69511A57164B00590E04 /* MerchantMapDetailViewController.m */ = {isa = PBXFileReference; fileEncoding = 4; lastKnownFileType = sourcecode.c.objc; path = MerchantMapDetailViewController.m; sourceTree = "<group>"; };
		FCB33B6D1FC369D700317E6B /* ExchangeDetailView.h */ = {isa = PBXFileReference; lastKnownFileType = sourcecode.c.h; path = ExchangeDetailView.h; sourceTree = "<group>"; };
		FCB33B6E1FC369D700317E6B /* ExchangeDetailView.m */ = {isa = PBXFileReference; lastKnownFileType = sourcecode.c.objc; path = ExchangeDetailView.m; sourceTree = "<group>"; };
		FCB33B701FC36EA200317E6B /* ExchangeProgressViewController.h */ = {isa = PBXFileReference; lastKnownFileType = sourcecode.c.h; path = ExchangeProgressViewController.h; sourceTree = "<group>"; };
		FCB33B711FC36EA200317E6B /* ExchangeProgressViewController.m */ = {isa = PBXFileReference; lastKnownFileType = sourcecode.c.objc; path = ExchangeProgressViewController.m; sourceTree = "<group>"; };
/* End PBXFileReference section */

/* Begin PBXFrameworksBuildPhase section */
		9FB3636E14B60128004BEA02 /* Frameworks */ = {
			isa = PBXFrameworksBuildPhase;
			buildActionMask = 2147483647;
			files = (
				C79ABF321F852C2B0062726C /* Charts.framework in Frameworks */,
				23C543A31D0F4197007A5F58 /* libicucore.tbd in Frameworks */,
				23C543A11D0F415C007A5F58 /* CFNetwork.framework in Frameworks */,
				C7A923E41F852DC7003D9DAF /* Charts.framework in Frameworks */,
				C71859511F460C8900745A87 /* Crashlytics.framework in Frameworks */,
				67812A7D1A4A0E6800B04EBF /* CoreImage.framework in Frameworks */,
				67812A791A4A0E1800B04EBF /* QuartzCore.framework in Frameworks */,
				67812A771A4A0DDA00B04EBF /* CoreGraphics.framework in Frameworks */,
				C71859501F460C8900745A87 /* Fabric.framework in Frameworks */,
				FA6323431A44758700EB3974 /* MapKit.framework in Frameworks */,
				673107EF19F6BAF200BE6899 /* AVFoundation.framework in Frameworks */,
				220348AC19A4D60000611AC3 /* Social.framework in Frameworks */,
				220348AA19A4D5FA00611AC3 /* Twitter.framework in Frameworks */,
				84AEEC661987C49A000E8DC8 /* CoreLocation.framework in Frameworks */,
				84FC0301198162AE00B97D5B /* libcrypto.a in Frameworks */,
				9F7DCCED15345245000CBFC8 /* MessageUI.framework in Frameworks */,
				9F7DCCEB15345213000CBFC8 /* Security.framework in Frameworks */,
				9F7480D51514041B00BC4292 /* AudioToolbox.framework in Frameworks */,
				9F7480CB1514022200BC4292 /* SystemConfiguration.framework in Frameworks */,
				9FB3637614B60128004BEA02 /* UIKit.framework in Frameworks */,
				9FB3637814B60128004BEA02 /* Foundation.framework in Frameworks */,
			);
			runOnlyForDeploymentPostprocessing = 0;
		};
/* End PBXFrameworksBuildPhase section */

/* Begin PBXGroup section */
		2322DC811D771831000E5AC1 /* SocketRocket */ = {
			isa = PBXGroup;
			children = (
				2322DC821D771831000E5AC1 /* Internal */,
				2322DCA91D771831000E5AC1 /* NSRunLoop+SRWebSocket.h */,
				2322DCAA1D771831000E5AC1 /* NSRunLoop+SRWebSocket.m */,
				2322DCAB1D771831000E5AC1 /* NSURLRequest+SRWebSocket.h */,
				2322DCAC1D771831000E5AC1 /* NSURLRequest+SRWebSocket.m */,
				2322DCAD1D771831000E5AC1 /* Resources */,
				2322DCAF1D771831000E5AC1 /* SocketRocket.h */,
				2322DCB01D771831000E5AC1 /* SRSecurityPolicy.h */,
				2322DCB11D771831000E5AC1 /* SRSecurityPolicy.m */,
				2322DCB21D771831000E5AC1 /* SRWebSocket.h */,
				2322DCB31D771831000E5AC1 /* SRWebSocket.m */,
			);
			name = SocketRocket;
			path = Submodules/SocketRocket/SocketRocket;
			sourceTree = "<group>";
		};
		2322DC821D771831000E5AC1 /* Internal */ = {
			isa = PBXGroup;
			children = (
				2322DC831D771831000E5AC1 /* Delegate */,
				2322DC861D771831000E5AC1 /* IOConsumer */,
				2322DC8B1D771831000E5AC1 /* NSRunLoop+SRWebSocketPrivate.h */,
				2322DC8C1D771831000E5AC1 /* NSURLRequest+SRWebSocketPrivate.h */,
				2322DC8D1D771831000E5AC1 /* Proxy */,
				2322DC901D771831000E5AC1 /* RunLoop */,
				2322DC931D771831000E5AC1 /* Security */,
				2322DC961D771831000E5AC1 /* SRConstants.h */,
				2322DC971D771831000E5AC1 /* SRConstants.m */,
				2322DC981D771831000E5AC1 /* Utilities */,
			);
			path = Internal;
			sourceTree = "<group>";
		};
		2322DC831D771831000E5AC1 /* Delegate */ = {
			isa = PBXGroup;
			children = (
				2322DC841D771831000E5AC1 /* SRDelegateController.h */,
				2322DC851D771831000E5AC1 /* SRDelegateController.m */,
			);
			path = Delegate;
			sourceTree = "<group>";
		};
		2322DC861D771831000E5AC1 /* IOConsumer */ = {
			isa = PBXGroup;
			children = (
				2322DC871D771831000E5AC1 /* SRIOConsumer.h */,
				2322DC881D771831000E5AC1 /* SRIOConsumer.m */,
				2322DC891D771831000E5AC1 /* SRIOConsumerPool.h */,
				2322DC8A1D771831000E5AC1 /* SRIOConsumerPool.m */,
			);
			path = IOConsumer;
			sourceTree = "<group>";
		};
		2322DC8D1D771831000E5AC1 /* Proxy */ = {
			isa = PBXGroup;
			children = (
				2322DC8E1D771831000E5AC1 /* SRProxyConnect.h */,
				2322DC8F1D771831000E5AC1 /* SRProxyConnect.m */,
			);
			path = Proxy;
			sourceTree = "<group>";
		};
		2322DC901D771831000E5AC1 /* RunLoop */ = {
			isa = PBXGroup;
			children = (
				2322DC911D771831000E5AC1 /* SRRunLoopThread.h */,
				2322DC921D771831000E5AC1 /* SRRunLoopThread.m */,
			);
			path = RunLoop;
			sourceTree = "<group>";
		};
		2322DC931D771831000E5AC1 /* Security */ = {
			isa = PBXGroup;
			children = (
				2322DC941D771831000E5AC1 /* SRPinningSecurityPolicy.h */,
				2322DC951D771831000E5AC1 /* SRPinningSecurityPolicy.m */,
			);
			path = Security;
			sourceTree = "<group>";
		};
		2322DC981D771831000E5AC1 /* Utilities */ = {
			isa = PBXGroup;
			children = (
				2322DC991D771831000E5AC1 /* SRError.h */,
				2322DC9A1D771831000E5AC1 /* SRError.m */,
				2322DC9B1D771831000E5AC1 /* SRHash.h */,
				2322DC9C1D771831000E5AC1 /* SRHash.m */,
				2322DC9D1D771831000E5AC1 /* SRHTTPConnectMessage.h */,
				2322DC9E1D771831000E5AC1 /* SRHTTPConnectMessage.m */,
				2322DC9F1D771831000E5AC1 /* SRLog.h */,
				2322DCA01D771831000E5AC1 /* SRLog.m */,
				2322DCA11D771831000E5AC1 /* SRMutex.h */,
				2322DCA21D771831000E5AC1 /* SRMutex.m */,
				2322DCA31D771831000E5AC1 /* SRRandom.h */,
				2322DCA41D771831000E5AC1 /* SRRandom.m */,
				2322DCA51D771831000E5AC1 /* SRSIMDHelpers.h */,
				2322DCA61D771831000E5AC1 /* SRSIMDHelpers.m */,
				2322DCA71D771831000E5AC1 /* SRURLUtilities.h */,
				2322DCA81D771831000E5AC1 /* SRURLUtilities.m */,
			);
			path = Utilities;
			sourceTree = "<group>";
		};
		2322DCAD1D771831000E5AC1 /* Resources */ = {
			isa = PBXGroup;
			children = (
				2322DCAE1D771831000E5AC1 /* Info.plist */,
			);
			path = Resources;
			sourceTree = "<group>";
		};
		23444F7B1DCD210B00573C8C /* CoreBitcoin */ = {
			isa = PBXGroup;
			children = (
				23444F9A1DCD221A00573C8C /* BTCErrors.h */,
				23444F9B1DCD221A00573C8C /* BTCErrors.m */,
				23444F9C1DCD221A00573C8C /* BTCProtocolSerialization.h */,
				23444F9D1DCD221A00573C8C /* BTCProtocolSerialization.m */,
				23444F971DCD21F900573C8C /* BTCErrors.h */,
				23444F981DCD21F900573C8C /* BTCErrors.m */,
				23444F911DCD21B700573C8C /* BTCBase58.h */,
				23444F921DCD21B700573C8C /* BTCBase58.m */,
				23444F8E1DCD21AB00573C8C /* BTCCurvePoint.h */,
				23444F8F1DCD21AB00573C8C /* BTCCurvePoint.m */,
				23444F8B1DCD219E00573C8C /* BTCData.h */,
				23444F8C1DCD219E00573C8C /* BTCData.m */,
				23444F881DCD218F00573C8C /* BTCAddress.h */,
				23444F891DCD218F00573C8C /* BTCAddress.m */,
				23444F7F1DCD214800573C8C /* BTCBigNumber.h */,
				23444F801DCD214800573C8C /* BTCBigNumber.m */,
				23444F821DCD217000573C8C /* NSData+BTCData.h */,
				23444F831DCD217000573C8C /* NSData+BTCData.m */,
				23444F941DCD21C600573C8C /* BTCKeychain.h */,
				23444F951DCD21C600573C8C /* BTCKeychain.m */,
				23444F7C1DCD213D00573C8C /* BTCKey.h */,
				23444F7D1DCD213D00573C8C /* BTCKey.m */,
				23444F851DCD217E00573C8C /* BTCNetwork.h */,
				23444F861DCD217E00573C8C /* BTCNetwork.m */,
			);
			name = CoreBitcoin;
			path = Submodules/SocketRocket/SocketRocket;
			sourceTree = "<group>";
		};
		670595A11AB0F59D00D2D6D9 /* KeychainItemWrapper */ = {
			isa = PBXGroup;
			children = (
				670595A21AB0F59D00D2D6D9 /* KeychainItemWrapper.h */,
				670595A31AB0F59D00D2D6D9 /* KeychainItemWrapper.m */,
			);
			path = KeychainItemWrapper;
			sourceTree = "<group>";
		};
		670DF9481A43BCB200CEA1EA /* Reachability */ = {
			isa = PBXGroup;
			children = (
				23F601A21D09C931009102BF /* Reachability.h */,
				23F601A31D09C931009102BF /* Reachability.m */,
			);
			path = Reachability;
			sourceTree = "<group>";
		};
		678AD5EC19D4731C00E9A778 /* Modal Content Views */ = {
			isa = PBXGroup;
			children = (
				23107F811BBEF0AC00A6A9D4 /* BCConfirmPaymentView.h */,
				23107F821BBEF0AC00A6A9D4 /* BCConfirmPaymentView.m */,
				6E2D90A01BBEC34800B719EC /* BCRecoveryView.h */,
				6E2D90A11BBEC34800B719EC /* BCRecoveryView.m */,
				9F61B89C151519EF0083C57A /* BCAddressSelectionView.h */,
				9F61B89D151519EF0083C57A /* BCAddressSelectionView.m */,
				678AD5E519D45FA300E9A778 /* BCModalContentView.h */,
				678AD5E819D4610000E9A778 /* BCModalContentView.m */,
				9F91B605151666EB00ACB32D /* BCCreateWalletView.h */,
				9F91B606151666EB00ACB32D /* BCCreateWalletView.m */,
				67470A0619D43AFE00757D46 /* BCManualPairView.h */,
				67470A0719D43AFE00757D46 /* BCManualPairView.m */,
				674709EA19D1D14300757D46 /* BCWelcomeView.h */,
				674709EB19D1D14300757D46 /* BCWelcomeView.m */,
				678CD7461A2777E600748AA5 /* BCCreateAccountView.h */,
				678CD7471A2777E600748AA5 /* BCCreateAccountView.m */,
				6762507B1A2CC5800052B63F /* BCEditAccountView.h */,
				6762507C1A2CC5800052B63F /* BCEditAccountView.m */,
			);
			name = "Modal Content Views";
			sourceTree = "<group>";
		};
		67E9673419DF1DD300305358 /* SideMenu */ = {
			isa = PBXGroup;
			children = (
				67EE1DBD19E3325900DBBFC9 /* ECPercentDrivenInteractiveTransition.h */,
				67EE1DBE19E3325900DBBFC9 /* ECPercentDrivenInteractiveTransition.m */,
				67EE1DBF19E3325900DBBFC9 /* ECSlidingAnimationController.h */,
				67EE1DC019E3325900DBBFC9 /* ECSlidingAnimationController.m */,
				67EE1DC119E3325900DBBFC9 /* ECSlidingConstants.h */,
				67EE1DC219E3325900DBBFC9 /* ECSlidingInteractiveTransition.h */,
				67EE1DC319E3325900DBBFC9 /* ECSlidingInteractiveTransition.m */,
				67EE1DC419E3325900DBBFC9 /* ECSlidingSegue.h */,
				67EE1DC519E3325900DBBFC9 /* ECSlidingSegue.m */,
				67EE1DC619E3325900DBBFC9 /* ECSlidingViewController.h */,
				67EE1DC719E3325900DBBFC9 /* ECSlidingViewController.m */,
				67EE1DC819E3325900DBBFC9 /* UIViewController+ECSlidingViewController.h */,
				67EE1DC919E3325900DBBFC9 /* UIViewController+ECSlidingViewController.m */,
			);
			name = SideMenu;
			sourceTree = "<group>";
		};
		67FA1A4A1ABA092D000C9196 /* RegEx */ = {
			isa = PBXGroup;
			children = (
				67FA1A4B1ABA092D000C9196 /* RegExCategories.h */,
				67FA1A4C1ABA092D000C9196 /* RegExCategories.m */,
			);
			path = RegEx;
			sourceTree = "<group>";
		};
		84C25678198109AF00F901D1 /* Keys */ = {
			isa = PBXGroup;
			children = (
				84FC02FB19815F1B00B97D5B /* crypto_scrypt-nosse.c */,
				84FC02FC19815F1B00B97D5B /* sha256.c */,
				84C2569719810E1400F901D1 /* sha256.h */,
				84C2569119810DF300F901D1 /* config.h */,
				84C2569219810DF300F901D1 /* crypto_scrypt.h */,
				84C2569319810DF300F901D1 /* scrypt_platform.h */,
				84C2569419810DF300F901D1 /* sysendian.h */,
			);
			name = Keys;
			sourceTree = "<group>";
		};
		9F0CBAAB15135DF200CD945D /* JavaScript */ = {
			isa = PBXGroup;
			children = (
				CFD602B01E64AC2D006F6208 /* wallet-ios.js */,
				23321D791BB0730C0005624F /* my-wallet.js */,
			);
			name = JavaScript;
			path = js;
			sourceTree = "<group>";
		};
		9F1831F315176F2200FB3D52 /* Categories */ = {
			isa = PBXGroup;
			children = (
				C7A9E7A41FAB5FF600027F22 /* UILabel+CGRectForSubstring.h */,
				C7A9E7A51FAB5FF600027F22 /* UILabel+CGRectForSubstring.m */,
				C7E2750C1F59C2D50054EFA5 /* UILabel+Animations.h */,
				C7E2750D1F59C2D50054EFA5 /* UILabel+Animations.m */,
				C790E0F61E4E60AE0063D141 /* NSDateFormatter+TimeAgoString.h */,
				C790E0F71E4E60AE0063D141 /* NSDateFormatter+TimeAgoString.m */,
				C7EEB8431EA95505002F28B9 /* UIView+ChangeFrameAttribute.h */,
				C7EEB8441EA95505002F28B9 /* UIView+ChangeFrameAttribute.m */,
				23DF4EFA1DBA586C0059CF92 /* KeychainItemWrapper+SwipeAddresses.h */,
				23DF4EFB1DBA586C0059CF92 /* KeychainItemWrapper+SwipeAddresses.m */,
				23FDEFAA1D6F669100FC80D6 /* NSURLSession+SendSynchronousRequest.h */,
				23FDEFAB1D6F669100FC80D6 /* NSURLSession+SendSynchronousRequest.m */,
				23BD04681D7761C000DB69E6 /* UITextView+AssertionFailureFix.h */,
				23BD04691D7761C000DB69E6 /* UITextView+AssertionFailureFix.m */,
				23BA220F1D6B736900D0472B /* NSNumberFormatter+Currencies.h */,
				23BA22101D6B736900D0472B /* NSNumberFormatter+Currencies.m */,
				23BA220C1D6B4AB500D0472B /* KeychainItemWrapper+Credentials.h */,
				23BA220D1D6B4AB500D0472B /* KeychainItemWrapper+Credentials.m */,
				2343E4011CB434BC008DC7D1 /* NSArray+EncodedJSONString.h */,
				2343E4021CB434BC008DC7D1 /* NSArray+EncodedJSONString.m */,
				232E17F81C29F0EF0044942E /* UINavigationController+PopToRootWithCompletion.swift */,
				FA6323371A433B1C00EB3974 /* Foundation-Utility.h */,
				2326C6C01BBD7A8100AB7C4D /* UIViewController+AutoDismiss.h */,
				2326C6C11BBD7A8100AB7C4D /* UIViewController+AutoDismiss.m */,
				239539811B486C7100989667 /* UILabel+MultiLineAutoSize.h */,
				239539821B486C7100989667 /* UILabel+MultiLineAutoSize.m */,
				FA6323381A433B1C00EB3974 /* Foundation-Utility.m */,
				ECD244F519A8B444004B1F40 /* UIImage+Utils.h */,
				ECD244F619A8B444004B1F40 /* UIImage+Utils.m */,
				9F1831E01516A39500FB3D52 /* NSData+Hex.h */,
				9F1831E11516A39500FB3D52 /* NSData+Hex.m */,
				84CCFAAD197D859C00DA4482 /* NSString+NSString_EscapeQuotes.h */,
				84CCFAAE197D859C00DA4482 /* NSString+NSString_EscapeQuotes.m */,
				9F1831E31516A45700FB3D52 /* NSString+SHA256.h */,
				9F1831E41516A45700FB3D52 /* NSString+SHA256.m */,
				9F1831E91516ADDB00FB3D52 /* NSString+URLEncode.h */,
				9F1831EA1516ADDB00FB3D52 /* NSString+URLEncode.m */,
				9F4A5090152F585E00F9ED9D /* UIDevice+Hardware.h */,
				9F4A5091152F585E00F9ED9D /* UIDevice+Hardware.m */,
				84B601C5197ACD6300DA1829 /* UITextField+Blocks.h */,
				84B601C6197ACD6300DA1829 /* UITextField+Blocks.m */,
				84FC02F81981452D00B97D5B /* NSString+JSONParser_NSString.h */,
				84FC02F91981452D00B97D5B /* NSString+JSONParser_NSString.m */,
			);
			name = Categories;
			sourceTree = "<group>";
		};
		9F765F3A14BC7C3100048EFB /* Models */ = {
			isa = PBXGroup;
			children = (
				C7442E351FBA448200695E4C /* ExchangeTrade.h */,
				C7442E361FBA448200695E4C /* ExchangeTrade.m */,
				C7A923EB1F8531FD003D9DAF /* GraphTimeFrame.h */,
				C7A923EC1F8531FD003D9DAF /* GraphTimeFrame.m */,
				C723F3441F61D35300A858A9 /* TransactionDetailViewModel.h */,
				C723F3451F61D35300A858A9 /* TransactionDetailViewModel.m */,
				C7559CB81F573763005B2375 /* EtherTransaction.h */,
				C7559CB91F573763005B2375 /* EtherTransaction.m */,
				C7559CAD1F55E874005B2375 /* BCConfirmPaymentViewModel.h */,
				C7559CAE1F55E874005B2375 /* BCConfirmPaymentViewModel.m */,
				C7CE34B51F4DB8C100032806 /* Assets.h */,
				C71859551F4B695700745A87 /* TabControllerManager.h */,
				C71859561F4B695700745A87 /* TabControllerManager.m */,
				C75F70E81E2685CA005B4EAF /* ContactTransaction.h */,
				C75F70E91E2685CA005B4EAF /* ContactTransaction.m */,
				237356B41DF894CF003940A7 /* Contact.h */,
				237356B51DF894CF003940A7 /* Contact.m */,
				23256A571DF1CFF7002B7A04 /* Invitation.h */,
				23256A581DF1CFF7002B7A04 /* Invitation.m */,
				C780DF6A1EEF082300D48698 /* SharedSessionDelegate.h */,
				C780DF6B1EEF082300D48698 /* SharedSessionDelegate.m */,
				C72D6CC91ED3472D0000F922 /* FeeTypes.h */,
				23964C011DCA3F19001323BE /* KeyPair.h */,
				23964C021DCA3F19001323BE /* KeyPair.m */,
				231A66EC1DB9434B0043F862 /* HDNode.h */,
				231A66ED1DB9434B0043F862 /* HDNode.m */,
				2322D38F1D75CEEF000E5AC1 /* SessionManager.h */,
				2322D3901D75CEEF000E5AC1 /* SessionManager.m */,
				23FDEF9B1D6E180100FC80D6 /* CertificatePinner.h */,
				23FDEF9C1D6E180100FC80D6 /* CertificatePinner.m */,
				237451C71D624C1C00CF7049 /* RootService.h */,
				237451C81D624C1C00CF7049 /* RootService.m */,
				23D423971D0878BE000054AA /* ModuleXMLHttpRequest.h */,
				23D423981D0878BE000054AA /* ModuleXMLHttpRequest.m */,
				230FD2DA1C5BFB4300336683 /* QRCodeGenerator.h */,
				230FD2DB1C5BFB4300336683 /* QRCodeGenerator.m */,
				6780DB961A40BDF40048EED2 /* AccountInOut.h */,
				6780DB971A40BDF40048EED2 /* AccountInOut.m */,
				9F2D934814C05DD00053F0FF /* Address.h */,
				9F2D934914C05DD00053F0FF /* Address.m */,
				6780DB901A40BDA70048EED2 /* AddressInOut.h */,
				6780DB911A40BDA70048EED2 /* AddressInOut.m */,
				6780DB931A40BDCF0048EED2 /* InOut.h */,
				6780DB941A40BDCF0048EED2 /* InOut.m */,
				9F765F4514BC8AEF00048EFB /* MultiAddressResponse.h */,
				9F765F4614BC8AEF00048EFB /* MultiAddressResponse.m */,
				9F765F3B14BC7C4F00048EFB /* Transaction.h */,
				9F765F3C14BC7C4F00048EFB /* Transaction.m */,
				9F0CBAA8151351F400CD945D /* Wallet.h */,
				9F0CBAA9151351F400CD945D /* Wallet.m */,
				23DEF96C1DB11C98004AAAB6 /* TransferAllFundsBuilder.h */,
				23DEF96D1DB11C98004AAAB6 /* TransferAllFundsBuilder.m */,
				FA6323341A43373300EB3974 /* Merchant.h */,
				FA6323351A43373300EB3974 /* Merchant.m */,
			);
			name = Models;
			sourceTree = "<group>";
		};
		9FB3636614B60128004BEA02 = {
			isa = PBXGroup;
			children = (
				9FB3637B14B60128004BEA02 /* Blockchain */,
				9FB3637414B60128004BEA02 /* Frameworks */,
				9FB3637214B60128004BEA02 /* Products */,
				C9D4B2AE193E020D00EDA9EA /* Third Party */,
			);
			sourceTree = "<group>";
		};
		9FB3637214B60128004BEA02 /* Products */ = {
			isa = PBXGroup;
			children = (
				9FB3637114B60128004BEA02 /* Blockchain.app */,
			);
			name = Products;
			sourceTree = "<group>";
		};
		9FB3637414B60128004BEA02 /* Frameworks */ = {
			isa = PBXGroup;
			children = (
				23C543A21D0F4197007A5F58 /* libicucore.tbd */,
				C718594E1F460C8900745A87 /* Fabric.framework */,
				C718594F1F460C8900745A87 /* Crashlytics.framework */,
				23C543A01D0F415C007A5F58 /* CFNetwork.framework */,
				67812A7C1A4A0E6800B04EBF /* CoreImage.framework */,
				67812A781A4A0E1800B04EBF /* QuartzCore.framework */,
				67812A761A4A0DDA00B04EBF /* CoreGraphics.framework */,
				9F7480D41514041A00BC4292 /* AudioToolbox.framework */,
				9F749DFF1514F1EF00B3A8B8 /* AVFoundation.framework */,
				FA6323421A44758700EB3974 /* MapKit.framework */,
				84AEEC651987C49A000E8DC8 /* CoreLocation.framework */,
				9FB3637714B60128004BEA02 /* Foundation.framework */,
				84FC02FF198162AE00B97D5B /* libcrypto.a */,
				9F7DCCEC15345245000CBFC8 /* MessageUI.framework */,
				9F7DCCEA15345213000CBFC8 /* Security.framework */,
				220348AB19A4D60000611AC3 /* Social.framework */,
				9F7480C71514021000BC4292 /* SystemConfiguration.framework */,
				220348A919A4D5FA00611AC3 /* Twitter.framework */,
				9FB3637514B60128004BEA02 /* UIKit.framework */,
			);
			name = Frameworks;
			sourceTree = "<group>";
		};
		9FB3637B14B60128004BEA02 /* Blockchain */ = {
			isa = PBXGroup;
			children = (
				C790E0F21E4913F00063D141 /* Blockchain.entitlements */,
				9FB3638414B60128004BEA02 /* AppDelegate.h */,
				9FB3638514B60128004BEA02 /* AppDelegate.m */,
				67D95A271B3DDC900012EBB1 /* Constants.swift */,
				84F4BDF8197F21D700B7BF7B /* PairingCodeParser.h */,
				84F4BDF9197F21D700B7BF7B /* PairingCodeParser.m */,
				673107F019F6D49F00BE6899 /* PrivateKeyReader.h */,
				673107F119F6D49F00BE6899 /* PrivateKeyReader.m */,
				236D7ED71CBD8B3900836EF2 /* DeviceIdentifier.h */,
				236D7ED81CBD8B3900836EF2 /* DeviceIdentifier.m */,
				9F1831F315176F2200FB3D52 /* Categories */,
				9F0CBAAB15135DF200CD945D /* JavaScript */,
				9F765F3A14BC7C3100048EFB /* Models */,
				C9D4B2AF193E023C00EDA9EA /* Resources */,
				9FB3637C14B60128004BEA02 /* Supporting Files */,
				9FCA4D18151494A300ECDFBE /* View Controllers */,
				C9D4B2B2193E032200EDA9EA /* Views */,
			);
			path = Blockchain;
			sourceTree = "<group>";
		};
		9FB3637C14B60128004BEA02 /* Supporting Files */ = {
			isa = PBXGroup;
			children = (
				C790E0F91E5205620063D141 /* Fonts */,
				2357BA431D53979600BE0BFD /* InfoPlist.strings */,
				67470A0519D438E000757D46 /* LocalizationConstants.h */,
				220ADA6819A3796200EB7599 /* Localizable.strings */,
				9FB3637D14B60128004BEA02 /* Blockchain-Info.plist */,
				9FB3638114B60128004BEA02 /* main.m */,
				9FB3638314B60128004BEA02 /* Blockchain-Prefix.pch */,
				C73CFBE81EA16B4A00C115F0 /* PrivateHeaders.h */,
				A2599B9D1B0B5FC700C2EA81 /* Blockchain-Bridging-Header.h */,
			);
			name = "Supporting Files";
			sourceTree = "<group>";
		};
		9FCA4D18151494A300ECDFBE /* View Controllers */ = {
			isa = PBXGroup;
			children = (
				C7A0E92C1FA8FFBF004F4267 /* ExchangeConfirmViewController.h */,
				C7A0E92D1FA8FFBF004F4267 /* ExchangeConfirmViewController.m */,
				C76135621F9E55DF0029E159 /* ExchangeCreateViewController.h */,
				C76135631F9E55DF0029E159 /* ExchangeCreateViewController.m */,
				C793E1FA1F8E7921001F171C /* ExchangeOverviewViewController.h */,
				C793E1FB1F8E7921001F171C /* ExchangeOverviewViewController.m */,
				FCB33B701FC36EA200317E6B /* ExchangeProgressViewController.h */,
				FCB33B711FC36EA200317E6B /* ExchangeProgressViewController.m */,
				C7618B5F1F66C817003E7589 /* QRCodeScannerSendViewController.h */,
				C7618B601F66C817003E7589 /* QRCodeScannerSendViewController.m */,
				C723F3471F64413400A858A9 /* TransactionsViewController.h */,
				C723F3481F64413400A858A9 /* TransactionsViewController.m */,
				C7E275091F589C8D0054EFA5 /* ReceiveEtherViewController.h */,
				C7E2750A1F589C8D0054EFA5 /* ReceiveEtherViewController.m */,
				C7559CB01F56FE09005B2375 /* TransactionsEtherViewController.h */,
				C7559CB11F56FE09005B2375 /* TransactionsEtherViewController.m */,
				C73406201F54791C00143100 /* EtherAmountInputViewController.h */,
				C73406211F54791C00143100 /* EtherAmountInputViewController.m */,
				C7CE34B91F4DE14500032806 /* DashboardViewController.h */,
				C7CE34BA1F4DE14500032806 /* DashboardViewController.m */,
				C7CE34B61F4DCB7E00032806 /* CardsViewController.h */,
				C7CE34B71F4DCB7E00032806 /* CardsViewController.m */,
				C71859521F4B647100745A87 /* SendEtherViewController.h */,
				C71859531F4B647100745A87 /* SendEtherViewController.m */,
				232D7DDF1E018E7800A7A2ED /* ContactNewMessageViewController.h */,
				232D7DE01E018E7800A7A2ED /* ContactNewMessageViewController.m */,
				237356B71DF8B4EE003940A7 /* ContactDetailViewController.h */,
				237356B81DF8B4EE003940A7 /* ContactDetailViewController.m */,
				23964BFE1DC93882001323BE /* ContactsViewController.h */,
				23964BFF1DC93882001323BE /* ContactsViewController.m */,
				C79EEFC01E898E380087DDCD /* WalletSetupViewController.h */,
				C79EEFC11E898E380087DDCD /* WalletSetupViewController.m */,
				C70FF55C1E76D5C600AC7F8B /* BuyBitcoinNavigationController.h */,
				C70FF55D1E76D5C600AC7F8B /* BuyBitcoinNavigationController.m */,
				C7F041941E3BD4A6004E8B4A /* BuyBitcoinViewController.h */,
				C7F041951E3BD4A6004E8B4A /* BuyBitcoinViewController.m */,
				C790E1221E5358540063D141 /* BCVerifyMobileNumberViewController.h */,
				C790E1231E5358540063D141 /* BCVerifyMobileNumberViewController.m */,
				C790E11F1E5345160063D141 /* BCVerifyEmailViewController.h */,
				C790E1201E5345160063D141 /* BCVerifyEmailViewController.m */,
				23B731D11E01AC1100129770 /* ReminderModalViewController.h */,
				23B731D21E01AC1100129770 /* ReminderModalViewController.m */,
				23444FA61DD1177E00573C8C /* SettingsAboutUsViewController.h */,
				23444FA71DD1177E00573C8C /* SettingsAboutUsViewController.m */,
				23F8DE511DAEB11C001899AE /* BCNavigationController.h */,
				23F8DE521DAEB11C001899AE /* BCNavigationController.m */,
				232ACBF31DAE84720072FB5E /* TransferAllFundsViewController.h */,
				232ACBF41DAE84720072FB5E /* TransferAllFundsViewController.m */,
				2390C1091D87376E00342C38 /* TransactionRecipientsViewController.h */,
				2390C10A1D87376E00342C38 /* TransactionRecipientsViewController.m */,
				23BD046B1D79F1EC00DB69E6 /* TransactionDetailNavigationController.h */,
				23BD046C1D79F1EC00DB69E6 /* TransactionDetailNavigationController.m */,
				235BD5641C58216000969B31 /* BCModalViewController.h */,
				235BD5651C58216000969B31 /* BCModalViewController.m */,
				237C9E8E1C482132000754F7 /* AccountsAndAddressesDetailViewController.h */,
				237C9E8F1C482132000754F7 /* AccountsAndAddressesDetailViewController.m */,
				23BF733A1C455DDB00204503 /* AccountsAndAddressesViewController.h */,
				23BF733B1C455DDB00204503 /* AccountsAndAddressesViewController.m */,
				23BF73371C454B8C00204503 /* AccountsAndAddressesNavigationController.h */,
				23BF73381C454B8C00204503 /* AccountsAndAddressesNavigationController.m */,
				6775569719E752A00054699B /* BCWebViewController.h */,
				6775569819E752A00054699B /* BCWebViewController.m */,
				FACF69501A57164B00590E04 /* MerchantMapDetailViewController.h */,
				FACF69511A57164B00590E04 /* MerchantMapDetailViewController.m */,
				FA63233A1A433BEA00EB3974 /* MerchantMapViewController.h */,
				FA63233B1A433BEA00EB3974 /* MerchantMapViewController.m */,
				CFA0671E1E65D426008456C1 /* WebLoginViewController.m */,
				CFA067201E65D49C008456C1 /* WebLoginViewController.h */,
				9FCA4D141514949500ECDFBE /* ReceiveCoinsViewController.h */,
				9FCA4D151514949500ECDFBE /* ReceiveCoinsViewController.m */,
				9FCA4D19151494BF00ECDFBE /* SendBitcoinViewController.h */,
				9FCA4D1A151494BF00ECDFBE /* SendBitcoinViewController.m */,
				67E9674C19DF285000305358 /* SideMenuViewController.h */,
				67E9674D19DF285000305358 /* SideMenuViewController.m */,
				9F7480E115140EA500BC4292 /* TabViewController.h */,
				9F7480E215140EA500BC4292 /* TabViewController.m */,
				9F765F3014BC622E00048EFB /* TransactionsBitcoinViewController.h */,
				9F765F3114BC622E00048EFB /* TransactionsBitcoinViewController.m */,
				A2913FA11B31830000DC6C15 /* BackupNavigationViewController.swift */,
				A2599B9E1B0B5FC800C2EA81 /* BackupViewController.swift */,
				A2599BA41B0B725400C2EA81 /* BackupWordsViewController.swift */,
				A2599BA61B0B726900C2EA81 /* BackupVerifyViewController.swift */,
				A269E92D1B32D51F0052F953 /* SecondPasswordViewController.swift */,
				232232181B44D4CB00E5DF26 /* UpgradeViewController.h */,
				232232191B44D4CB00E5DF26 /* UpgradeViewController.m */,
				23EA61C31B54258D0032B907 /* SettingsTableViewController.h */,
				23EA61C41B54258D0032B907 /* SettingsTableViewController.m */,
				23EA61C61B54282D0032B907 /* SettingsNavigationController.h */,
				23EA61C71B54282D0032B907 /* SettingsNavigationController.m */,
				239CD5661C122BDE00997DF5 /* SettingsTwoStepViewController.h */,
				239CD5671C122BDE00997DF5 /* SettingsTwoStepViewController.m */,
				23C95EA41C0779C600E4692A /* SettingsChangePasswordViewController.h */,
				23C95EA51C0779C600E4692A /* SettingsChangePasswordViewController.m */,
				23EA61C91B5591260032B907 /* SettingsSelectorTableViewController.h */,
				23EA61CA1B5591260032B907 /* SettingsSelectorTableViewController.m */,
				23D9F26E1B602F42006B1B68 /* SettingsBitcoinUnitTableViewController.h */,
				23D9F26F1B602F42006B1B68 /* SettingsBitcoinUnitTableViewController.m */,
				231FF2CB1B56F9F1009EEB02 /* SettingsWebViewController.h */,
				231FF2CC1B56F9F1009EEB02 /* SettingsWebViewController.m */,
				23F720F01C32DC0A00577738 /* DebugTableViewController.h */,
				23F720F11C32DC0A00577738 /* DebugTableViewController.m */,
				23FDEF981D6CBC7000FC80D6 /* TransactionDetailViewController.h */,
				23FDEF991D6CBC7000FC80D6 /* TransactionDetailViewController.m */,
			);
			name = "View Controllers";
			sourceTree = "<group>";
		};
		C790E0F91E5205620063D141 /* Fonts */ = {
			isa = PBXGroup;
			children = (
				C790E0FA1E52056A0063D141 /* Montserrat */,
			);
			name = Fonts;
			sourceTree = "<group>";
		};
		C790E0FA1E52056A0063D141 /* Montserrat */ = {
			isa = PBXGroup;
			children = (
				C790E0FB1E5206010063D141 /* Montserrat-Black.ttf */,
				C790E0FC1E5206020063D141 /* Montserrat-BlackItalic.ttf */,
				C790E0FD1E5206020063D141 /* Montserrat-Bold.ttf */,
				C790E0FE1E5206020063D141 /* Montserrat-BoldItalic.ttf */,
				C790E0FF1E5206020063D141 /* Montserrat-ExtraBold.ttf */,
				C790E1001E5206020063D141 /* Montserrat-ExtraBoldItalic.ttf */,
				C790E1011E5206020063D141 /* Montserrat-ExtraLight.ttf */,
				C790E1021E5206020063D141 /* Montserrat-ExtraLightItalic.ttf */,
				C790E1031E5206020063D141 /* Montserrat-Italic.ttf */,
				C790E1041E5206020063D141 /* Montserrat-Light.ttf */,
				C790E1051E5206020063D141 /* Montserrat-LightItalic.ttf */,
				C790E1061E5206020063D141 /* Montserrat-Medium.ttf */,
				C790E1071E5206020063D141 /* Montserrat-MediumItalic.ttf */,
				C790E1081E5206020063D141 /* Montserrat-Regular.ttf */,
				C790E1091E5206020063D141 /* Montserrat-SemiBold.ttf */,
				C790E10A1E5206020063D141 /* Montserrat-SemiBoldItalic.ttf */,
				C790E10B1E5206020063D141 /* Montserrat-Thin.ttf */,
				C790E10C1E5206020063D141 /* Montserrat-ThinItalic.ttf */,
			);
			name = Montserrat;
			sourceTree = "<group>";
		};
		C79ABD831F852C030062726C /* Charts */ = {
			isa = PBXGroup;
			children = (
				C79ABD841F852C030062726C /* .gitignore */,
				C79ABD851F852C030062726C /* .swift-version */,
				C79ABD861F852C030062726C /* .travis.yml */,
				C79ABD871F852C030062726C /* Assets */,
				C79ABD8A1F852C030062726C /* Cartfile */,
				C79ABD8B1F852C030062726C /* Cartfile.private */,
				C79ABD8C1F852C030062726C /* Cartfile.resolved */,
				C79ABD8D1F852C030062726C /* CHANGELOG.md */,
				C79ABD8E1F852C030062726C /* Charts.podspec */,
				C79ABD8F1F852C030062726C /* Charts.xcodeproj */,
				C79ABD921F852C040062726C /* ChartsDemo */,
				C79ABE0B1F852C040062726C /* ChartsDemo-OSX */,
				C79ABE1C1F852C040062726C /* CONTRIBUTING.md */,
				C79ABE1D1F852C040062726C /* Gemfile */,
				C79ABE1E1F852C040062726C /* Gemfile.lock */,
				C79ABE1F1F852C040062726C /* LICENSE */,
				C79ABE201F852C040062726C /* Rakefile */,
				C79ABE211F852C040062726C /* README.md */,
				C79ABE221F852C040062726C /* scripts */,
				C79ABE251F852C040062726C /* Source */,
				C79ABEBF1F852C040062726C /* Tests */,
			);
			name = Charts;
			path = Submodules/Charts;
			sourceTree = "<group>";
		};
		C79ABD871F852C030062726C /* Assets */ = {
			isa = PBXGroup;
			children = (
				C79ABD881F852C030062726C /* feature_graphic.png */,
				C79ABD891F852C030062726C /* feature_graphic.psd */,
			);
			path = Assets;
			sourceTree = "<group>";
		};
		C79ABD901F852C030062726C /* Products */ = {
			isa = PBXGroup;
			children = (
				C79ABF291F852C040062726C /* Charts.framework */,
				C79ABF2B1F852C040062726C /* ChartsTests.xctest */,
			);
			name = Products;
			sourceTree = "<group>";
		};
		C79ABD921F852C040062726C /* ChartsDemo */ = {
			isa = PBXGroup;
			children = (
				C79ABD931F852C040062726C /* ChartsDemo.xcodeproj */,
				C79ABD971F852C040062726C /* Classes */,
				C79ABDF51F852C040062726C /* Resources */,
				C79ABE071F852C040062726C /* Supporting Files */,
			);
			path = ChartsDemo;
			sourceTree = "<group>";
		};
		C79ABD941F852C040062726C /* Products */ = {
			isa = PBXGroup;
			children = (
				C79ABF311F852C040062726C /* ChartsDemo.app */,
			);
			name = Products;
			sourceTree = "<group>";
		};
		C79ABD971F852C040062726C /* Classes */ = {
			isa = PBXGroup;
			children = (
				C79ABD981F852C040062726C /* AppDelegate.h */,
				C79ABD991F852C040062726C /* AppDelegate.m */,
				C79ABD9A1F852C040062726C /* Components */,
				C79ABD9F1F852C040062726C /* DemoBaseViewController.h */,
				C79ABDA01F852C040062726C /* DemoBaseViewController.m */,
				C79ABDA11F852C040062726C /* DemoListViewController.h */,
				C79ABDA21F852C040062726C /* DemoListViewController.m */,
				C79ABDA31F852C040062726C /* DemoListViewController.xib */,
				C79ABDA41F852C040062726C /* Demos */,
				C79ABDEA1F852C040062726C /* Formatters */,
				C79ABDF21F852C040062726C /* RealmDemosViewController.h */,
				C79ABDF31F852C040062726C /* RealmDemosViewController.m */,
				C79ABDF41F852C040062726C /* RealmDemosViewController.xib */,
			);
			path = Classes;
			sourceTree = "<group>";
		};
		C79ABD9A1F852C040062726C /* Components */ = {
			isa = PBXGroup;
			children = (
				C79ABD9B1F852C040062726C /* BalloonMarker.swift */,
				C79ABD9C1F852C040062726C /* RadarMarkerView.swift */,
				C79ABD9D1F852C040062726C /* RadarMarkerView.xib */,
				C79ABD9E1F852C040062726C /* XYMarkerView.swift */,
			);
			path = Components;
			sourceTree = "<group>";
		};
		C79ABDA41F852C040062726C /* Demos */ = {
			isa = PBXGroup;
			children = (
				C79ABDA51F852C040062726C /* AnotherBarChartViewController.h */,
				C79ABDA61F852C040062726C /* AnotherBarChartViewController.m */,
				C79ABDA71F852C040062726C /* AnotherBarChartViewController.xib */,
				C79ABDA81F852C040062726C /* BarChartViewController.h */,
				C79ABDA91F852C040062726C /* BarChartViewController.m */,
				C79ABDAA1F852C040062726C /* BarChartViewController.xib */,
				C79ABDAB1F852C040062726C /* BubbleChartViewController.h */,
				C79ABDAC1F852C040062726C /* BubbleChartViewController.m */,
				C79ABDAD1F852C040062726C /* BubbleChartViewController.xib */,
				C79ABDAE1F852C040062726C /* CandleStickChartViewController.h */,
				C79ABDAF1F852C040062726C /* CandleStickChartViewController.m */,
				C79ABDB01F852C040062726C /* CandleStickChartViewController.xib */,
				C79ABDB11F852C040062726C /* ColoredLineChartViewController.h */,
				C79ABDB21F852C040062726C /* ColoredLineChartViewController.m */,
				C79ABDB31F852C040062726C /* ColoredLineChartViewController.xib */,
				C79ABDB41F852C040062726C /* CombinedChartViewController.h */,
				C79ABDB51F852C040062726C /* CombinedChartViewController.m */,
				C79ABDB61F852C040062726C /* CombinedChartViewController.xib */,
				C79ABDB71F852C040062726C /* CubicLineChartViewController.h */,
				C79ABDB81F852C040062726C /* CubicLineChartViewController.m */,
				C79ABDB91F852C040062726C /* CubicLineChartViewController.xib */,
				C79ABDBA1F852C040062726C /* HalfPieChartViewController.h */,
				C79ABDBB1F852C040062726C /* HalfPieChartViewController.m */,
				C79ABDBC1F852C040062726C /* HalfPieChartViewController.xib */,
				C79ABDBD1F852C040062726C /* HorizontalBarChartViewController.h */,
				C79ABDBE1F852C040062726C /* HorizontalBarChartViewController.m */,
				C79ABDBF1F852C040062726C /* HorizontalBarChartViewController.xib */,
				C79ABDC01F852C040062726C /* LineChart1ViewController.h */,
				C79ABDC11F852C040062726C /* LineChart1ViewController.m */,
				C79ABDC21F852C040062726C /* LineChart1ViewController.xib */,
				C79ABDC31F852C040062726C /* LineChart2ViewController.h */,
				C79ABDC41F852C040062726C /* LineChart2ViewController.m */,
				C79ABDC51F852C040062726C /* LineChart2ViewController.xib */,
				C79ABDC61F852C040062726C /* LineChartFilledViewController.h */,
				C79ABDC71F852C040062726C /* LineChartFilledViewController.m */,
				C79ABDC81F852C040062726C /* LineChartFilledViewController.xib */,
				C79ABDC91F852C040062726C /* LineChartTimeViewController.h */,
				C79ABDCA1F852C040062726C /* LineChartTimeViewController.m */,
				C79ABDCB1F852C040062726C /* LineChartTimeViewController.xib */,
				C79ABDCC1F852C040062726C /* MultipleBarChartViewController.h */,
				C79ABDCD1F852C040062726C /* MultipleBarChartViewController.m */,
				C79ABDCE1F852C040062726C /* MultipleBarChartViewController.xib */,
				C79ABDCF1F852C040062726C /* MultipleLinesChartViewController.h */,
				C79ABDD01F852C040062726C /* MultipleLinesChartViewController.m */,
				C79ABDD11F852C040062726C /* MultipleLinesChartViewController.xib */,
				C79ABDD21F852C040062726C /* NegativeStackedBarChartViewController.h */,
				C79ABDD31F852C040062726C /* NegativeStackedBarChartViewController.m */,
				C79ABDD41F852C040062726C /* NegativeStackedBarChartViewController.xib */,
				C79ABDD51F852C040062726C /* PieChartViewController.h */,
				C79ABDD61F852C040062726C /* PieChartViewController.m */,
				C79ABDD71F852C040062726C /* PieChartViewController.xib */,
				C79ABDD81F852C040062726C /* PiePolylineChartViewController.h */,
				C79ABDD91F852C040062726C /* PiePolylineChartViewController.m */,
				C79ABDDA1F852C040062726C /* PiePolylineChartViewController.xib */,
				C79ABDDB1F852C040062726C /* PositiveNegativeBarChartViewController.h */,
				C79ABDDC1F852C040062726C /* PositiveNegativeBarChartViewController.m */,
				C79ABDDD1F852C040062726C /* PositiveNegativeBarChartViewController.xib */,
				C79ABDDE1F852C040062726C /* RadarChartViewController.h */,
				C79ABDDF1F852C040062726C /* RadarChartViewController.m */,
				C79ABDE01F852C040062726C /* RadarChartViewController.xib */,
				C79ABDE11F852C040062726C /* ScatterChartViewController.h */,
				C79ABDE21F852C040062726C /* ScatterChartViewController.m */,
				C79ABDE31F852C040062726C /* ScatterChartViewController.xib */,
				C79ABDE41F852C040062726C /* SinusBarChartViewController.h */,
				C79ABDE51F852C040062726C /* SinusBarChartViewController.m */,
				C79ABDE61F852C040062726C /* SinusBarChartViewController.xib */,
				C79ABDE71F852C040062726C /* StackedBarChartViewController.h */,
				C79ABDE81F852C040062726C /* StackedBarChartViewController.m */,
				C79ABDE91F852C040062726C /* StackedBarChartViewController.xib */,
			);
			path = Demos;
			sourceTree = "<group>";
		};
		C79ABDEA1F852C040062726C /* Formatters */ = {
			isa = PBXGroup;
			children = (
				C79ABDEB1F852C040062726C /* DateValueFormatter.h */,
				C79ABDEC1F852C040062726C /* DateValueFormatter.m */,
				C79ABDED1F852C040062726C /* DayAxisValueFormatter.h */,
				C79ABDEE1F852C040062726C /* DayAxisValueFormatter.m */,
				C79ABDEF1F852C040062726C /* IntAxisValueFormatter.h */,
				C79ABDF01F852C040062726C /* IntAxisValueFormatter.m */,
				C79ABDF11F852C040062726C /* LargeValueFormatter.swift */,
			);
			path = Formatters;
			sourceTree = "<group>";
		};
		C79ABDF51F852C040062726C /* Resources */ = {
			isa = PBXGroup;
			children = (
				C79ABDF61F852C040062726C /* app-icon */,
				C79ABDFF1F852C040062726C /* Images.xcassets */,
				C79ABE001F852C040062726C /* launch-image */,
				C79ABE051F852C040062726C /* markers */,
			);
			path = Resources;
			sourceTree = "<group>";
		};
		C79ABDF61F852C040062726C /* app-icon */ = {
			isa = PBXGroup;
			children = (
				C79ABDF71F852C040062726C /* Icon-29@2x.png */,
				C79ABDF81F852C040062726C /* Icon-29@3x.png */,
				C79ABDF91F852C040062726C /* Icon-40@2x.png */,
				C79ABDFA1F852C040062726C /* Icon-40@3x.png */,
				C79ABDFB1F852C040062726C /* Icon-60@2x.png */,
				C79ABDFC1F852C040062726C /* Icon-60@3x.png */,
				C79ABDFD1F852C040062726C /* iTunesArtwork */,
				C79ABDFE1F852C040062726C /* iTunesArtwork@2x */,
			);
			path = "app-icon";
			sourceTree = "<group>";
		};
		C79ABE001F852C040062726C /* launch-image */ = {
			isa = PBXGroup;
			children = (
				C79ABE011F852C040062726C /* Default-568h@2x.png */,
				C79ABE021F852C040062726C /* Default-667h@2x.png */,
				C79ABE031F852C040062726C /* Default-736h@3x.png */,
				C79ABE041F852C040062726C /* Default@2x.png */,
			);
			path = "launch-image";
			sourceTree = "<group>";
		};
		C79ABE051F852C040062726C /* markers */ = {
			isa = PBXGroup;
			children = (
				C79ABE061F852C040062726C /* radar_marker@3x.png */,
			);
			path = markers;
			sourceTree = "<group>";
		};
		C79ABE071F852C040062726C /* Supporting Files */ = {
			isa = PBXGroup;
			children = (
				C79ABE081F852C040062726C /* ChartsDemo-Bridging-Header.h */,
				C79ABE091F852C040062726C /* Info.plist */,
				C79ABE0A1F852C040062726C /* main.m */,
			);
			path = "Supporting Files";
			sourceTree = "<group>";
		};
		C79ABE0B1F852C040062726C /* ChartsDemo-OSX */ = {
			isa = PBXGroup;
			children = (
				C79ABE0C1F852C040062726C /* ChartsDemo-OSX */,
				C79ABE171F852C040062726C /* ChartsDemo-OSX.xcodeproj */,
				C79ABE1B1F852C040062726C /* PlaygroundChart.playground */,
			);
			path = "ChartsDemo-OSX";
			sourceTree = "<group>";
		};
		C79ABE0C1F852C040062726C /* ChartsDemo-OSX */ = {
			isa = PBXGroup;
			children = (
				C79ABE0D1F852C040062726C /* AppDelegate.swift */,
				C79ABE0E1F852C040062726C /* Assets.xcassets */,
				C79ABE0F1F852C040062726C /* Main.storyboard */,
				C79ABE111F852C040062726C /* Demos */,
				C79ABE161F852C040062726C /* Info.plist */,
			);
			path = "ChartsDemo-OSX";
			sourceTree = "<group>";
		};
		C79ABE111F852C040062726C /* Demos */ = {
			isa = PBXGroup;
			children = (
				C79ABE121F852C040062726C /* BarDemoViewController.swift */,
				C79ABE131F852C040062726C /* LineDemoViewController.swift */,
				C79ABE141F852C040062726C /* PieDemoViewController.swift */,
				C79ABE151F852C040062726C /* RadarDemoViewController.swift */,
			);
			path = Demos;
			sourceTree = "<group>";
		};
		C79ABE181F852C040062726C /* Products */ = {
			isa = PBXGroup;
			children = (
				C79ABF2E1F852C040062726C /* ChartsDemo-OSX.app */,
			);
			name = Products;
			sourceTree = "<group>";
		};
		C79ABE221F852C040062726C /* scripts */ = {
			isa = PBXGroup;
			children = (
				C79ABE231F852C040062726C /* build-dependencies.sh */,
				C79ABE241F852C040062726C /* copy-carthage-frameworks.sh */,
			);
			path = scripts;
			sourceTree = "<group>";
		};
		C79ABE251F852C040062726C /* Source */ = {
			isa = PBXGroup;
			children = (
				C79ABE261F852C040062726C /* Charts */,
				C79ABEBC1F852C040062726C /* Supporting Files */,
			);
			path = Source;
			sourceTree = "<group>";
		};
		C79ABE261F852C040062726C /* Charts */ = {
			isa = PBXGroup;
			children = (
				C79ABE271F852C040062726C /* Animation */,
				C79ABE2A1F852C040062726C /* Charts */,
				C79ABE371F852C040062726C /* Components */,
				C79ABE431F852C040062726C /* Data */,
				C79ABE6F1F852C040062726C /* Filters */,
				C79ABE711F852C040062726C /* Formatters */,
				C79ABE791F852C040062726C /* Highlight */,
				C79ABE841F852C040062726C /* Interfaces */,
				C79ABE8D1F852C040062726C /* Jobs */,
				C79ABE941F852C040062726C /* Renderers */,
				C79ABEB41F852C040062726C /* Utils */,
			);
			path = Charts;
			sourceTree = "<group>";
		};
		C79ABE271F852C040062726C /* Animation */ = {
			isa = PBXGroup;
			children = (
				C79ABE281F852C040062726C /* Animator.swift */,
				C79ABE291F852C040062726C /* ChartAnimationEasing.swift */,
			);
			path = Animation;
			sourceTree = "<group>";
		};
		C79ABE2A1F852C040062726C /* Charts */ = {
			isa = PBXGroup;
			children = (
				C79ABE2B1F852C040062726C /* BarChartView.swift */,
				C79ABE2C1F852C040062726C /* BarLineChartViewBase.swift */,
				C79ABE2D1F852C040062726C /* BubbleChartView.swift */,
				C79ABE2E1F852C040062726C /* CandleStickChartView.swift */,
				C79ABE2F1F852C040062726C /* ChartViewBase.swift */,
				C79ABE301F852C040062726C /* CombinedChartView.swift */,
				C79ABE311F852C040062726C /* HorizontalBarChartView.swift */,
				C79ABE321F852C040062726C /* LineChartView.swift */,
				C79ABE331F852C040062726C /* PieChartView.swift */,
				C79ABE341F852C040062726C /* PieRadarChartViewBase.swift */,
				C79ABE351F852C040062726C /* RadarChartView.swift */,
				C79ABE361F852C040062726C /* ScatterChartView.swift */,
			);
			path = Charts;
			sourceTree = "<group>";
		};
		C79ABE371F852C040062726C /* Components */ = {
			isa = PBXGroup;
			children = (
				C79ABE381F852C040062726C /* AxisBase.swift */,
				C79ABE391F852C040062726C /* ChartLimitLine.swift */,
				C79ABE3A1F852C040062726C /* ComponentBase.swift */,
				C79ABE3B1F852C040062726C /* Description.swift */,
				C79ABE3C1F852C040062726C /* IMarker.swift */,
				C79ABE3D1F852C040062726C /* Legend.swift */,
				C79ABE3E1F852C040062726C /* LegendEntry.swift */,
				C79ABE3F1F852C040062726C /* MarkerImage.swift */,
				C79ABE401F852C040062726C /* MarkerView.swift */,
				C79ABE411F852C040062726C /* XAxis.swift */,
				C79ABE421F852C040062726C /* YAxis.swift */,
			);
			path = Components;
			sourceTree = "<group>";
		};
		C79ABE431F852C040062726C /* Data */ = {
			isa = PBXGroup;
			children = (
				C79ABE441F852C040062726C /* Implementations */,
				C79ABE631F852C040062726C /* Interfaces */,
			);
			path = Data;
			sourceTree = "<group>";
		};
		C79ABE441F852C040062726C /* Implementations */ = {
			isa = PBXGroup;
			children = (
				C79ABE451F852C040062726C /* ChartBaseDataSet.swift */,
				C79ABE461F852C040062726C /* Standard */,
			);
			path = Implementations;
			sourceTree = "<group>";
		};
		C79ABE461F852C040062726C /* Standard */ = {
			isa = PBXGroup;
			children = (
				C79ABE471F852C040062726C /* BarChartData.swift */,
				C79ABE481F852C040062726C /* BarChartDataEntry.swift */,
				C79ABE491F852C040062726C /* BarChartDataSet.swift */,
				C79ABE4A1F852C040062726C /* BarLineScatterCandleBubbleChartData.swift */,
				C79ABE4B1F852C040062726C /* BarLineScatterCandleBubbleChartDataSet.swift */,
				C79ABE4C1F852C040062726C /* BubbleChartData.swift */,
				C79ABE4D1F852C040062726C /* BubbleChartDataEntry.swift */,
				C79ABE4E1F852C040062726C /* BubbleChartDataSet.swift */,
				C79ABE4F1F852C040062726C /* CandleChartData.swift */,
				C79ABE501F852C040062726C /* CandleChartDataEntry.swift */,
				C79ABE511F852C040062726C /* CandleChartDataSet.swift */,
				C79ABE521F852C040062726C /* ChartData.swift */,
				C79ABE531F852C040062726C /* ChartDataEntry.swift */,
				C79ABE541F852C040062726C /* ChartDataEntryBase.swift */,
				C79ABE551F852C040062726C /* ChartDataSet.swift */,
				C79ABE561F852C040062726C /* CombinedChartData.swift */,
				C79ABE571F852C040062726C /* LineChartData.swift */,
				C79ABE581F852C040062726C /* LineChartDataSet.swift */,
				C79ABE591F852C040062726C /* LineRadarChartDataSet.swift */,
				C79ABE5A1F852C040062726C /* LineScatterCandleRadarChartDataSet.swift */,
				C79ABE5B1F852C040062726C /* PieChartData.swift */,
				C79ABE5C1F852C040062726C /* PieChartDataEntry.swift */,
				C79ABE5D1F852C040062726C /* PieChartDataSet.swift */,
				C79ABE5E1F852C040062726C /* RadarChartData.swift */,
				C79ABE5F1F852C040062726C /* RadarChartDataEntry.swift */,
				C79ABE601F852C040062726C /* RadarChartDataSet.swift */,
				C79ABE611F852C040062726C /* ScatterChartData.swift */,
				C79ABE621F852C040062726C /* ScatterChartDataSet.swift */,
			);
			path = Standard;
			sourceTree = "<group>";
		};
		C79ABE631F852C040062726C /* Interfaces */ = {
			isa = PBXGroup;
			children = (
				C79ABE641F852C040062726C /* IBarChartDataSet.swift */,
				C79ABE651F852C040062726C /* IBarLineScatterCandleBubbleChartDataSet.swift */,
				C79ABE661F852C040062726C /* IBubbleChartDataSet.swift */,
				C79ABE671F852C040062726C /* ICandleChartDataSet.swift */,
				C79ABE681F852C040062726C /* IChartDataSet.swift */,
				C79ABE691F852C040062726C /* ILineChartDataSet.swift */,
				C79ABE6A1F852C040062726C /* ILineRadarChartDataSet.swift */,
				C79ABE6B1F852C040062726C /* ILineScatterCandleRadarChartDataSet.swift */,
				C79ABE6C1F852C040062726C /* IPieChartDataSet.swift */,
				C79ABE6D1F852C040062726C /* IRadarChartDataSet.swift */,
				C79ABE6E1F852C040062726C /* IScatterChartDataSet.swift */,
			);
			path = Interfaces;
			sourceTree = "<group>";
		};
		C79ABE6F1F852C040062726C /* Filters */ = {
			isa = PBXGroup;
			children = (
				C79ABE701F852C040062726C /* DataApproximator.swift */,
			);
			path = Filters;
			sourceTree = "<group>";
		};
		C79ABE711F852C040062726C /* Formatters */ = {
			isa = PBXGroup;
			children = (
				C79ABE721F852C040062726C /* DefaultAxisValueFormatter.swift */,
				C79ABE731F852C040062726C /* DefaultFillFormatter.swift */,
				C79ABE741F852C040062726C /* DefaultValueFormatter.swift */,
				C79ABE751F852C040062726C /* IAxisValueFormatter.swift */,
				C79ABE761F852C040062726C /* IFillFormatter.swift */,
				C79ABE771F852C040062726C /* IndexAxisValueFormatter.swift */,
				C79ABE781F852C040062726C /* IValueFormatter.swift */,
			);
			path = Formatters;
			sourceTree = "<group>";
		};
		C79ABE791F852C040062726C /* Highlight */ = {
			isa = PBXGroup;
			children = (
				C79ABE7A1F852C040062726C /* BarHighlighter.swift */,
				C79ABE7B1F852C040062726C /* ChartHighlighter.swift */,
				C79ABE7C1F852C040062726C /* CombinedHighlighter.swift */,
				C79ABE7D1F852C040062726C /* Highlight.swift */,
				C79ABE7E1F852C040062726C /* HorizontalBarHighlighter.swift */,
				C79ABE7F1F852C040062726C /* IHighlighter.swift */,
				C79ABE801F852C040062726C /* PieHighlighter.swift */,
				C79ABE811F852C040062726C /* PieRadarHighlighter.swift */,
				C79ABE821F852C040062726C /* RadarHighlighter.swift */,
				C79ABE831F852C040062726C /* Range.swift */,
			);
			path = Highlight;
			sourceTree = "<group>";
		};
		C79ABE841F852C040062726C /* Interfaces */ = {
			isa = PBXGroup;
			children = (
				C79ABE851F852C040062726C /* BarChartDataProvider.swift */,
				C79ABE861F852C040062726C /* BarLineScatterCandleBubbleChartDataProvider.swift */,
				C79ABE871F852C040062726C /* BubbleChartDataProvider.swift */,
				C79ABE881F852C040062726C /* CandleChartDataProvider.swift */,
				C79ABE891F852C040062726C /* ChartDataProvider.swift */,
				C79ABE8A1F852C040062726C /* CombinedChartDataProvider.swift */,
				C79ABE8B1F852C040062726C /* LineChartDataProvider.swift */,
				C79ABE8C1F852C040062726C /* ScatterChartDataProvider.swift */,
			);
			path = Interfaces;
			sourceTree = "<group>";
		};
		C79ABE8D1F852C040062726C /* Jobs */ = {
			isa = PBXGroup;
			children = (
				C79ABE8E1F852C040062726C /* AnimatedMoveViewJob.swift */,
				C79ABE8F1F852C040062726C /* AnimatedViewPortJob.swift */,
				C79ABE901F852C040062726C /* AnimatedZoomViewJob.swift */,
				C79ABE911F852C040062726C /* MoveViewJob.swift */,
				C79ABE921F852C040062726C /* ViewPortJob.swift */,
				C79ABE931F852C040062726C /* ZoomViewJob.swift */,
			);
			path = Jobs;
			sourceTree = "<group>";
		};
		C79ABE941F852C040062726C /* Renderers */ = {
			isa = PBXGroup;
			children = (
				C79ABE951F852C040062726C /* AxisRendererBase.swift */,
				C79ABE961F852C040062726C /* BarChartRenderer.swift */,
				C79ABE971F852C040062726C /* BarLineScatterCandleBubbleRenderer.swift */,
				C79ABE981F852C040062726C /* BubbleChartRenderer.swift */,
				C79ABE991F852C040062726C /* CandleStickChartRenderer.swift */,
				C79ABE9A1F852C040062726C /* ChartDataRendererBase.swift */,
				C79ABE9B1F852C040062726C /* CombinedChartRenderer.swift */,
				C79ABE9C1F852C040062726C /* HorizontalBarChartRenderer.swift */,
				C79ABE9D1F852C040062726C /* LegendRenderer.swift */,
				C79ABE9E1F852C040062726C /* LineChartRenderer.swift */,
				C79ABE9F1F852C040062726C /* LineRadarRenderer.swift */,
				C79ABEA01F852C040062726C /* LineScatterCandleRadarRenderer.swift */,
				C79ABEA11F852C040062726C /* PieChartRenderer.swift */,
				C79ABEA21F852C040062726C /* RadarChartRenderer.swift */,
				C79ABEA31F852C040062726C /* Renderer.swift */,
				C79ABEA41F852C040062726C /* Scatter */,
				C79ABEAD1F852C040062726C /* ScatterChartRenderer.swift */,
				C79ABEAE1F852C040062726C /* XAxisRenderer.swift */,
				C79ABEAF1F852C040062726C /* XAxisRendererHorizontalBarChart.swift */,
				C79ABEB01F852C040062726C /* XAxisRendererRadarChart.swift */,
				C79ABEB11F852C040062726C /* YAxisRenderer.swift */,
				C79ABEB21F852C040062726C /* YAxisRendererHorizontalBarChart.swift */,
				C79ABEB31F852C040062726C /* YAxisRendererRadarChart.swift */,
			);
			path = Renderers;
			sourceTree = "<group>";
		};
		C79ABEA41F852C040062726C /* Scatter */ = {
			isa = PBXGroup;
			children = (
				C79ABEA51F852C040062726C /* ChevronDownShapeRenderer.swift */,
				C79ABEA61F852C040062726C /* ChevronUpShapeRenderer.swift */,
				C79ABEA71F852C040062726C /* CircleShapeRenderer.swift */,
				C79ABEA81F852C040062726C /* CrossShapeRenderer.swift */,
				C79ABEA91F852C040062726C /* IShapeRenderer.swift */,
				C79ABEAA1F852C040062726C /* SquareShapeRenderer.swift */,
				C79ABEAB1F852C040062726C /* TriangleShapeRenderer.swift */,
				C79ABEAC1F852C040062726C /* XShapeRenderer.swift */,
			);
			path = Scatter;
			sourceTree = "<group>";
		};
		C79ABEB41F852C040062726C /* Utils */ = {
			isa = PBXGroup;
			children = (
				C79ABEB51F852C040062726C /* ChartColorTemplates.swift */,
				C79ABEB61F852C040062726C /* ChartUtils.swift */,
				C79ABEB71F852C040062726C /* Fill.swift */,
				C79ABEB81F852C040062726C /* Platform.swift */,
				C79ABEB91F852C040062726C /* Transformer.swift */,
				C79ABEBA1F852C040062726C /* TransformerHorizontalBarChart.swift */,
				C79ABEBB1F852C040062726C /* ViewPortHandler.swift */,
			);
			path = Utils;
			sourceTree = "<group>";
		};
		C79ABEBC1F852C040062726C /* Supporting Files */ = {
			isa = PBXGroup;
			children = (
				C79ABEBD1F852C040062726C /* Charts.h */,
				C79ABEBE1F852C040062726C /* Info.plist */,
			);
			path = "Supporting Files";
			sourceTree = "<group>";
		};
		C79ABEBF1F852C040062726C /* Tests */ = {
			isa = PBXGroup;
			children = (
				C79ABEC01F852C040062726C /* Charts */,
				C79ABEC51F852C040062726C /* ReferenceImages_64 */,
				C79ABF231F852C040062726C /* Supporting Files */,
			);
			path = Tests;
			sourceTree = "<group>";
		};
		C79ABEC01F852C040062726C /* Charts */ = {
			isa = PBXGroup;
			children = (
				C79ABEC11F852C040062726C /* BarChartTests.swift */,
				C79ABEC21F852C040062726C /* ChartUtilsTests.swift */,
				C79ABEC31F852C040062726C /* LineChartTests.swift */,
				C79ABEC41F852C040062726C /* Snapshot.swift */,
			);
			path = Charts;
			sourceTree = "<group>";
		};
		C79ABEC51F852C040062726C /* ReferenceImages_64 */ = {
			isa = PBXGroup;
			children = (
				C79ABEC61F852C040062726C /* ChartsTests.BarChartTests */,
				C79ABEF81F852C040062726C /* ChartsTests.LineChartTests */,
			);
			path = ReferenceImages_64;
			sourceTree = "<group>";
		};
		C79ABEC61F852C040062726C /* ChartsTests.BarChartTests */ = {
			isa = PBXGroup;
			children = (
				C79ABEC71F852C040062726C /* testDefaultValues_iOS_1024.0_1366.0@2x.png */,
				C79ABEC81F852C040062726C /* testDefaultValues_iOS_320.0_568.0@2x.png */,
				C79ABEC91F852C040062726C /* testDefaultValues_iOS_375.0_667.0@2x.png */,
				C79ABECA1F852C040062726C /* testDefaultValues_iOS_414.0_736.0@3x.png */,
				C79ABECB1F852C040062726C /* testDefaultValues_iOS_768.0_1024.0@2x.png */,
				C79ABECC1F852C040062726C /* testDefaultValues_iOS_834.0_1112.0@2x.png */,
				C79ABECD1F852C040062726C /* testDefaultValues_tvOS_1920.0_1080.0.png */,
				C79ABECE1F852C040062726C /* testDrawIcons_iOS_1024.0_1366.0@2x.png */,
				C79ABECF1F852C040062726C /* testDrawIcons_iOS_320.0_568.0@2x.png */,
				C79ABED01F852C040062726C /* testDrawIcons_iOS_375.0_667.0@2x.png */,
				C79ABED11F852C040062726C /* testDrawIcons_iOS_414.0_736.0@3x.png */,
				C79ABED21F852C040062726C /* testDrawIcons_iOS_768.0_1024.0@2x.png */,
				C79ABED31F852C040062726C /* testDrawIcons_iOS_834.0_1112.0@2x.png */,
				C79ABED41F852C040062726C /* testDrawIcons_tvOS_1920.0_1080.0.png */,
				C79ABED51F852C040062726C /* testHideHorizontalGridlines_iOS_1024.0_1366.0@2x.png */,
				C79ABED61F852C040062726C /* testHideHorizontalGridlines_iOS_320.0_568.0@2x.png */,
				C79ABED71F852C040062726C /* testHideHorizontalGridlines_iOS_375.0_667.0@2x.png */,
				C79ABED81F852C040062726C /* testHideHorizontalGridlines_iOS_414.0_736.0@3x.png */,
				C79ABED91F852C040062726C /* testHideHorizontalGridlines_iOS_768.0_1024.0@2x.png */,
				C79ABEDA1F852C040062726C /* testHideHorizontalGridlines_iOS_834.0_1112.0@2x.png */,
				C79ABEDB1F852C040062726C /* testHideHorizontalGridlines_tvOS_1920.0_1080.0.png */,
				C79ABEDC1F852C040062726C /* testHideLeftAxis_iOS_1024.0_1366.0@2x.png */,
				C79ABEDD1F852C040062726C /* testHideLeftAxis_iOS_320.0_568.0@2x.png */,
				C79ABEDE1F852C040062726C /* testHideLeftAxis_iOS_375.0_667.0@2x.png */,
				C79ABEDF1F852C040062726C /* testHideLeftAxis_iOS_414.0_736.0@3x.png */,
				C79ABEE01F852C040062726C /* testHideLeftAxis_iOS_768.0_1024.0@2x.png */,
				C79ABEE11F852C040062726C /* testHideLeftAxis_iOS_834.0_1112.0@2x.png */,
				C79ABEE21F852C040062726C /* testHideLeftAxis_tvOS_1920.0_1080.0.png */,
				C79ABEE31F852C040062726C /* testHideRightAxis_iOS_1024.0_1366.0@2x.png */,
				C79ABEE41F852C040062726C /* testHideRightAxis_iOS_320.0_568.0@2x.png */,
				C79ABEE51F852C040062726C /* testHideRightAxis_iOS_375.0_667.0@2x.png */,
				C79ABEE61F852C040062726C /* testHideRightAxis_iOS_414.0_736.0@3x.png */,
				C79ABEE71F852C040062726C /* testHideRightAxis_iOS_768.0_1024.0@2x.png */,
				C79ABEE81F852C040062726C /* testHideRightAxis_iOS_834.0_1112.0@2x.png */,
				C79ABEE91F852C040062726C /* testHideRightAxis_tvOS_1920.0_1080.0.png */,
				C79ABEEA1F852C040062726C /* testHidesValues_iOS_1024.0_1366.0@2x.png */,
				C79ABEEB1F852C040062726C /* testHidesValues_iOS_320.0_568.0@2x.png */,
				C79ABEEC1F852C040062726C /* testHidesValues_iOS_375.0_667.0@2x.png */,
				C79ABEED1F852C040062726C /* testHidesValues_iOS_414.0_736.0@3x.png */,
				C79ABEEE1F852C040062726C /* testHidesValues_iOS_768.0_1024.0@2x.png */,
				C79ABEEF1F852C040062726C /* testHidesValues_iOS_834.0_1112.0@2x.png */,
				C79ABEF01F852C040062726C /* testHidesValues_tvOS_1920.0_1080.0.png */,
				C79ABEF11F852C040062726C /* testHideVerticalGridlines_iOS_1024.0_1366.0@2x.png */,
				C79ABEF21F852C040062726C /* testHideVerticalGridlines_iOS_320.0_568.0@2x.png */,
				C79ABEF31F852C040062726C /* testHideVerticalGridlines_iOS_375.0_667.0@2x.png */,
				C79ABEF41F852C040062726C /* testHideVerticalGridlines_iOS_414.0_736.0@3x.png */,
				C79ABEF51F852C040062726C /* testHideVerticalGridlines_iOS_768.0_1024.0@2x.png */,
				C79ABEF61F852C040062726C /* testHideVerticalGridlines_iOS_834.0_1112.0@2x.png */,
				C79ABEF71F852C040062726C /* testHideVerticalGridlines_tvOS_1920.0_1080.0.png */,
			);
			path = ChartsTests.BarChartTests;
			sourceTree = "<group>";
		};
		C79ABEF81F852C040062726C /* ChartsTests.LineChartTests */ = {
			isa = PBXGroup;
			children = (
				C79ABEF91F852C040062726C /* testDefaultValues_iOS_1024.0_1366.0@2x.png */,
				C79ABEFA1F852C040062726C /* testDefaultValues_iOS_320.0_568.0@2x.png */,
				C79ABEFB1F852C040062726C /* testDefaultValues_iOS_375.0_667.0@2x.png */,
				C79ABEFC1F852C040062726C /* testDefaultValues_iOS_414.0_736.0@3x.png */,
				C79ABEFD1F852C040062726C /* testDefaultValues_iOS_768.0_1024.0@2x.png */,
				C79ABEFE1F852C040062726C /* testDefaultValues_iOS_834.0_1112.0@2x.png */,
				C79ABEFF1F852C040062726C /* testDefaultValues_tvOS_1920.0_1080.0.png */,
				C79ABF001F852C040062726C /* testDoesntDrawCircleHole_iOS_1024.0_1366.0@2x.png */,
				C79ABF011F852C040062726C /* testDoesntDrawCircleHole_iOS_320.0_568.0@2x.png */,
				C79ABF021F852C040062726C /* testDoesntDrawCircleHole_iOS_375.0_667.0@2x.png */,
				C79ABF031F852C040062726C /* testDoesntDrawCircleHole_iOS_414.0_736.0@3x.png */,
				C79ABF041F852C040062726C /* testDoesntDrawCircleHole_iOS_768.0_1024.0@2x.png */,
				C79ABF051F852C040062726C /* testDoesntDrawCircleHole_iOS_834.0_1112.0@2x.png */,
				C79ABF061F852C040062726C /* testDoesntDrawCircleHole_tvOS_1920.0_1080.0.png */,
				C79ABF071F852C040062726C /* testDoesntDrawCircles_iOS_1024.0_1366.0@2x.png */,
				C79ABF081F852C040062726C /* testDoesntDrawCircles_iOS_320.0_568.0@2x.png */,
				C79ABF091F852C040062726C /* testDoesntDrawCircles_iOS_375.0_667.0@2x.png */,
				C79ABF0A1F852C040062726C /* testDoesntDrawCircles_iOS_414.0_736.0@3x.png */,
				C79ABF0B1F852C040062726C /* testDoesntDrawCircles_iOS_768.0_1024.0@2x.png */,
				C79ABF0C1F852C040062726C /* testDoesntDrawCircles_iOS_834.0_1112.0@2x.png */,
				C79ABF0D1F852C040062726C /* testDoesntDrawCircles_tvOS_1920.0_1080.0.png */,
				C79ABF0E1F852C040062726C /* testDrawIcons_iOS_1024.0_1366.0@2x.png */,
				C79ABF0F1F852C040062726C /* testDrawIcons_iOS_320.0_568.0@2x.png */,
				C79ABF101F852C040062726C /* testDrawIcons_iOS_375.0_667.0@2x.png */,
				C79ABF111F852C040062726C /* testDrawIcons_iOS_414.0_736.0@3x.png */,
				C79ABF121F852C040062726C /* testDrawIcons_iOS_768.0_1024.0@2x.png */,
				C79ABF131F852C040062726C /* testDrawIcons_iOS_834.0_1112.0@2x.png */,
				C79ABF141F852C040062726C /* testDrawIcons_tvOS_1920.0_1080.0.png */,
				C79ABF151F852C040062726C /* testHidesValues_iOS_1024.0_1366.0@2x.png */,
				C79ABF161F852C040062726C /* testHidesValues_iOS_320.0_568.0@2x.png */,
				C79ABF171F852C040062726C /* testHidesValues_iOS_375.0_667.0@2x.png */,
				C79ABF181F852C040062726C /* testHidesValues_iOS_414.0_736.0@3x.png */,
				C79ABF191F852C040062726C /* testHidesValues_iOS_768.0_1024.0@2x.png */,
				C79ABF1A1F852C040062726C /* testHidesValues_iOS_834.0_1112.0@2x.png */,
				C79ABF1B1F852C040062726C /* testHidesValues_tvOS_1920.0_1080.0.png */,
				C79ABF1C1F852C040062726C /* testIsCubic_iOS_1024.0_1366.0@2x.png */,
				C79ABF1D1F852C040062726C /* testIsCubic_iOS_320.0_568.0@2x.png */,
				C79ABF1E1F852C040062726C /* testIsCubic_iOS_375.0_667.0@2x.png */,
				C79ABF1F1F852C040062726C /* testIsCubic_iOS_414.0_736.0@3x.png */,
				C79ABF201F852C040062726C /* testIsCubic_iOS_768.0_1024.0@2x.png */,
				C79ABF211F852C040062726C /* testIsCubic_iOS_834.0_1112.0@2x.png */,
				C79ABF221F852C040062726C /* testIsCubic_tvOS_1920.0_1080.0.png */,
			);
			path = ChartsTests.LineChartTests;
			sourceTree = "<group>";
		};
		C79ABF231F852C040062726C /* Supporting Files */ = {
			isa = PBXGroup;
			children = (
				C79ABF241F852C040062726C /* Info.plist */,
				C79ABF251F852C040062726C /* Media.xcassets */,
			);
			path = "Supporting Files";
			sourceTree = "<group>";
		};
		C9B32CF9194F3F5800BDF3A0 /* Cells */ = {
			isa = PBXGroup;
			children = (
				C7442E301FBA1E5700695E4C /* ExchangeTableViewCell.xib */,
				C7559CB31F5705D5005B2375 /* TransactionEtherCell.xib */,
				C70FF5651E7B051C00AC7F8B /* ContactTransactionTableCell.xib */,
				9F2D934D14C0792D0053F0FF /* TransactionCell.xib */,
				9F1831EF151744FC00FB3D52 /* ReceiveCell.xib */,
			);
			name = Cells;
			sourceTree = "<group>";
		};
		C9BE91651945D8F600FD516D /* PinEntry */ = {
			isa = PBXGroup;
			children = (
				C9BE91661945D8F600FD516D /* Classes */,
				C9BE916E1945D8F600FD516D /* Resources */,
			);
			path = PinEntry;
			sourceTree = "<group>";
		};
		C9BE91661945D8F600FD516D /* Classes */ = {
			isa = PBXGroup;
			children = (
				C9BE91671945D8F600FD516D /* PENumpadView.h */,
				C9BE91681945D8F600FD516D /* PENumpadView.m */,
				C9BE91691945D8F600FD516D /* PEPinEntryController.h */,
				C9BE916A1945D8F600FD516D /* PEPinEntryController.m */,
				C9BE916B1945D8F600FD516D /* PEViewController.h */,
				C9BE916C1945D8F600FD516D /* PEViewController.m */,
				C9BE916D1945D8F600FD516D /* PEViewController.xib */,
			);
			path = Classes;
			sourceTree = "<group>";
		};
		C9BE916E1945D8F600FD516D /* Resources */ = {
			isa = PBXGroup;
			children = (
				ECD244E119A8AC45004B1F40 /* PEKeyboard-3-done.png */,
				ECD244E219A8AC45004B1F40 /* PEKeyboard-3-dot.png */,
				ECD244E319A8AC45004B1F40 /* PEKeyboard-3-edit.png */,
				ECD244E419A8AC45004B1F40 /* PEKeyboard-3-next.png */,
				ECD244E519A8AC45004B1F40 /* PEKeyboard-3.png */,
				ECD244E619A8AC45004B1F40 /* PEKeyboard-4-done.png */,
				ECD244E719A8AC45004B1F40 /* PEKeyboard-4-dot.png */,
				ECD244E819A8AC45004B1F40 /* PEKeyboard-4-edit.png */,
				ECD244E919A8AC45004B1F40 /* PEKeyboard-4-next.png */,
				ECD244EA19A8AC45004B1F40 /* PEKeyboard-4.png */,
				C9BE916F1945D8F600FD516D /* PEKeyboard-1-done.png */,
				C9BE91701945D8F600FD516D /* PEKeyboard-1-dot.png */,
				C9BE91711945D8F600FD516D /* PEKeyboard-1-edit.png */,
				C9BE91721945D8F600FD516D /* PEKeyboard-1-next.png */,
				C9BE91731945D8F600FD516D /* PEKeyboard-1.png */,
				C9BE91741945D8F600FD516D /* PEKeyboard-2-done.png */,
				C9BE91751945D8F600FD516D /* PEKeyboard-2-dot.png */,
				C9BE91761945D8F600FD516D /* PEKeyboard-2-edit.png */,
				C9BE91771945D8F600FD516D /* PEKeyboard-2-next.png */,
				C9BE91781945D8F600FD516D /* PEKeyboard-2.png */,
				C9BE91791945D8F600FD516D /* PEPin-off.png */,
				67EEE76C1A8E547200288753 /* PEPin-off@2x.png */,
				67EEE76D1A8E547200288753 /* PEPin-off@3x.png */,
				C9BE917A1945D8F600FD516D /* PEPin-on.png */,
				67EEE7701A8E547900288753 /* PEPin-on@2x.png */,
				67EEE7711A8E547900288753 /* PEPin-on@3x.png */,
			);
			path = Resources;
			sourceTree = "<group>";
		};
		C9D4B2AE193E020D00EDA9EA /* Third Party */ = {
			isa = PBXGroup;
			children = (
				C79ABD831F852C030062726C /* Charts */,
				23444F7B1DCD210B00573C8C /* CoreBitcoin */,
				2322DC811D771831000E5AC1 /* SocketRocket */,
				670595A11AB0F59D00D2D6D9 /* KeychainItemWrapper */,
				670DF9481A43BCB200CEA1EA /* Reachability */,
				67FA1A4A1ABA092D000C9196 /* RegEx */,
				67E9673419DF1DD300305358 /* SideMenu */,
				84C25678198109AF00F901D1 /* Keys */,
				C9BE91651945D8F600FD516D /* PinEntry */,
				9F2780B515343A7D0015F83F /* UncaughtExceptionHandler.h */,
				9F2780B615343A7D0015F83F /* UncaughtExceptionHandler.m */,
			);
			name = "Third Party";
			sourceTree = "<group>";
		};
		C9D4B2AF193E023C00EDA9EA /* Resources */ = {
			isa = PBXGroup;
			children = (
				C72D6CC51EC647090000F922 /* dev.der */,
				C72D6CC61EC647090000F922 /* testnet.der */,
				C72D6CC31EC646F30000F922 /* staging.der */,
				23FDEFA11D6E21A800FC80D6 /* blockchain.der */,
				C9BE918B1945F5FC00FD516D /* Images.xcassets */,
				C9D4B2B0193E024700EDA9EA /* Sounds */,
				C9D4B2B1193E026500EDA9EA /* Xibs */,
				A2599BAC1B0B762400C2EA81 /* Backup.storyboard */,
				23D5DB521C4415AE007AD0A2 /* AccountsAndAddresses.storyboard */,
				239CD5191C12217F00997DF5 /* Upgrade.storyboard */,
				239CD4CA1C12214A00997DF5 /* Settings.storyboard */,
			);
			name = Resources;
			sourceTree = "<group>";
		};
		C9D4B2B0193E024700EDA9EA /* Sounds */ = {
			isa = PBXGroup;
			children = (
				9F1831FB1517912800FB3D52 /* beep.wav */,
				9F7480D21514030800BC4292 /* alert-received.wav */,
			);
			name = Sounds;
			sourceTree = "<group>";
		};
		C9D4B2B1193E026500EDA9EA /* Xibs */ = {
			isa = PBXGroup;
			children = (
				C718595A1F4B85E800745A87 /* Transactions.xib */,
				C9B32CF9194F3F5800BDF3A0 /* Cells */,
				220E375919A3613600E06996 /* BCAddressSelectionView.xib */,
				C71859581F4B791600745A87 /* TabController.xib */,
				220E375119A3604500E06996 /* ReceiveCoins.xib */,
				220E375F19A3614900E06996 /* SendCoins.xib */,
				220E376219A3614F00E06996 /* MainWindow.xib */,
				FA63233D1A433DEB00EB3974 /* MerchantMapView.xib */,
				FACF694E1A570AEF00590E04 /* MerchantDetailView.xib */,
			);
			name = Xibs;
			sourceTree = "<group>";
		};
		C9D4B2B2193E032200EDA9EA /* Views */ = {
			isa = PBXGroup;
			children = (
<<<<<<< HEAD
				C769B2D81FC4ABA9009632B6 /* ContinueButtonInputAccessoryView.h */,
				C769B2D91FC4ABA9009632B6 /* ContinueButtonInputAccessoryView.m */,
=======
				FCB33B6D1FC369D700317E6B /* ExchangeDetailView.h */,
				FCB33B6E1FC369D700317E6B /* ExchangeDetailView.m */,
>>>>>>> 115cc507
				C7442E381FBB636300695E4C /* FromToView.h */,
				C7442E391FBB636300695E4C /* FromToView.m */,
				C7442E321FBA1E7800695E4C /* ExchangeTableViewCell.h */,
				C7442E331FBA1E7800695E4C /* ExchangeTableViewCell.m */,
				C7A0E9241FA89FE9004F4267 /* ExchangeModalView.h */,
				C7A0E9251FA89FE9004F4267 /* ExchangeModalView.m */,
				C7A0E90D1FA796EC004F4267 /* BCChartMarkerView.swift */,
				C7559CB51F570602005B2375 /* TransactionEtherTableViewCell.h */,
				C7559CB61F570602005B2375 /* TransactionEtherTableViewCell.m */,
				C7CE34BC1F4E128900032806 /* BCAmountInputView.h */,
				C7CE34BD1F4E128900032806 /* BCAmountInputView.m */,
				C71859451F3E227C00745A87 /* BCDescriptionView.h */,
				C71859461F3E227C00745A87 /* BCDescriptionView.m */,
				C75CBD021F1FB12F00CACE0D /* BCTotalAmountView.h */,
				C75CBD031F1FB12F00CACE0D /* BCTotalAmountView.m */,
				C7B685591F17AE2A00A18A5C /* BCEmptyPageView.h */,
				C7B6855A1F17AE2A00A18A5C /* BCEmptyPageView.m */,
				C75F70E51E2684FF005B4EAF /* ContactTransactionTableViewCell.h */,
				C75F70E61E2684FF005B4EAF /* ContactTransactionTableViewCell.m */,
				C75F70E21E241D69005B4EAF /* BCContactRequestView.h */,
				C75F70E31E241D69005B4EAF /* BCContactRequestView.m */,
				2330AA9B1E085F5700281E6F /* ContactTableViewCell.h */,
				2330AA9C1E085F5700281E6F /* ContactTableViewCell.m */,
				C72D6CC01EC0B7F80000F922 /* FeeTableCell.h */,
				C72D6CC11EC0B7F80000F922 /* FeeTableCell.m */,
				C72D6CBD1EC0B4AB0000F922 /* BCFeeSelectionView.h */,
				C72D6CBE1EC0B4AB0000F922 /* BCFeeSelectionView.m */,
				C79261B31E8ADF0300C87CED /* BCCardView.h */,
				C79261B41E8ADF0300C87CED /* BCCardView.m */,
				238FC4D01DEC79E200591D5F /* TransactionDetailDoubleSpendWarningCell.h */,
				238FC4D11DEC79E200591D5F /* TransactionDetailDoubleSpendWarningCell.m */,
				23E579521DB45F3A00220542 /* TransferAmountTableCell.h */,
				23E579531DB45F3A00220542 /* TransferAmountTableCell.m */,
				23FB5C051D9ABB450008C6AB /* TransactionDetailDescriptionCell.h */,
				23FB5C061D9ABB450008C6AB /* TransactionDetailDescriptionCell.m */,
				23FB5C081D9ABB590008C6AB /* TransactionDetailToCell.h */,
				23FB5C091D9ABB590008C6AB /* TransactionDetailToCell.m */,
				23FB5C0B1D9ABB650008C6AB /* TransactionDetailFromCell.h */,
				23FB5C0C1D9ABB650008C6AB /* TransactionDetailFromCell.m */,
				23FB5C0E1D9ABB730008C6AB /* TransactionDetailDateCell.h */,
				23FB5C0F1D9ABB730008C6AB /* TransactionDetailDateCell.m */,
				23FB5C111D9ABB8B0008C6AB /* TransactionDetailStatusCell.h */,
				23FB5C121D9ABB8B0008C6AB /* TransactionDetailStatusCell.m */,
				23FB5C141D9ABBB20008C6AB /* TransactionDetailValueCell.h */,
				23FB5C151D9ABBB20008C6AB /* TransactionDetailValueCell.m */,
				23FDEFA71D6E43DE00FC80D6 /* TransactionDetailTableCell.h */,
				23FDEFA81D6E43DE00FC80D6 /* TransactionDetailTableCell.m */,
				23E2FC061C7F60E7004CFF79 /* BCInsetLabel.h */,
				23E2FC071C7F60E7004CFF79 /* BCInsetLabel.m */,
				230FD2D71C5BF1A700336683 /* BCQRCodeView.h */,
				230FD2D81C5BF1A700336683 /* BCQRCodeView.m */,
				230FD2D11C5BD04000336683 /* BCEditAddressView.h */,
				230FD2D21C5BD04000336683 /* BCEditAddressView.m */,
				676250801A2DDF360052B63F /* AccountTableCell.h */,
				676250811A2DDF360052B63F /* AccountTableCell.m */,
				9F0CBAD61513CA2600CD945D /* BCFadeView.h */,
				9F0CBAD71513CA2600CD945D /* BCFadeView.m */,
				84B601C8197AD03800DA1829 /* BCModalView.h */,
				84B601C9197AD03800DA1829 /* BCModalView.m */,
				678AD5EC19D4731C00E9A778 /* Modal Content Views */,
				9F1831EC151744EA00FB3D52 /* ReceiveTableCell.h */,
				9F1831ED151744EB00FB3D52 /* ReceiveTableCell.m */,
				9F765F3714BC7BAC00048EFB /* TransactionTableCell.h */,
				9F765F3814BC7BAC00048EFB /* TransactionTableCell.m */,
				9F45F81C1514D81700018AED /* UIButtonPressAndHold.h */,
				9F45F81D1514D81700018AED /* UIButtonPressAndHold.m */,
				FA63233F1A446B0C00EB3974 /* MerchantLocation.h */,
				FA6323401A446B0C00EB3974 /* MerchantLocation.m */,
				6710DA0C1A8E82D80089DDED /* BCLine.h */,
				6710DA0D1A8E82D80089DDED /* BCLine.m */,
				67D95A251B3DD86B0012EBB1 /* BCTextField.swift */,
				237827191B7E472D00E9EE03 /* BCSecureTextField.swift */,
				675038991B4D832F00F7B488 /* SideMenuViewCell.h */,
				6750389A1B4D832F00F7B488 /* SideMenuViewCell.m */,
			);
			name = Views;
			sourceTree = "<group>";
		};
/* End PBXGroup section */

/* Begin PBXNativeTarget section */
		9FB3637014B60128004BEA02 /* Blockchain */ = {
			isa = PBXNativeTarget;
			buildConfigurationList = 9FB3638914B60128004BEA02 /* Build configuration list for PBXNativeTarget "Blockchain" */;
			buildPhases = (
				9FB3636D14B60128004BEA02 /* Sources */,
				9FB3636E14B60128004BEA02 /* Frameworks */,
				23321D781BB072AB0005624F /* Update, Clean, Build My-Wallet-V3 */,
				23321D7B1BB084320005624F /* Build Image Assets from PSDs */,
				23FDEFA31D6E22C900FC80D6 /* Get SSL Certificate */,
				C718594D1F460C4A00745A87 /* Run Fabric */,
				9FB3636F14B60128004BEA02 /* Resources */,
				C7A923EA1F852DC7003D9DAF /* Embed Frameworks */,
			);
			buildRules = (
			);
			dependencies = (
				C7A923E71F852DC7003D9DAF /* PBXTargetDependency */,
			);
			name = Blockchain;
			productName = Blockchain;
			productReference = 9FB3637114B60128004BEA02 /* Blockchain.app */;
			productType = "com.apple.product-type.application";
		};
/* End PBXNativeTarget section */

/* Begin PBXProject section */
		9FB3636814B60128004BEA02 /* Project object */ = {
			isa = PBXProject;
			attributes = {
				LastSwiftMigration = 0700;
				LastSwiftUpdateCheck = 0700;
				LastUpgradeCheck = 0610;
				ORGANIZATIONNAME = "Blockchain Luxembourg S.A";
				TargetAttributes = {
					9FB3637014B60128004BEA02 = {
						DevelopmentTeam = NZ6PH75U7K;
						LastSwiftMigration = 0800;
						ProvisioningStyle = Automatic;
						SystemCapabilities = {
							com.apple.BackgroundModes = {
								enabled = 1;
							};
							com.apple.Push = {
								enabled = 1;
							};
						};
					};
				};
			};
			buildConfigurationList = 9FB3636B14B60128004BEA02 /* Build configuration list for PBXProject "Blockchain" */;
			compatibilityVersion = "Xcode 3.2";
			developmentRegion = English;
			hasScannedForEncodings = 0;
			knownRegions = (
				en,
				fr,
				es,
				Base,
				de,
				"zh-Hans",
				ja,
				it,
				nl,
				ko,
				"zh-Hant",
				pt,
				"pt-PT",
				da,
				fi,
				nb,
				sv,
				ru,
				pl,
				tr,
				ar,
				th,
				cs,
				hu,
				hr,
				el,
				he,
				ro,
				sk,
				uk,
				id,
				ms,
				vi,
				"es-ES",
				hi,
				sl,
				"sv-SE",
				"zh-CN",
				"zh-TW",
				"es-MX",
				"pt-BR",
			);
			mainGroup = 9FB3636614B60128004BEA02;
			productRefGroup = 9FB3637214B60128004BEA02 /* Products */;
			projectDirPath = "";
			projectReferences = (
				{
					ProductGroup = C79ABD901F852C030062726C /* Products */;
					ProjectRef = C79ABD8F1F852C030062726C /* Charts.xcodeproj */;
				},
				{
					ProductGroup = C79ABE181F852C040062726C /* Products */;
					ProjectRef = C79ABE171F852C040062726C /* ChartsDemo-OSX.xcodeproj */;
				},
				{
					ProductGroup = C79ABD941F852C040062726C /* Products */;
					ProjectRef = C79ABD931F852C040062726C /* ChartsDemo.xcodeproj */;
				},
			);
			projectRoot = "";
			targets = (
				9FB3637014B60128004BEA02 /* Blockchain */,
			);
		};
/* End PBXProject section */

/* Begin PBXReferenceProxy section */
		C79ABF291F852C040062726C /* Charts.framework */ = {
			isa = PBXReferenceProxy;
			fileType = wrapper.framework;
			path = Charts.framework;
			remoteRef = C79ABF281F852C040062726C /* PBXContainerItemProxy */;
			sourceTree = BUILT_PRODUCTS_DIR;
		};
		C79ABF2B1F852C040062726C /* ChartsTests.xctest */ = {
			isa = PBXReferenceProxy;
			fileType = wrapper.cfbundle;
			path = ChartsTests.xctest;
			remoteRef = C79ABF2A1F852C040062726C /* PBXContainerItemProxy */;
			sourceTree = BUILT_PRODUCTS_DIR;
		};
		C79ABF2E1F852C040062726C /* ChartsDemo-OSX.app */ = {
			isa = PBXReferenceProxy;
			fileType = wrapper.application;
			path = "ChartsDemo-OSX.app";
			remoteRef = C79ABF2D1F852C040062726C /* PBXContainerItemProxy */;
			sourceTree = BUILT_PRODUCTS_DIR;
		};
		C79ABF311F852C040062726C /* ChartsDemo.app */ = {
			isa = PBXReferenceProxy;
			fileType = wrapper.application;
			path = ChartsDemo.app;
			remoteRef = C79ABF301F852C040062726C /* PBXContainerItemProxy */;
			sourceTree = BUILT_PRODUCTS_DIR;
		};
/* End PBXReferenceProxy section */

/* Begin PBXResourcesBuildPhase section */
		9FB3636F14B60128004BEA02 /* Resources */ = {
			isa = PBXResourcesBuildPhase;
			buildActionMask = 2147483647;
			files = (
				C72D6CC81EC6472D0000F922 /* testnet.der in Resources */,
				C72D6CC71EC647200000F922 /* dev.der in Resources */,
				C72D6CC41EC646F30000F922 /* staging.der in Resources */,
				C790E11A1E52061B0063D141 /* Montserrat-Regular.ttf in Resources */,
				C790E1161E52061B0063D141 /* Montserrat-Light.ttf in Resources */,
				23FDEFA21D6E21A800FC80D6 /* blockchain.der in Resources */,
				C7442E311FBA1E5700695E4C /* ExchangeTableViewCell.xib in Resources */,
				23321D7A1BB0730C0005624F /* my-wallet.js in Resources */,
				C790E1141E52061B0063D141 /* Montserrat-ExtraLightItalic.ttf in Resources */,
				239CD5171C12217F00997DF5 /* Upgrade.storyboard in Resources */,
				C790E10F1E52061B0063D141 /* Montserrat-Bold.ttf in Resources */,
				C70FF5661E7B051C00AC7F8B /* ContactTransactionTableCell.xib in Resources */,
				67EEE76F1A8E547200288753 /* PEPin-off@3x.png in Resources */,
				ECD244F219A8AC45004B1F40 /* PEKeyboard-4-edit.png in Resources */,
				C9BE91861945D8F600FD516D /* PEKeyboard-2-edit.png in Resources */,
				C790E11D1E52061B0063D141 /* Montserrat-Thin.ttf in Resources */,
				C790E11C1E52061B0063D141 /* Montserrat-SemiBoldItalic.ttf in Resources */,
				ECD244F119A8AC45004B1F40 /* PEKeyboard-4-dot.png in Resources */,
				C790E10E1E52061B0063D141 /* Montserrat-BlackItalic.ttf in Resources */,
				C9BE917E1945D8F600FD516D /* PEViewController.xib in Resources */,
				2322DCC51D771831000E5AC1 /* Info.plist in Resources */,
				C9BE91831945D8F600FD516D /* PEKeyboard-1.png in Resources */,
				C9BE91801945D8F600FD516D /* PEKeyboard-1-dot.png in Resources */,
				9F2D934E14C0792D0053F0FF /* TransactionCell.xib in Resources */,
				C9BE918C1945F5FC00FD516D /* Images.xcassets in Resources */,
				ECD244EC19A8AC45004B1F40 /* PEKeyboard-3-dot.png in Resources */,
				C9BE91811945D8F600FD516D /* PEKeyboard-1-edit.png in Resources */,
				C790E1131E52061B0063D141 /* Montserrat-ExtraLight.ttf in Resources */,
				ECD244EF19A8AC45004B1F40 /* PEKeyboard-3.png in Resources */,
				C790E11E1E52061B0063D141 /* Montserrat-ThinItalic.ttf in Resources */,
				CFD602B11E64AC2D006F6208 /* wallet-ios.js in Resources */,
				C9BE918A1945D8F600FD516D /* PEPin-on.png in Resources */,
				C790E1171E52061B0063D141 /* Montserrat-LightItalic.ttf in Resources */,
				C7559CB41F5705D5005B2375 /* TransactionEtherCell.xib in Resources */,
				220E376019A3614F00E06996 /* MainWindow.xib in Resources */,
				C9BE91851945D8F600FD516D /* PEKeyboard-2-dot.png in Resources */,
				FA63233E1A433DEB00EB3974 /* MerchantMapView.xib in Resources */,
				C790E1121E52061B0063D141 /* Montserrat-ExtraBoldItalic.ttf in Resources */,
				A2599BAA1B0B762400C2EA81 /* Backup.storyboard in Resources */,
				C9BE91881945D8F600FD516D /* PEKeyboard-2.png in Resources */,
				67EEE7731A8E547900288753 /* PEPin-on@3x.png in Resources */,
				C9BE91821945D8F600FD516D /* PEKeyboard-1-next.png in Resources */,
				ECD244ED19A8AC45004B1F40 /* PEKeyboard-3-edit.png in Resources */,
				C71859591F4B791600745A87 /* TabController.xib in Resources */,
				C790E1111E52061B0063D141 /* Montserrat-ExtraBold.ttf in Resources */,
				C790E1181E52061B0063D141 /* Montserrat-Medium.ttf in Resources */,
				239CD4C81C12214A00997DF5 /* Settings.storyboard in Resources */,
				23D5DB501C4415AE007AD0A2 /* AccountsAndAddresses.storyboard in Resources */,
				9F7480D31514030800BC4292 /* alert-received.wav in Resources */,
				C9BE917F1945D8F600FD516D /* PEKeyboard-1-done.png in Resources */,
				C9BE91871945D8F600FD516D /* PEKeyboard-2-next.png in Resources */,
				ECD244F419A8AC45004B1F40 /* PEKeyboard-4.png in Resources */,
				C718595B1F4B85E800745A87 /* Transactions.xib in Resources */,
				C790E1101E52061B0063D141 /* Montserrat-BoldItalic.ttf in Resources */,
				ECD244EB19A8AC45004B1F40 /* PEKeyboard-3-done.png in Resources */,
				C790E1151E52061B0063D141 /* Montserrat-Italic.ttf in Resources */,
				C790E10D1E52061B0063D141 /* Montserrat-Black.ttf in Resources */,
				ECD244F019A8AC45004B1F40 /* PEKeyboard-4-done.png in Resources */,
				220E375D19A3614900E06996 /* SendCoins.xib in Resources */,
				C9BE91841945D8F600FD516D /* PEKeyboard-2-done.png in Resources */,
				220E375719A3613600E06996 /* BCAddressSelectionView.xib in Resources */,
				220E374F19A3604500E06996 /* ReceiveCoins.xib in Resources */,
				9F1831F0151744FC00FB3D52 /* ReceiveCell.xib in Resources */,
				C790E11B1E52061B0063D141 /* Montserrat-SemiBold.ttf in Resources */,
				ECD244EE19A8AC45004B1F40 /* PEKeyboard-3-next.png in Resources */,
				ECD244F319A8AC45004B1F40 /* PEKeyboard-4-next.png in Resources */,
				67EEE76E1A8E547200288753 /* PEPin-off@2x.png in Resources */,
				2357BA411D53979600BE0BFD /* InfoPlist.strings in Resources */,
				220ADA6A19A3796200EB7599 /* Localizable.strings in Resources */,
				C790E1191E52061B0063D141 /* Montserrat-MediumItalic.ttf in Resources */,
				C9BE91891945D8F600FD516D /* PEPin-off.png in Resources */,
				9F1831FD1517912900FB3D52 /* beep.wav in Resources */,
				67EEE7721A8E547900288753 /* PEPin-on@2x.png in Resources */,
				FACF694F1A570AEF00590E04 /* MerchantDetailView.xib in Resources */,
			);
			runOnlyForDeploymentPostprocessing = 0;
		};
/* End PBXResourcesBuildPhase section */

/* Begin PBXShellScriptBuildPhase section */
		23321D781BB072AB0005624F /* Update, Clean, Build My-Wallet-V3 */ = {
			isa = PBXShellScriptBuildPhase;
			buildActionMask = 8;
			files = (
			);
			inputPaths = (
			);
			name = "Update, Clean, Build My-Wallet-V3";
			outputPaths = (
			);
			runOnlyForDeploymentPostprocessing = 1;
			shellPath = /bin/sh;
			shellScript = "# update submodule source\ngit submodule update ${SRCROOT}/Submodules/My-Wallet-V3\n\n# reinstall node modules, grunt build, and run tests\ncd ${SRCROOT} && sh ./scripts/install-js.sh && sh ./scripts/build-js.sh && cd ./Submodules/My-Wallet-V3 && ./node_modules/karma/bin/karma start karma.conf.js --single-run";
		};
		23321D7B1BB084320005624F /* Build Image Assets from PSDs */ = {
			isa = PBXShellScriptBuildPhase;
			buildActionMask = 8;
			files = (
			);
			inputPaths = (
			);
			name = "Build Image Assets from PSDs";
			outputPaths = (
			);
			runOnlyForDeploymentPostprocessing = 1;
			shellPath = /bin/sh;
			shellScript = "# Install dependencies\nbrew install imagemagick\ncd ${SRCROOT}/Artwork\nnpm install -g grunt-cli\nnpm install\nnpm install -g svgexport\n\n# Build images\ngrunt";
		};
		23FDEFA31D6E22C900FC80D6 /* Get SSL Certificate */ = {
			isa = PBXShellScriptBuildPhase;
			buildActionMask = 8;
			files = (
			);
			inputPaths = (
			);
			name = "Get SSL Certificate";
			outputPaths = (
			);
			runOnlyForDeploymentPostprocessing = 1;
			shellPath = /bin/sh;
			shellScript = "cd ${SRCROOT} && sh ./scripts/update-certs.sh";
		};
		C718594D1F460C4A00745A87 /* Run Fabric */ = {
			isa = PBXShellScriptBuildPhase;
			buildActionMask = 2147483647;
			files = (
			);
			inputPaths = (
			);
			name = "Run Fabric";
			outputPaths = (
			);
			runOnlyForDeploymentPostprocessing = 0;
			shellPath = /bin/sh;
			shellScript = "./Fabric.framework/run 😅";
		};
/* End PBXShellScriptBuildPhase section */

/* Begin PBXSourcesBuildPhase section */
		9FB3636D14B60128004BEA02 /* Sources */ = {
			isa = PBXSourcesBuildPhase;
			buildActionMask = 2147483647;
			files = (
				2343E4031CB434BC008DC7D1 /* NSArray+EncodedJSONString.m in Sources */,
				C780DF6C1EEF082300D48698 /* SharedSessionDelegate.m in Sources */,
				237C9E901C482132000754F7 /* AccountsAndAddressesDetailViewController.m in Sources */,
				23444F8D1DCD219E00573C8C /* BTCData.m in Sources */,
				C75F70EA1E2685CA005B4EAF /* ContactTransaction.m in Sources */,
				C7442E371FBA448200695E4C /* ExchangeTrade.m in Sources */,
				9F1831EB1516AE3500FB3D52 /* NSString+URLEncode.m in Sources */,
				C75F70E71E2684FF005B4EAF /* ContactTransactionTableViewCell.m in Sources */,
				23EA61CB1B5591260032B907 /* SettingsSelectorTableViewController.m in Sources */,
				23BA22111D6B736900D0472B /* NSNumberFormatter+Currencies.m in Sources */,
				23444F811DCD214800573C8C /* BTCBigNumber.m in Sources */,
				2322DCB51D771831000E5AC1 /* SRIOConsumer.m in Sources */,
				23BD046D1D79F1EC00DB69E6 /* TransactionDetailNavigationController.m in Sources */,
				678AD5E919D4610000E9A778 /* BCModalContentView.m in Sources */,
				84F4BDFA197F21D700B7BF7B /* PairingCodeParser.m in Sources */,
				23444F8A1DCD218F00573C8C /* BTCAddress.m in Sources */,
				2322DCBC1D771831000E5AC1 /* SRHash.m in Sources */,
				9F45F82C1514E53C00018AED /* UIButtonPressAndHold.m in Sources */,
				9F7480E315140EF200BC4292 /* TabViewController.m in Sources */,
				23444FA81DD1177E00573C8C /* SettingsAboutUsViewController.m in Sources */,
				2322DCC71D771831000E5AC1 /* SRWebSocket.m in Sources */,
				23FB5C101D9ABB730008C6AB /* TransactionDetailDateCell.m in Sources */,
				670595A41AB0F59D00D2D6D9 /* KeychainItemWrapper.m in Sources */,
				C790E1211E5345160063D141 /* BCVerifyEmailViewController.m in Sources */,
				C71859571F4B695700745A87 /* TabControllerManager.m in Sources */,
				C7A9E7A61FAB5FF600027F22 /* UILabel+CGRectForSubstring.m in Sources */,
				9FB3638214B60128004BEA02 /* main.m in Sources */,
				9FB3638614B60128004BEA02 /* AppDelegate.m in Sources */,
				2322DCB91D771831000E5AC1 /* SRPinningSecurityPolicy.m in Sources */,
				23F720F21C32DC0A00577738 /* DebugTableViewController.m in Sources */,
				23D9F2701B602F42006B1B68 /* SettingsBitcoinUnitTableViewController.m in Sources */,
				23E2FC081C7F60E7004CFF79 /* BCInsetLabel.m in Sources */,
				23444F871DCD217E00573C8C /* BTCNetwork.m in Sources */,
				C9BE917D1945D8F600FD516D /* PEViewController.m in Sources */,
				674709EC19D1D14300757D46 /* BCWelcomeView.m in Sources */,
				67D95A281B3DDC900012EBB1 /* Constants.swift in Sources */,
				9F765F3214BC622E00048EFB /* TransactionsBitcoinViewController.m in Sources */,
				2322DCC21D771831000E5AC1 /* SRURLUtilities.m in Sources */,
				C7A0E9261FA89FE9004F4267 /* ExchangeModalView.m in Sources */,
				23964C031DCA3F19001323BE /* KeyPair.m in Sources */,
				230FD2DC1C5BFB4300336683 /* QRCodeGenerator.m in Sources */,
				C7A0E90E1FA796EC004F4267 /* BCChartMarkerView.swift in Sources */,
				676250821A2DDF360052B63F /* AccountTableCell.m in Sources */,
				67EE1DCF19E3325900DBBFC9 /* UIViewController+ECSlidingViewController.m in Sources */,
				C9BE917B1945D8F600FD516D /* PENumpadView.m in Sources */,
				C7EEB8451EA95505002F28B9 /* UIView+ChangeFrameAttribute.m in Sources */,
				84FC02FD19815F1B00B97D5B /* crypto_scrypt-nosse.c in Sources */,
				2322DCB71D771831000E5AC1 /* SRProxyConnect.m in Sources */,
				C73406221F54791C00143100 /* EtherAmountInputViewController.m in Sources */,
				FACF69521A57164B00590E04 /* MerchantMapDetailViewController.m in Sources */,
				C7559CB21F56FE09005B2375 /* TransactionsEtherViewController.m in Sources */,
				FA6323411A446B0C00EB3974 /* MerchantLocation.m in Sources */,
				FA63233C1A433BEA00EB3974 /* MerchantMapViewController.m in Sources */,
				23FDEFAC1D6F669100FC80D6 /* NSURLSession+SendSynchronousRequest.m in Sources */,
				231A66EE1DB9434B0043F862 /* HDNode.m in Sources */,
				23256A591DF1CFF7002B7A04 /* Invitation.m in Sources */,
				9F765F3914BC7BAC00048EFB /* TransactionTableCell.m in Sources */,
				23B731D31E01AC1100129770 /* ReminderModalViewController.m in Sources */,
				23444F9F1DCD221A00573C8C /* BTCProtocolSerialization.m in Sources */,
				84FC02FA1981452D00B97D5B /* NSString+JSONParser_NSString.m in Sources */,
				9F765F3D14BC7C4F00048EFB /* Transaction.m in Sources */,
				2322DCC31D771831000E5AC1 /* NSRunLoop+SRWebSocket.m in Sources */,
				84B601C7197ACD6300DA1829 /* UITextField+Blocks.m in Sources */,
				9F765F4714BC8AEF00048EFB /* MultiAddressResponse.m in Sources */,
				237356B61DF894CF003940A7 /* Contact.m in Sources */,
				FA6323391A433B1C00EB3974 /* Foundation-Utility.m in Sources */,
				239CD5681C122BDE00997DF5 /* SettingsTwoStepViewController.m in Sources */,
				23BF73391C454B8C00204503 /* AccountsAndAddressesNavigationController.m in Sources */,
				2378271A1B7E472D00E9EE03 /* BCSecureTextField.swift in Sources */,
				236D7ED91CBD8B3900836EF2 /* DeviceIdentifier.m in Sources */,
				9F2D934A14C05DD00053F0FF /* Address.m in Sources */,
				235BD5661C58216000969B31 /* BCModalViewController.m in Sources */,
				67FA1A4D1ABA092D000C9196 /* RegExCategories.m in Sources */,
				23DF4EFC1DBA586C0059CF92 /* KeychainItemWrapper+SwipeAddresses.m in Sources */,
				C71859541F4B647100745A87 /* SendEtherViewController.m in Sources */,
				84B601CA197AD03800DA1829 /* BCModalView.m in Sources */,
				9F0CBAAA151351F400CD945D /* Wallet.m in Sources */,
				9F0CBAD81513CA2600CD945D /* BCFadeView.m in Sources */,
				67E9674E19DF285000305358 /* SideMenuViewController.m in Sources */,
				C7CE34BB1F4DE14500032806 /* DashboardViewController.m in Sources */,
				9FCA4D161514949500ECDFBE /* ReceiveCoinsViewController.m in Sources */,
				2322DCBD1D771831000E5AC1 /* SRHTTPConnectMessage.m in Sources */,
				C790E0F81E4E60AE0063D141 /* NSDateFormatter+TimeAgoString.m in Sources */,
				230FD2D31C5BD04000336683 /* BCEditAddressView.m in Sources */,
				23C95EA61C0779C600E4692A /* SettingsChangePasswordViewController.m in Sources */,
				23FDEFA91D6E43DE00FC80D6 /* TransactionDetailTableCell.m in Sources */,
				2326C6C21BBD7A8100AB7C4D /* UIViewController+AutoDismiss.m in Sources */,
				23EA61C81B54282D0032B907 /* SettingsNavigationController.m in Sources */,
				FCB33B6F1FC369D700317E6B /* ExchangeDetailView.m in Sources */,
				C7E2750B1F589C8D0054EFA5 /* ReceiveEtherViewController.m in Sources */,
				9FCA4D1B151494BF00ECDFBE /* SendBitcoinViewController.m in Sources */,
				237451C91D624C1C00CF7049 /* RootService.m in Sources */,
				C7CE34BE1F4E128900032806 /* BCAmountInputView.m in Sources */,
				23964C001DC93882001323BE /* ContactsViewController.m in Sources */,
				67D95A261B3DD86B0012EBB1 /* BCTextField.swift in Sources */,
				2322DCC01D771831000E5AC1 /* SRRandom.m in Sources */,
				23FB5C0D1D9ABB650008C6AB /* TransactionDetailFromCell.m in Sources */,
				2322DCBA1D771831000E5AC1 /* SRConstants.m in Sources */,
				A2599BA71B0B726900C2EA81 /* BackupVerifyViewController.swift in Sources */,
				23107F831BBEF0AC00A6A9D4 /* BCConfirmPaymentView.m in Sources */,
				23FB5C131D9ABB8B0008C6AB /* TransactionDetailStatusCell.m in Sources */,
				CFA0671F1E65D426008456C1 /* WebLoginViewController.m in Sources */,
				A2599BA51B0B725400C2EA81 /* BackupWordsViewController.swift in Sources */,
				23444F7E1DCD213D00573C8C /* BTCKey.m in Sources */,
				C7A923ED1F8531FD003D9DAF /* GraphTimeFrame.m in Sources */,
				C79EEFC21E898E380087DDCD /* WalletSetupViewController.m in Sources */,
				6762507D1A2CC5800052B63F /* BCEditAccountView.m in Sources */,
				C723F3491F64413400A858A9 /* TransactionsViewController.m in Sources */,
				C7F041961E3BD4A6004E8B4A /* BuyBitcoinViewController.m in Sources */,
				C7CE34B81F4DCB7E00032806 /* CardsViewController.m in Sources */,
				6780DB951A40BDCF0048EED2 /* InOut.m in Sources */,
				23444F901DCD21AB00573C8C /* BTCCurvePoint.m in Sources */,
				C75CBD041F1FB12F00CACE0D /* BCTotalAmountView.m in Sources */,
				67EE1DCC19E3325900DBBFC9 /* ECSlidingInteractiveTransition.m in Sources */,
				6775569919E752A00054699B /* BCWebViewController.m in Sources */,
				C7442E341FBA1E7800695E4C /* ExchangeTableViewCell.m in Sources */,
				C7559CBA1F573763005B2375 /* EtherTransaction.m in Sources */,
				C76135641F9E55DF0029E159 /* ExchangeCreateViewController.m in Sources */,
				67EE1DCD19E3325900DBBFC9 /* ECSlidingSegue.m in Sources */,
				237356B91DF8B4EE003940A7 /* ContactDetailViewController.m in Sources */,
				231FF2CD1B56F9F1009EEB02 /* SettingsWebViewController.m in Sources */,
				C723F3461F61D35300A858A9 /* TransactionDetailViewModel.m in Sources */,
				C769B2DA1FC4ABA9009632B6 /* ContinueButtonInputAccessoryView.m in Sources */,
				2322DCC61D771831000E5AC1 /* SRSecurityPolicy.m in Sources */,
				9F61B89E151519EF0083C57A /* BCAddressSelectionView.m in Sources */,
				FA6323361A43373300EB3974 /* Merchant.m in Sources */,
				23FB5C0A1D9ABB590008C6AB /* TransactionDetailToCell.m in Sources */,
				9F91B607151666EC00ACB32D /* BCCreateWalletView.m in Sources */,
				23444F9E1DCD221A00573C8C /* BTCErrors.m in Sources */,
				C7442E3A1FBB636300695E4C /* FromToView.m in Sources */,
				C72D6CC21EC0B7F80000F922 /* FeeTableCell.m in Sources */,
				2322DCBE1D771831000E5AC1 /* SRLog.m in Sources */,
				238FC4D21DEC79E200591D5F /* TransactionDetailDoubleSpendWarningCell.m in Sources */,
				23FDEF9A1D6CBC7000FC80D6 /* TransactionDetailViewController.m in Sources */,
				67EE1DCA19E3325900DBBFC9 /* ECPercentDrivenInteractiveTransition.m in Sources */,
				C71859471F3E227D00745A87 /* BCDescriptionView.m in Sources */,
				23FDEF9D1D6E180100FC80D6 /* CertificatePinner.m in Sources */,
				678CD7481A2777E600748AA5 /* BCCreateAccountView.m in Sources */,
				23F8DE531DAEB11C001899AE /* BCNavigationController.m in Sources */,
				C7A0E92E1FA8FFBF004F4267 /* ExchangeConfirmViewController.m in Sources */,
				C79261B51E8ADF0300C87CED /* BCCardView.m in Sources */,
				ECD244F719A8B444004B1F40 /* UIImage+Utils.m in Sources */,
				23444F961DCD21C600573C8C /* BTCKeychain.m in Sources */,
				2322DCB61D771831000E5AC1 /* SRIOConsumerPool.m in Sources */,
				2322DCBB1D771831000E5AC1 /* SRError.m in Sources */,
				9F1831E21516A39500FB3D52 /* NSData+Hex.m in Sources */,
				6710DA0E1A8E82D80089DDED /* BCLine.m in Sources */,
				67EE1DCE19E3325900DBBFC9 /* ECSlidingViewController.m in Sources */,
				FCB33B721FC36EA200317E6B /* ExchangeProgressViewController.m in Sources */,
				6780DB981A40BDF40048EED2 /* AccountInOut.m in Sources */,
				2322D3911D75CEEF000E5AC1 /* SessionManager.m in Sources */,
				23BF733C1C455DDB00204503 /* AccountsAndAddressesViewController.m in Sources */,
				2322DCB41D771831000E5AC1 /* SRDelegateController.m in Sources */,
				9F1831E51516A45700FB3D52 /* NSString+SHA256.m in Sources */,
				232ACBF51DAE84720072FB5E /* TransferAllFundsViewController.m in Sources */,
				23E579541DB45F3A00220542 /* TransferAmountTableCell.m in Sources */,
				230FD2D91C5BF1A700336683 /* BCQRCodeView.m in Sources */,
				2322321A1B44D4CB00E5DF26 /* UpgradeViewController.m in Sources */,
				6750389B1B4D832F00F7B488 /* SideMenuViewCell.m in Sources */,
				9F1831EE151744EB00FB3D52 /* ReceiveTableCell.m in Sources */,
				C72D6CBF1EC0B4AB0000F922 /* BCFeeSelectionView.m in Sources */,
				67EE1DCB19E3325900DBBFC9 /* ECSlidingAnimationController.m in Sources */,
				67470A0819D43AFE00757D46 /* BCManualPairView.m in Sources */,
				C7E2750E1F59C2D50054EFA5 /* UILabel+Animations.m in Sources */,
				6E2D90A21BBEC34800B719EC /* BCRecoveryView.m in Sources */,
				A2599B9F1B0B5FC800C2EA81 /* BackupViewController.swift in Sources */,
				C9BE917C1945D8F600FD516D /* PEPinEntryController.m in Sources */,
				239539831B486C7100989667 /* UILabel+MultiLineAutoSize.m in Sources */,
				A2913FA21B31830000DC6C15 /* BackupNavigationViewController.swift in Sources */,
				C75F70E41E241D69005B4EAF /* BCContactRequestView.m in Sources */,
				9F4A5092152F585E00F9ED9D /* UIDevice+Hardware.m in Sources */,
				6780DB921A40BDA70048EED2 /* AddressInOut.m in Sources */,
				2322DCC11D771831000E5AC1 /* SRSIMDHelpers.m in Sources */,
				9F2780B715343A7D0015F83F /* UncaughtExceptionHandler.m in Sources */,
				673107F219F6D49F00BE6899 /* PrivateKeyReader.m in Sources */,
				C7559CAF1F55E874005B2375 /* BCConfirmPaymentViewModel.m in Sources */,
				84FC02FE19815F1B00B97D5B /* sha256.c in Sources */,
				2322DCBF1D771831000E5AC1 /* SRMutex.m in Sources */,
				C7559CB71F570602005B2375 /* TransactionEtherTableViewCell.m in Sources */,
				2322DCC41D771831000E5AC1 /* NSURLRequest+SRWebSocket.m in Sources */,
				232E17F91C29F0EF0044942E /* UINavigationController+PopToRootWithCompletion.swift in Sources */,
				23BD046A1D7761C000DB69E6 /* UITextView+AssertionFailureFix.m in Sources */,
				23D423991D0878BE000054AA /* ModuleXMLHttpRequest.m in Sources */,
				C70FF55E1E76D5C600AC7F8B /* BuyBitcoinNavigationController.m in Sources */,
				23F601A41D09C931009102BF /* Reachability.m in Sources */,
				23444F931DCD21B700573C8C /* BTCBase58.m in Sources */,
				23EA61C51B54258D0032B907 /* SettingsTableViewController.m in Sources */,
				C793E1FC1F8E7921001F171C /* ExchangeOverviewViewController.m in Sources */,
				23FB5C161D9ABBB20008C6AB /* TransactionDetailValueCell.m in Sources */,
				23444F841DCD217000573C8C /* NSData+BTCData.m in Sources */,
				2322DCB81D771831000E5AC1 /* SRRunLoopThread.m in Sources */,
				2330AA9D1E085F5700281E6F /* ContactTableViewCell.m in Sources */,
				C790E1241E5358540063D141 /* BCVerifyMobileNumberViewController.m in Sources */,
				C7B6855B1F17AE2A00A18A5C /* BCEmptyPageView.m in Sources */,
				84CCFAAF197D859C00DA4482 /* NSString+NSString_EscapeQuotes.m in Sources */,
				232D7DE11E018E7800A7A2ED /* ContactNewMessageViewController.m in Sources */,
				2390C10B1D87376E00342C38 /* TransactionRecipientsViewController.m in Sources */,
				C7618B611F66C817003E7589 /* QRCodeScannerSendViewController.m in Sources */,
				23FB5C071D9ABB450008C6AB /* TransactionDetailDescriptionCell.m in Sources */,
				23BA220E1D6B4AB500D0472B /* KeychainItemWrapper+Credentials.m in Sources */,
				23DEF96E1DB11C98004AAAB6 /* TransferAllFundsBuilder.m in Sources */,
				A269E92E1B32D51F0052F953 /* SecondPasswordViewController.swift in Sources */,
			);
			runOnlyForDeploymentPostprocessing = 0;
		};
/* End PBXSourcesBuildPhase section */

/* Begin PBXTargetDependency section */
		C7A923E71F852DC7003D9DAF /* PBXTargetDependency */ = {
			isa = PBXTargetDependency;
			name = Charts;
			targetProxy = C7A923E61F852DC7003D9DAF /* PBXContainerItemProxy */;
		};
/* End PBXTargetDependency section */

/* Begin PBXVariantGroup section */
		220ADA6819A3796200EB7599 /* Localizable.strings */ = {
			isa = PBXVariantGroup;
			children = (
				220ADA6919A3796200EB7599 /* Base */,
				220ADA7219A3798A00EB7599 /* fr */,
				220ADA7A19A3799500EB7599 /* de */,
				220ADA8219A379AB00EB7599 /* zh-Hans */,
				220ADA8A19A379B600EB7599 /* ja */,
				220ADA9219A379C500EB7599 /* es */,
				220ADA9A19A379CA00EB7599 /* it */,
				220ADAA219A379D400EB7599 /* nl */,
				220ADAAA19A379DA00EB7599 /* ko */,
				220ADAB219A379FA00EB7599 /* zh-Hant */,
				220ADABA19A379FF00EB7599 /* pt */,
				220ADAC219A37A0300EB7599 /* pt-PT */,
				220ADACA19A37A0700EB7599 /* da */,
				220ADAD219A37A0C00EB7599 /* fi */,
				220ADADA19A37A1200EB7599 /* nb */,
				220ADAE219A37A1800EB7599 /* sv */,
				220ADAEA19A37A1E00EB7599 /* ru */,
				220ADAF219A37A2300EB7599 /* pl */,
				220ADAFA19A37A2800EB7599 /* tr */,
				220ADB0219A37A2C00EB7599 /* ar */,
				220ADB0A19A37A3600EB7599 /* th */,
				220ADB1219A37A3D00EB7599 /* cs */,
				220ADB1A19A37A4300EB7599 /* hu */,
				220ADB2A19A37A5600EB7599 /* hr */,
				220ADB3219A37A5B00EB7599 /* el */,
				220ADB3A19A37A6000EB7599 /* he */,
				220ADB4219A37A6600EB7599 /* ro */,
				220ADB4A19A37A6A00EB7599 /* sk */,
				220ADB5219A37A7100EB7599 /* uk */,
				220ADB5A19A37A7600EB7599 /* id */,
				220ADB6219A37A7A00EB7599 /* ms */,
				220ADB6A19A37A7F00EB7599 /* vi */,
				235EBDD91BA0BF71004D3410 /* es-ES */,
				235EBDE31BA0BFC9004D3410 /* hi */,
				23CEC6A11BA0C0F700F102BF /* sl */,
				23CEC6A81BA0C10500F102BF /* sv-SE */,
				23CEC6B31BA0C15300F102BF /* zh-CN */,
				23CEC6BA1BA0C26100F102BF /* zh-TW */,
				23F3418E1C52C37D000E53AB /* es-MX */,
				23F341971C52C392000E53AB /* pt-BR */,
				2398702D1D805D670067546F /* zh */,
			);
			name = Localizable.strings;
			sourceTree = "<group>";
		};
		220E375119A3604500E06996 /* ReceiveCoins.xib */ = {
			isa = PBXVariantGroup;
			children = (
				220E375019A3604500E06996 /* Base */,
				220ADA6E19A3798A00EB7599 /* fr */,
				220ADA7619A3799500EB7599 /* de */,
				220ADA7E19A379AB00EB7599 /* zh-Hans */,
				220ADA8619A379B500EB7599 /* ja */,
				220ADA8E19A379C500EB7599 /* es */,
				220ADA9619A379CA00EB7599 /* it */,
				220ADA9E19A379D400EB7599 /* nl */,
				220ADAA619A379DA00EB7599 /* ko */,
				220ADAAE19A379FA00EB7599 /* zh-Hant */,
				220ADAB619A379FF00EB7599 /* pt */,
				220ADABE19A37A0300EB7599 /* pt-PT */,
				220ADAC619A37A0700EB7599 /* da */,
				220ADACE19A37A0C00EB7599 /* fi */,
				220ADAD619A37A1200EB7599 /* nb */,
				220ADADE19A37A1800EB7599 /* sv */,
				220ADAE619A37A1E00EB7599 /* ru */,
				220ADAEE19A37A2300EB7599 /* pl */,
				220ADAF619A37A2800EB7599 /* tr */,
				220ADAFE19A37A2C00EB7599 /* ar */,
				220ADB0619A37A3600EB7599 /* th */,
				220ADB0E19A37A3D00EB7599 /* cs */,
				220ADB1619A37A4200EB7599 /* hu */,
				220ADB2619A37A5600EB7599 /* hr */,
				220ADB2E19A37A5B00EB7599 /* el */,
				220ADB3619A37A6000EB7599 /* he */,
				220ADB3E19A37A6500EB7599 /* ro */,
				220ADB4619A37A6A00EB7599 /* sk */,
				220ADB4E19A37A7100EB7599 /* uk */,
				220ADB5619A37A7600EB7599 /* id */,
				220ADB5E19A37A7A00EB7599 /* ms */,
				220ADB6619A37A7F00EB7599 /* vi */,
				220ADB6E19A37B3700EB7599 /* en */,
				235EBDD41BA0BF70004D3410 /* es-ES */,
				235EBDE01BA0BFC8004D3410 /* hi */,
				23CEC69E1BA0C0F600F102BF /* sl */,
				23CEC6A51BA0C10500F102BF /* sv-SE */,
				23CEC6B01BA0C15200F102BF /* zh-CN */,
				23CEC6B71BA0C26100F102BF /* zh-TW */,
				23F3418B1C52C37C000E53AB /* es-MX */,
				23F341941C52C391000E53AB /* pt-BR */,
				2398702E1D805D670067546F /* zh */,
			);
			name = ReceiveCoins.xib;
			sourceTree = "<group>";
		};
		220E375919A3613600E06996 /* BCAddressSelectionView.xib */ = {
			isa = PBXVariantGroup;
			children = (
				220E375819A3613600E06996 /* Base */,
				220ADA6C19A3798A00EB7599 /* fr */,
				220ADA7419A3799500EB7599 /* de */,
				220ADA7C19A379AB00EB7599 /* zh-Hans */,
				220ADA8419A379B500EB7599 /* ja */,
				220ADA8C19A379C500EB7599 /* es */,
				220ADA9419A379CA00EB7599 /* it */,
				220ADA9C19A379D400EB7599 /* nl */,
				220ADAA419A379DA00EB7599 /* ko */,
				220ADAAC19A379FA00EB7599 /* zh-Hant */,
				220ADAB419A379FF00EB7599 /* pt */,
				220ADABC19A37A0300EB7599 /* pt-PT */,
				220ADAC419A37A0700EB7599 /* da */,
				220ADACC19A37A0C00EB7599 /* fi */,
				220ADAD419A37A1200EB7599 /* nb */,
				220ADADC19A37A1800EB7599 /* sv */,
				220ADAE419A37A1E00EB7599 /* ru */,
				220ADAEC19A37A2300EB7599 /* pl */,
				220ADAF419A37A2800EB7599 /* tr */,
				220ADAFC19A37A2C00EB7599 /* ar */,
				220ADB0419A37A3600EB7599 /* th */,
				220ADB0C19A37A3D00EB7599 /* cs */,
				220ADB1419A37A4200EB7599 /* hu */,
				220ADB2419A37A5600EB7599 /* hr */,
				220ADB2C19A37A5B00EB7599 /* el */,
				220ADB3419A37A6000EB7599 /* he */,
				220ADB3C19A37A6500EB7599 /* ro */,
				220ADB4419A37A6A00EB7599 /* sk */,
				220ADB4C19A37A7100EB7599 /* uk */,
				220ADB5419A37A7600EB7599 /* id */,
				220ADB5C19A37A7A00EB7599 /* ms */,
				220ADB6419A37A7F00EB7599 /* vi */,
				220ADB6C19A37B3700EB7599 /* en */,
				235EBDD81BA0BF71004D3410 /* es-ES */,
				235EBDE21BA0BFC8004D3410 /* hi */,
				23CEC6A01BA0C0F700F102BF /* sl */,
				23CEC6A71BA0C10500F102BF /* sv-SE */,
				23CEC6B21BA0C15300F102BF /* zh-CN */,
				23CEC6B91BA0C26100F102BF /* zh-TW */,
				23F3418D1C52C37D000E53AB /* es-MX */,
				23F341961C52C392000E53AB /* pt-BR */,
				239870321D805D690067546F /* zh */,
			);
			name = BCAddressSelectionView.xib;
			sourceTree = "<group>";
		};
		220E375F19A3614900E06996 /* SendCoins.xib */ = {
			isa = PBXVariantGroup;
			children = (
				220E375E19A3614900E06996 /* Base */,
				220ADA6F19A3798A00EB7599 /* fr */,
				220ADA7719A3799500EB7599 /* de */,
				220ADA7F19A379AB00EB7599 /* zh-Hans */,
				220ADA8719A379B500EB7599 /* ja */,
				220ADA8F19A379C500EB7599 /* es */,
				220ADA9719A379CA00EB7599 /* it */,
				220ADA9F19A379D400EB7599 /* nl */,
				220ADAA719A379DA00EB7599 /* ko */,
				220ADAAF19A379FA00EB7599 /* zh-Hant */,
				220ADAB719A379FF00EB7599 /* pt */,
				220ADABF19A37A0300EB7599 /* pt-PT */,
				220ADAC719A37A0700EB7599 /* da */,
				220ADACF19A37A0C00EB7599 /* fi */,
				220ADAD719A37A1200EB7599 /* nb */,
				220ADADF19A37A1800EB7599 /* sv */,
				220ADAE719A37A1E00EB7599 /* ru */,
				220ADAEF19A37A2300EB7599 /* pl */,
				220ADAF719A37A2800EB7599 /* tr */,
				220ADAFF19A37A2C00EB7599 /* ar */,
				220ADB0719A37A3600EB7599 /* th */,
				220ADB0F19A37A3D00EB7599 /* cs */,
				220ADB1719A37A4300EB7599 /* hu */,
				220ADB2719A37A5600EB7599 /* hr */,
				220ADB2F19A37A5B00EB7599 /* el */,
				220ADB3719A37A6000EB7599 /* he */,
				220ADB3F19A37A6600EB7599 /* ro */,
				220ADB4719A37A6A00EB7599 /* sk */,
				220ADB4F19A37A7100EB7599 /* uk */,
				220ADB5719A37A7600EB7599 /* id */,
				220ADB5F19A37A7A00EB7599 /* ms */,
				220ADB6719A37A7F00EB7599 /* vi */,
				220ADB6F19A37B3700EB7599 /* en */,
				235EBDD61BA0BF70004D3410 /* es-ES */,
				235EBDDE1BA0BFC8004D3410 /* hi */,
				23CEC69C1BA0C0F600F102BF /* sl */,
				23CEC6A31BA0C10400F102BF /* sv-SE */,
				23CEC6AE1BA0C15200F102BF /* zh-CN */,
				23CEC6B51BA0C26100F102BF /* zh-TW */,
				23F341891C52C37C000E53AB /* es-MX */,
				23F341921C52C391000E53AB /* pt-BR */,
				2398702F1D805D680067546F /* zh */,
			);
			name = SendCoins.xib;
			sourceTree = "<group>";
		};
		220E376219A3614F00E06996 /* MainWindow.xib */ = {
			isa = PBXVariantGroup;
			children = (
				220E376119A3614F00E06996 /* Base */,
				220ADA7019A3798A00EB7599 /* fr */,
				220ADA7819A3799500EB7599 /* de */,
				220ADA8019A379AB00EB7599 /* zh-Hans */,
				220ADA8819A379B500EB7599 /* ja */,
				220ADA9019A379C500EB7599 /* es */,
				220ADA9819A379CA00EB7599 /* it */,
				220ADAA019A379D400EB7599 /* nl */,
				220ADAA819A379DA00EB7599 /* ko */,
				220ADAB019A379FA00EB7599 /* zh-Hant */,
				220ADAB819A379FF00EB7599 /* pt */,
				220ADAC019A37A0300EB7599 /* pt-PT */,
				220ADAC819A37A0700EB7599 /* da */,
				220ADAD019A37A0C00EB7599 /* fi */,
				220ADAD819A37A1200EB7599 /* nb */,
				220ADAE019A37A1800EB7599 /* sv */,
				220ADAE819A37A1E00EB7599 /* ru */,
				220ADAF019A37A2300EB7599 /* pl */,
				220ADAF819A37A2800EB7599 /* tr */,
				220ADB0019A37A2C00EB7599 /* ar */,
				220ADB0819A37A3600EB7599 /* th */,
				220ADB1019A37A3D00EB7599 /* cs */,
				220ADB1819A37A4300EB7599 /* hu */,
				220ADB2819A37A5600EB7599 /* hr */,
				220ADB3019A37A5B00EB7599 /* el */,
				220ADB3819A37A6000EB7599 /* he */,
				220ADB4019A37A6600EB7599 /* ro */,
				220ADB4819A37A6A00EB7599 /* sk */,
				220ADB5019A37A7100EB7599 /* uk */,
				220ADB5819A37A7600EB7599 /* id */,
				220ADB6019A37A7A00EB7599 /* ms */,
				220ADB6819A37A7F00EB7599 /* vi */,
				220ADB7019A37B3700EB7599 /* en */,
				235EBDD71BA0BF71004D3410 /* es-ES */,
				235EBDE11BA0BFC8004D3410 /* hi */,
				23CEC69F1BA0C0F700F102BF /* sl */,
				23CEC6A61BA0C10500F102BF /* sv-SE */,
				23CEC6B11BA0C15200F102BF /* zh-CN */,
				23CEC6B81BA0C26100F102BF /* zh-TW */,
				23F3418C1C52C37D000E53AB /* es-MX */,
				23F341951C52C392000E53AB /* pt-BR */,
				239870311D805D680067546F /* zh */,
			);
			name = MainWindow.xib;
			sourceTree = "<group>";
		};
		2357BA431D53979600BE0BFD /* InfoPlist.strings */ = {
			isa = PBXVariantGroup;
			children = (
				2357BA421D53979600BE0BFD /* Base */,
				2357BA441D5397B100BE0BFD /* en */,
				2395EEDF1D80575200517A16 /* cs */,
				2398701D1D805C8B0067546F /* es */,
				2398701E1D805CA80067546F /* de */,
				2398701F1D805CC20067546F /* fr */,
				239870201D805CD10067546F /* id */,
				239870211D805CE20067546F /* it */,
				239870221D805CED0067546F /* ja */,
				239870231D805D000067546F /* ko */,
				239870241D805D0B0067546F /* nl */,
				239870251D805D180067546F /* pl */,
				239870261D805D200067546F /* ru */,
				239870271D805D2B0067546F /* th */,
				239870281D805D340067546F /* tr */,
				239870291D805D3E0067546F /* uk */,
				2398702A1D805D570067546F /* vi */,
				2398702B1D805D660067546F /* zh */,
				23600FA11D9EEFD900D9985D /* pt */,
				23600FA21D9EF85000D9985D /* ar */,
				23600FA31D9EF85900D9985D /* da */,
				23600FA41D9EF86700D9985D /* el */,
				23600FA51D9EF87200D9985D /* fi */,
				23600FA61D9EF87D00D9985D /* he */,
				23600FA71D9EF88900D9985D /* hi */,
				23600FA81D9EF89300D9985D /* hr */,
				23600FA91D9EF89E00D9985D /* hu */,
				23600FAA1D9EF8A900D9985D /* ms */,
				23600FAB1D9EF8B800D9985D /* nb */,
				23600FAC1D9EF8C300D9985D /* ro */,
				23600FAD1D9EF8D200D9985D /* sk */,
				23600FAE1D9EF8DF00D9985D /* sl */,
				23600FAF1D9EF8E800D9985D /* sv */,
				23600FB01D9EF8F500D9985D /* zh-Hant */,
				237EBF571DB6C942009AE45A /* pt-BR */,
			);
			name = InfoPlist.strings;
			sourceTree = "<group>";
		};
		239CD4CA1C12214A00997DF5 /* Settings.storyboard */ = {
			isa = PBXVariantGroup;
			children = (
				239CD4C91C12214A00997DF5 /* Base */,
				239CD4CC1C12214E00997DF5 /* fr */,
				239CD4CE1C12214F00997DF5 /* es */,
				239CD4D01C12215000997DF5 /* de */,
				239CD4D21C12215100997DF5 /* zh-Hans */,
				239CD4D41C12215200997DF5 /* ja */,
				239CD4D61C12215300997DF5 /* it */,
				239CD4D81C12215400997DF5 /* nl */,
				239CD4DA1C12215500997DF5 /* ko */,
				239CD4DC1C12215500997DF5 /* zh-Hant */,
				239CD4DE1C12215600997DF5 /* pt */,
				239CD4E01C12215700997DF5 /* pt-PT */,
				239CD4E21C12215800997DF5 /* da */,
				239CD4E41C12215900997DF5 /* fi */,
				239CD4E61C12215A00997DF5 /* nb */,
				239CD4E81C12215A00997DF5 /* sv */,
				239CD4EA1C12215B00997DF5 /* ru */,
				239CD4EC1C12215C00997DF5 /* pl */,
				239CD4EE1C12215D00997DF5 /* tr */,
				239CD4F01C12215E00997DF5 /* ar */,
				239CD4F21C12215F00997DF5 /* th */,
				239CD4F41C12216200997DF5 /* cs */,
				239CD4F61C12216300997DF5 /* hu */,
				239CD4FA1C12216500997DF5 /* hr */,
				239CD4FC1C12216600997DF5 /* el */,
				239CD4FE1C12216600997DF5 /* he */,
				239CD5001C12216700997DF5 /* ro */,
				239CD5021C12216800997DF5 /* sk */,
				239CD5041C12216900997DF5 /* uk */,
				239CD5061C12216A00997DF5 /* id */,
				239CD5081C12216B00997DF5 /* ms */,
				239CD50A1C12216B00997DF5 /* vi */,
				239CD50C1C12216C00997DF5 /* es-ES */,
				239CD50E1C12216D00997DF5 /* hi */,
				239CD5101C12216E00997DF5 /* sl */,
				239CD5121C12216E00997DF5 /* sv-SE */,
				239CD5141C12216F00997DF5 /* zh-CN */,
				239CD5161C12217000997DF5 /* zh-TW */,
				234197881C17BB08004B82C5 /* en */,
				23F341881C52C37C000E53AB /* es-MX */,
				23F341981C52C392000E53AB /* pt-BR */,
				239870341D805D6A0067546F /* zh */,
			);
			name = Settings.storyboard;
			sourceTree = "<group>";
		};
		239CD5191C12217F00997DF5 /* Upgrade.storyboard */ = {
			isa = PBXVariantGroup;
			children = (
				239CD5181C12217F00997DF5 /* Base */,
				239CD51B1C12218200997DF5 /* fr */,
				239CD51D1C12218300997DF5 /* es */,
				239CD51F1C12218400997DF5 /* de */,
				239CD5211C12218500997DF5 /* zh-Hans */,
				239CD5231C12218600997DF5 /* ja */,
				239CD5251C12218600997DF5 /* it */,
				239CD5271C12218700997DF5 /* nl */,
				239CD5291C12218800997DF5 /* ko */,
				239CD52B1C12218900997DF5 /* zh-Hant */,
				239CD52D1C12218900997DF5 /* pt */,
				239CD52F1C12218A00997DF5 /* pt-PT */,
				239CD5311C12218B00997DF5 /* da */,
				239CD5331C12218B00997DF5 /* fi */,
				239CD5351C12218C00997DF5 /* nb */,
				239CD5371C12218D00997DF5 /* sv */,
				239CD5391C12218E00997DF5 /* ru */,
				239CD53B1C12218F00997DF5 /* pl */,
				239CD53D1C12219D00997DF5 /* tr */,
				239CD53F1C12219E00997DF5 /* ar */,
				239CD5411C12219E00997DF5 /* th */,
				239CD5431C12219F00997DF5 /* cs */,
				239CD5451C1221A000997DF5 /* hu */,
				239CD5491C1221A200997DF5 /* hr */,
				239CD54B1C1221A400997DF5 /* el */,
				239CD54D1C1221A500997DF5 /* he */,
				239CD54F1C1221A600997DF5 /* ro */,
				239CD5511C1221A600997DF5 /* sk */,
				239CD5531C1221A900997DF5 /* uk */,
				239CD5551C1221AA00997DF5 /* id */,
				239CD5571C1221AB00997DF5 /* ms */,
				239CD5591C12222E00997DF5 /* vi */,
				239CD55B1C12222F00997DF5 /* es-ES */,
				239CD55D1C12223000997DF5 /* sl */,
				239CD55F1C12223000997DF5 /* hi */,
				239CD5611C12223100997DF5 /* sv-SE */,
				239CD5631C12223200997DF5 /* zh-CN */,
				239CD5651C12223300997DF5 /* zh-TW */,
				234197861C17BB02004B82C5 /* en */,
				23F341871C52C37C000E53AB /* es-MX */,
				23F341911C52C391000E53AB /* pt-BR */,
				2398702C1D805D670067546F /* zh */,
			);
			name = Upgrade.storyboard;
			sourceTree = "<group>";
		};
		23D5DB521C4415AE007AD0A2 /* AccountsAndAddresses.storyboard */ = {
			isa = PBXVariantGroup;
			children = (
				23D5DB511C4415AE007AD0A2 /* Base */,
				23D5DB541C4415B1007AD0A2 /* en */,
				23D5DB561C4415B1007AD0A2 /* fr */,
				23D5DB581C4415B2007AD0A2 /* es */,
				23D5DB5A1C4415B4007AD0A2 /* de */,
				23D5DB5C1C4415B5007AD0A2 /* zh-Hans */,
				23D5DB5E1C4415B5007AD0A2 /* ja */,
				23D5DB601C4415B6007AD0A2 /* it */,
				23D5DB621C4415B6007AD0A2 /* nl */,
				23D5DB641C4415B7007AD0A2 /* ko */,
				23D5DB661C4415B7007AD0A2 /* zh-Hant */,
				23D5DB681C4415B8007AD0A2 /* pt */,
				23D5DB6A1C4415B8007AD0A2 /* pt-PT */,
				23D5DB6C1C4415B9007AD0A2 /* da */,
				23D5DB6E1C4415BA007AD0A2 /* fi */,
				23D5DB701C4415BA007AD0A2 /* nb */,
				23D5DB721C4415BB007AD0A2 /* sv */,
				23D5DB741C4415BC007AD0A2 /* ru */,
				23D5DB761C4415BC007AD0A2 /* pl */,
				23D5DB781C4415BD007AD0A2 /* tr */,
				23D5DB7A1C4415BE007AD0A2 /* ar */,
				23D5DB7C1C4415BE007AD0A2 /* th */,
				23D5DB7E1C4415BF007AD0A2 /* cs */,
				23D5DB801C4415C0007AD0A2 /* hu */,
				23D5DB841C4415C4007AD0A2 /* hr */,
				23D5DB861C4415C5007AD0A2 /* el */,
				23D5DB881C4415C5007AD0A2 /* he */,
				23D5DB8A1C4415C6007AD0A2 /* ro */,
				23D5DB8C1C4415C7007AD0A2 /* sk */,
				23D5DB8E1C4415C7007AD0A2 /* id */,
				23D5DB901C4415C9007AD0A2 /* uk */,
				23D5DB921C4415CF007AD0A2 /* ms */,
				23D5DB941C4415CF007AD0A2 /* vi */,
				23D5DB961C4415D0007AD0A2 /* es-ES */,
				23D5DB981C4415D1007AD0A2 /* hi */,
				23D5DB9A1C4415D1007AD0A2 /* sv-SE */,
				23D5DB9C1C4415D2007AD0A2 /* sl */,
				23D5DB9E1C4415D3007AD0A2 /* zh-CN */,
				23D5DBA01C4415D3007AD0A2 /* zh-TW */,
				2371DEAC1C6A8898000DC8AF /* pt-BR */,
				2371DEAF1C6A8AF3000DC8AF /* es-MX */,
				239870331D805D690067546F /* zh */,
			);
			name = AccountsAndAddresses.storyboard;
			sourceTree = "<group>";
		};
		A2599BAC1B0B762400C2EA81 /* Backup.storyboard */ = {
			isa = PBXVariantGroup;
			children = (
				A2599BAB1B0B762400C2EA81 /* Base */,
				A2599BB21B0B763200C2EA81 /* es */,
				A2599BB41B0B763800C2EA81 /* de */,
				A2599BB61B0B763A00C2EA81 /* zh-Hans */,
				A2599BB81B0B763C00C2EA81 /* ja */,
				A2599BBA1B0B763E00C2EA81 /* it */,
				A2599BBC1B0B763F00C2EA81 /* nl */,
				A2599BBE1B0B764100C2EA81 /* ko */,
				A2599BC01B0B764200C2EA81 /* zh-Hant */,
				A2599BC41B0B764600C2EA81 /* pt-PT */,
				A2599BC61B0B764900C2EA81 /* da */,
				A2599BC81B0B764B00C2EA81 /* fi */,
				A2599BCE1B0B764F00C2EA81 /* ru */,
				A2599BD01B0B765700C2EA81 /* pl */,
				A2599BD21B0B765A00C2EA81 /* tr */,
				A2599BD41B0B765B00C2EA81 /* ar */,
				A2599BD81B0B765E00C2EA81 /* cs */,
				A2599BE01B0B766600C2EA81 /* el */,
				A2599BE21B0B766800C2EA81 /* he */,
				A2599BE41B0B766A00C2EA81 /* ro */,
				A2599BE81B0B766D00C2EA81 /* uk */,
				A2599BEE1B0B767100C2EA81 /* vi */,
				A2AADC041B0B98720085144B /* fr */,
				A2AADC071B0B999F0085144B /* en */,
				2374BFA41B750D6E00A53FBE /* hr */,
				2374BFA61B750DE400A53FBE /* hu */,
				2374BFA81B750E1900A53FBE /* id */,
				2374BFAA1B750E3600A53FBE /* pt */,
				2374BFAC1B750E4E00A53FBE /* nb */,
				2374BFAE1B750E9100A53FBE /* sv */,
				2374BFB01B750EB200A53FBE /* th */,
				2374BFB21B750ECA00A53FBE /* sk */,
				2374BFB41B750EDE00A53FBE /* ms */,
				235EBDD51BA0BF70004D3410 /* es-ES */,
				235EBDDF1BA0BFC8004D3410 /* hi */,
				23CEC69D1BA0C0F600F102BF /* sl */,
				23CEC6A41BA0C10500F102BF /* sv-SE */,
				23CEC6AF1BA0C15200F102BF /* zh-CN */,
				23CEC6B61BA0C26100F102BF /* zh-TW */,
				23F3418A1C52C37C000E53AB /* es-MX */,
				23F341931C52C391000E53AB /* pt-BR */,
				239870301D805D680067546F /* zh */,
			);
			name = Backup.storyboard;
			sourceTree = "<group>";
		};
		C79ABE0F1F852C040062726C /* Main.storyboard */ = {
			isa = PBXVariantGroup;
			children = (
				C79ABE101F852C040062726C /* Base */,
			);
			name = Main.storyboard;
			sourceTree = "<group>";
		};
/* End PBXVariantGroup section */

/* Begin XCBuildConfiguration section */
		9FB3638714B60128004BEA02 /* Debug */ = {
			isa = XCBuildConfiguration;
			buildSettings = {
				ALWAYS_SEARCH_USER_PATHS = NO;
				ARCHS = "$(ARCHS_STANDARD)";
				CLANG_ENABLE_OBJC_ARC = YES;
				CLANG_WARN_BOOL_CONVERSION = YES;
				CLANG_WARN_CONSTANT_CONVERSION = YES;
				CLANG_WARN_EMPTY_BODY = YES;
				CLANG_WARN_ENUM_CONVERSION = YES;
				CLANG_WARN_INT_CONVERSION = YES;
				CLANG_WARN_UNREACHABLE_CODE = YES;
				CLANG_WARN__DUPLICATE_METHOD_MATCH = YES;
				CODE_SIGN_IDENTITY = "";
				"CODE_SIGN_IDENTITY[sdk=iphoneos*]" = "iPhone Developer";
				COPY_PHASE_STRIP = NO;
				ENABLE_STRICT_OBJC_MSGSEND = YES;
				GCC_C_LANGUAGE_STANDARD = gnu99;
				GCC_DYNAMIC_NO_PIC = NO;
				GCC_OPTIMIZATION_LEVEL = 0;
				GCC_PREPROCESSOR_DEFINITIONS = (
					"DEBUG=1",
					"$(inherited)",
				);
				GCC_SYMBOLS_PRIVATE_EXTERN = NO;
				GCC_THUMB_SUPPORT = NO;
				GCC_VERSION = com.apple.compilers.llvm.clang.1_0;
				GCC_WARN_64_TO_32_BIT_CONVERSION = YES;
				GCC_WARN_ABOUT_MISSING_PROTOTYPES = YES;
				GCC_WARN_ABOUT_RETURN_TYPE = YES;
				GCC_WARN_UNDECLARED_SELECTOR = YES;
				GCC_WARN_UNINITIALIZED_AUTOS = YES;
				GCC_WARN_UNUSED_FUNCTION = YES;
				GCC_WARN_UNUSED_VARIABLE = YES;
				ONLY_ACTIVE_ARCH = YES;
				"PROVISIONING_PROFILE[sdk=iphoneos*]" = "";
				SDKROOT = iphoneos;
				TARGETED_DEVICE_FAMILY = "1,2";
			};
			name = Debug;
		};
		9FB3638814B60128004BEA02 /* Release */ = {
			isa = XCBuildConfiguration;
			buildSettings = {
				ALWAYS_SEARCH_USER_PATHS = NO;
				ARCHS = "$(ARCHS_STANDARD)";
				CLANG_ENABLE_OBJC_ARC = YES;
				CLANG_WARN_BOOL_CONVERSION = YES;
				CLANG_WARN_CONSTANT_CONVERSION = YES;
				CLANG_WARN_EMPTY_BODY = YES;
				CLANG_WARN_ENUM_CONVERSION = YES;
				CLANG_WARN_INT_CONVERSION = YES;
				CLANG_WARN_UNREACHABLE_CODE = YES;
				CLANG_WARN__DUPLICATE_METHOD_MATCH = YES;
				CODE_SIGN_IDENTITY = "";
				"CODE_SIGN_IDENTITY[sdk=iphoneos*]" = "iPhone Developer";
				COPY_PHASE_STRIP = YES;
				ENABLE_STRICT_OBJC_MSGSEND = YES;
				GCC_C_LANGUAGE_STANDARD = gnu99;
				GCC_THUMB_SUPPORT = NO;
				GCC_VERSION = com.apple.compilers.llvm.clang.1_0;
				GCC_WARN_64_TO_32_BIT_CONVERSION = YES;
				GCC_WARN_ABOUT_MISSING_PROTOTYPES = YES;
				GCC_WARN_ABOUT_RETURN_TYPE = YES;
				GCC_WARN_UNDECLARED_SELECTOR = YES;
				GCC_WARN_UNINITIALIZED_AUTOS = YES;
				GCC_WARN_UNUSED_FUNCTION = YES;
				GCC_WARN_UNUSED_VARIABLE = YES;
				OTHER_CFLAGS = "-DNS_BLOCK_ASSERTIONS=1";
				"PROVISIONING_PROFILE[sdk=iphoneos*]" = "";
				SDKROOT = iphoneos;
				TARGETED_DEVICE_FAMILY = "1,2";
				VALIDATE_PRODUCT = YES;
			};
			name = Release;
		};
		9FB3638A14B60128004BEA02 /* Debug */ = {
			isa = XCBuildConfiguration;
			buildSettings = {
				ALWAYS_EMBED_SWIFT_STANDARD_LIBRARIES = YES;
				ASSETCATALOG_COMPILER_APPICON_NAME = AppIcon;
				ASSETCATALOG_COMPILER_LAUNCHIMAGE_NAME = LaunchImage;
				CLANG_ENABLE_MODULES = YES;
				CLANG_ENABLE_OBJC_ARC = YES;
				CODE_SIGN_ENTITLEMENTS = Blockchain/Blockchain.entitlements;
				CODE_SIGN_IDENTITY = "iPhone Developer";
				"CODE_SIGN_IDENTITY[sdk=iphoneos*]" = "iPhone Developer";
				DEVELOPMENT_TEAM = NZ6PH75U7K;
				ENABLE_BITCODE = NO;
				FRAMEWORK_SEARCH_PATHS = (
					"$(inherited)",
					"$(PROJECT_DIR)",
				);
				GCC_PRECOMPILE_PREFIX_HEADER = YES;
				GCC_PREFIX_HEADER = "Blockchain/Blockchain-Prefix.pch";
				GCC_THUMB_SUPPORT = NO;
				HEADER_SEARCH_PATHS = (
					"$(inherited)",
					/Applications/Xcode.app/Contents/Developer/Toolchains/XcodeDefault.xctoolchain/usr/include,
					"$(SRCROOT)/Submodules/OpenSSL-for-iPhone/include",
					"$(SRCROOT)/Submodules/SocketRocket",
					"$(SRCROOT)/Submodules/Charts",
				);
				INFOPLIST_FILE = "Blockchain/Blockchain-Info.plist";
				IPHONEOS_DEPLOYMENT_TARGET = 9.0;
				LD_RUNPATH_SEARCH_PATHS = "$(inherited) @executable_path/Frameworks";
				LIBRARY_SEARCH_PATHS = "$(PROJECT_DIR)/Submodules/OpenSSL-for-iPhone/lib";
				PRODUCT_BUNDLE_IDENTIFIER = com.rainydayapps.Blockchain;
				PRODUCT_NAME = Blockchain;
				PROVISIONING_PROFILE = "";
				SWIFT_OBJC_BRIDGING_HEADER = "Blockchain/Blockchain-Bridging-Header.h";
				SWIFT_OPTIMIZATION_LEVEL = "-Onone";
				SWIFT_VERSION = 3.0;
				TARGETED_DEVICE_FAMILY = 1;
				VALID_ARCHS = "$(ARCHS_STANDARD)";
				WRAPPER_EXTENSION = app;
			};
			name = Debug;
		};
		9FB3638B14B60128004BEA02 /* Release */ = {
			isa = XCBuildConfiguration;
			buildSettings = {
				ALWAYS_EMBED_SWIFT_STANDARD_LIBRARIES = YES;
				ASSETCATALOG_COMPILER_APPICON_NAME = AppIcon;
				ASSETCATALOG_COMPILER_LAUNCHIMAGE_NAME = LaunchImage;
				CLANG_ENABLE_MODULES = YES;
				CLANG_ENABLE_OBJC_ARC = YES;
				CODE_SIGN_ENTITLEMENTS = Blockchain/Blockchain.entitlements;
				CODE_SIGN_IDENTITY = "iPhone Distribution";
				"CODE_SIGN_IDENTITY[sdk=iphoneos*]" = "iPhone Developer";
				DEVELOPMENT_TEAM = NZ6PH75U7K;
				ENABLE_BITCODE = NO;
				FRAMEWORK_SEARCH_PATHS = (
					"$(inherited)",
					"$(PROJECT_DIR)",
				);
				GCC_PRECOMPILE_PREFIX_HEADER = YES;
				GCC_PREFIX_HEADER = "Blockchain/Blockchain-Prefix.pch";
				GCC_THUMB_SUPPORT = NO;
				HEADER_SEARCH_PATHS = (
					"$(inherited)",
					/Applications/Xcode.app/Contents/Developer/Toolchains/XcodeDefault.xctoolchain/usr/include,
					"$(SRCROOT)/Submodules/OpenSSL-for-iPhone/include",
					"$(SRCROOT)/Submodules/SocketRocket",
					"$(SRCROOT)/Submodules/Charts",
				);
				INFOPLIST_FILE = "Blockchain/Blockchain-Info.plist";
				IPHONEOS_DEPLOYMENT_TARGET = 9.0;
				LD_RUNPATH_SEARCH_PATHS = "$(inherited) @executable_path/Frameworks";
				LIBRARY_SEARCH_PATHS = "$(PROJECT_DIR)/Submodules/OpenSSL-for-iPhone/lib";
				PRODUCT_BUNDLE_IDENTIFIER = com.rainydayapps.Blockchain;
				PRODUCT_NAME = Blockchain;
				PROVISIONING_PROFILE = "";
				SWIFT_OBJC_BRIDGING_HEADER = "Blockchain/Blockchain-Bridging-Header.h";
				SWIFT_VERSION = 3.0;
				TARGETED_DEVICE_FAMILY = 1;
				VALID_ARCHS = "$(ARCHS_STANDARD)";
				WRAPPER_EXTENSION = app;
			};
			name = Release;
		};
/* End XCBuildConfiguration section */

/* Begin XCConfigurationList section */
		9FB3636B14B60128004BEA02 /* Build configuration list for PBXProject "Blockchain" */ = {
			isa = XCConfigurationList;
			buildConfigurations = (
				9FB3638714B60128004BEA02 /* Debug */,
				9FB3638814B60128004BEA02 /* Release */,
			);
			defaultConfigurationIsVisible = 0;
			defaultConfigurationName = Release;
		};
		9FB3638914B60128004BEA02 /* Build configuration list for PBXNativeTarget "Blockchain" */ = {
			isa = XCConfigurationList;
			buildConfigurations = (
				9FB3638A14B60128004BEA02 /* Debug */,
				9FB3638B14B60128004BEA02 /* Release */,
			);
			defaultConfigurationIsVisible = 0;
			defaultConfigurationName = Release;
		};
/* End XCConfigurationList section */
	};
	rootObject = 9FB3636814B60128004BEA02 /* Project object */;
}<|MERGE_RESOLUTION|>--- conflicted
+++ resolved
@@ -3097,13 +3097,10 @@
 		C9D4B2B2193E032200EDA9EA /* Views */ = {
 			isa = PBXGroup;
 			children = (
-<<<<<<< HEAD
 				C769B2D81FC4ABA9009632B6 /* ContinueButtonInputAccessoryView.h */,
 				C769B2D91FC4ABA9009632B6 /* ContinueButtonInputAccessoryView.m */,
-=======
 				FCB33B6D1FC369D700317E6B /* ExchangeDetailView.h */,
 				FCB33B6E1FC369D700317E6B /* ExchangeDetailView.m */,
->>>>>>> 115cc507
 				C7442E381FBB636300695E4C /* FromToView.h */,
 				C7442E391FBB636300695E4C /* FromToView.m */,
 				C7442E321FBA1E7800695E4C /* ExchangeTableViewCell.h */,
