//
//  StellarAirdropRouterTests.swift
//  BlockchainTests
//
//  Created by Chris Arriola on 10/30/18.
//  Copyright © 2018 Blockchain Luxembourg S.A. All rights reserved.
//

import RxSwift
import StellarKit
import XCTest
@testable import Blockchain

class StellarAirdropRouterTests: XCTestCase {

    private var mockAppSettings: MockBlockchainSettingsApp!
    private var mockStellarBridge: MockStellarBridge!
    private var mockDataRepo: MockBlockchainDataRepository!
    private var mockAirdropRegistration: AirdropRegistrationMock!
    private var mockKYCSettings: KYCSettingsMock!
    private var mockNabuAuthenticationService: NabuAuthenticationServiceMock!
    private var stellarWalletAccountRepository: StellarWalletAccountRepository!
    
    private var router: StellarAirdropRouter!

    override func setUp() {
        super.setUp()
        
        mockAppSettings = MockBlockchainSettingsApp()
        mockDataRepo = MockBlockchainDataRepository()
        mockStellarBridge = MockStellarBridge()
        mockAirdropRegistration = AirdropRegistrationMock()
        mockKYCSettings = KYCSettingsMock()
        mockNabuAuthenticationService = NabuAuthenticationServiceMock()
        stellarWalletAccountRepository = StellarWalletAccountRepository(with: mockStellarBridge)
        
        router = StellarAirdropRouter(
            kycSettings: mockKYCSettings,
            airdropRegistrationService: mockAirdropRegistration,
            nabuAuthenticationService: mockNabuAuthenticationService,
            appSettings: mockAppSettings,
            repository: mockDataRepo,
<<<<<<< HEAD
            stellarWalletAccountRepository: StellarWalletAccountRepository(with: mockStellarBridge)
=======
            stellarWalletAccountRepository: stellarWalletAccountRepository
>>>>>>> 9832143b
        )
    }

    func testRoutesIfTappedOnDeepLink() {
        mockAppSettings.mockDidTapOnAirdropDeepLink = true
        mockStellarBridge.accounts = [
            StellarWalletAccount(index: 0, publicKey: "public key", label: "label", archived: false)
        ]
        mockDataRepo.mockNabuUser = NabuUser(
            personalDetails: nil,
            address: nil,
            email: Email(address: "test", verified: false),
            mobile: nil,
            status: KYCAccountStatus.none,
            state: NabuUser.UserState.none,
            tags: Tags(),
            tiers: nil,
            needsDocumentResubmission: nil
        )
<<<<<<< HEAD
        XCTAssertTrue(router.routeIfNeeded())
=======
        let exp = expectation(
            description: "Expects that registration is attempted through router when user has deeplinked."
        )
        mockAirdropRegistration.didCallSubmitRegistrationRequest = { _ in
            exp.fulfill()
        }
        router.routeIfNeeded()
        waitForExpectations(timeout: 5)
>>>>>>> 9832143b
    }

    func testDoesNotRouteIfDidntTapOnDeepLink() {
        mockAppSettings.mockDidTapOnAirdropDeepLink = false
<<<<<<< HEAD
        XCTAssertFalse(router.routeIfNeeded())
=======
        let exp = expectation(
            description: "Expects that registration is NOT attempted through router when user has NOT deeplinked."
        )
        exp.isInverted = true
        router.routeIfNeeded()
        waitForExpectations(timeout: 0.1)
>>>>>>> 9832143b
    }
}<|MERGE_RESOLUTION|>--- conflicted
+++ resolved
@@ -40,11 +40,7 @@
             nabuAuthenticationService: mockNabuAuthenticationService,
             appSettings: mockAppSettings,
             repository: mockDataRepo,
-<<<<<<< HEAD
-            stellarWalletAccountRepository: StellarWalletAccountRepository(with: mockStellarBridge)
-=======
             stellarWalletAccountRepository: stellarWalletAccountRepository
->>>>>>> 9832143b
         )
     }
 
@@ -64,9 +60,6 @@
             tiers: nil,
             needsDocumentResubmission: nil
         )
-<<<<<<< HEAD
-        XCTAssertTrue(router.routeIfNeeded())
-=======
         let exp = expectation(
             description: "Expects that registration is attempted through router when user has deeplinked."
         )
@@ -75,20 +68,15 @@
         }
         router.routeIfNeeded()
         waitForExpectations(timeout: 5)
->>>>>>> 9832143b
     }
 
     func testDoesNotRouteIfDidntTapOnDeepLink() {
         mockAppSettings.mockDidTapOnAirdropDeepLink = false
-<<<<<<< HEAD
-        XCTAssertFalse(router.routeIfNeeded())
-=======
         let exp = expectation(
             description: "Expects that registration is NOT attempted through router when user has NOT deeplinked."
         )
         exp.isInverted = true
         router.routeIfNeeded()
         waitForExpectations(timeout: 0.1)
->>>>>>> 9832143b
     }
 }