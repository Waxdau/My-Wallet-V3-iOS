{
  "entries": {
    "brew": {
      "autoconf": {
        "version": "2.71",
        "bottle": {
          "rebuild": 0,
          "root_url": "https://ghcr.io/v2/homebrew/core",
          "files": {
            "arm64_ventura": {
              "cellar": ":any_skip_relocation",
              "url": "https://ghcr.io/v2/homebrew/core/autoconf/blobs/sha256:a3d366c98b0da7a0a4f352eef49af9d612ac7aea4ffe420d49ff12bd90007415",
              "sha256": "a3d366c98b0da7a0a4f352eef49af9d612ac7aea4ffe420d49ff12bd90007415"
            },
            "arm64_monterey": {
              "cellar": ":any_skip_relocation",
              "url": "https://ghcr.io/v2/homebrew/core/autoconf/blobs/sha256:a3d366c98b0da7a0a4f352eef49af9d612ac7aea4ffe420d49ff12bd90007415",
              "sha256": "a3d366c98b0da7a0a4f352eef49af9d612ac7aea4ffe420d49ff12bd90007415"
            },
            "arm64_big_sur": {
              "cellar": ":any_skip_relocation",
              "url": "https://ghcr.io/v2/homebrew/core/autoconf/blobs/sha256:6279cc6294da77a87b2e08783f39a97e8678bde9b3e2899685879cabee6d2945",
              "sha256": "6279cc6294da77a87b2e08783f39a97e8678bde9b3e2899685879cabee6d2945"
            },
            "ventura": {
              "cellar": ":any_skip_relocation",
              "url": "https://ghcr.io/v2/homebrew/core/autoconf/blobs/sha256:e4f6fbea9807075da1452887f2ce0468e42ea14587ba3e6dd5e7a9929f399d18",
              "sha256": "e4f6fbea9807075da1452887f2ce0468e42ea14587ba3e6dd5e7a9929f399d18"
            },
            "monterey": {
              "cellar": ":any_skip_relocation",
              "url": "https://ghcr.io/v2/homebrew/core/autoconf/blobs/sha256:de8f4aa4123d307ad8bb11b1c685538224dc39939085fd00af928c5099c4202d",
              "sha256": "de8f4aa4123d307ad8bb11b1c685538224dc39939085fd00af928c5099c4202d"
            },
            "big_sur": {
              "cellar": ":any_skip_relocation",
              "url": "https://ghcr.io/v2/homebrew/core/autoconf/blobs/sha256:0aa64f171bac19ce6ac0c0ca697f30658db78cf175550dfde3dbda907b7f2500",
              "sha256": "0aa64f171bac19ce6ac0c0ca697f30658db78cf175550dfde3dbda907b7f2500"
            },
            "catalina": {
              "cellar": ":any_skip_relocation",
              "url": "https://ghcr.io/v2/homebrew/core/autoconf/blobs/sha256:258a94bef23057c52818adf64d682af20bc6e09b46eac135047e2b87fc8206c7",
              "sha256": "258a94bef23057c52818adf64d682af20bc6e09b46eac135047e2b87fc8206c7"
            },
            "mojave": {
              "cellar": ":any_skip_relocation",
              "url": "https://ghcr.io/v2/homebrew/core/autoconf/blobs/sha256:e94578bf4b4832baef1c9bbb40cb4da5fdbd9c66be5ed8d070f78be5f0cca618",
              "sha256": "e94578bf4b4832baef1c9bbb40cb4da5fdbd9c66be5ed8d070f78be5f0cca618"
            },
            "x86_64_linux": {
              "cellar": ":any_skip_relocation",
              "url": "https://ghcr.io/v2/homebrew/core/autoconf/blobs/sha256:9f9a73292e64f19ec504459ee7f8b7f11f1e472d18252499705a9fc289c43f85",
              "sha256": "9f9a73292e64f19ec504459ee7f8b7f11f1e472d18252499705a9fc289c43f85"
            }
          }
        }
      },
      "automake": {
        "version": "1.16.5",
        "bottle": {
          "rebuild": 0,
          "root_url": "https://ghcr.io/v2/homebrew/core",
          "files": {
            "arm64_ventura": {
              "cellar": ":any_skip_relocation",
              "url": "https://ghcr.io/v2/homebrew/core/automake/blobs/sha256:f68481d06be7fa3f0a0881edb825a336e7f6548191c762d68bd817183b238f5a",
              "sha256": "f68481d06be7fa3f0a0881edb825a336e7f6548191c762d68bd817183b238f5a"
            },
            "arm64_monterey": {
              "cellar": ":any_skip_relocation",
              "url": "https://ghcr.io/v2/homebrew/core/automake/blobs/sha256:f68481d06be7fa3f0a0881edb825a336e7f6548191c762d68bd817183b238f5a",
              "sha256": "f68481d06be7fa3f0a0881edb825a336e7f6548191c762d68bd817183b238f5a"
            },
            "arm64_big_sur": {
              "cellar": ":any_skip_relocation",
              "url": "https://ghcr.io/v2/homebrew/core/automake/blobs/sha256:f68481d06be7fa3f0a0881edb825a336e7f6548191c762d68bd817183b238f5a",
              "sha256": "f68481d06be7fa3f0a0881edb825a336e7f6548191c762d68bd817183b238f5a"
            },
            "ventura": {
              "cellar": ":any_skip_relocation",
              "url": "https://ghcr.io/v2/homebrew/core/automake/blobs/sha256:ae77a247a13ea860236a29b02769f5327395f712413f694d8a8d20cb6c21332d",
              "sha256": "ae77a247a13ea860236a29b02769f5327395f712413f694d8a8d20cb6c21332d"
            },
            "monterey": {
              "cellar": ":any_skip_relocation",
              "url": "https://ghcr.io/v2/homebrew/core/automake/blobs/sha256:ae77a247a13ea860236a29b02769f5327395f712413f694d8a8d20cb6c21332d",
              "sha256": "ae77a247a13ea860236a29b02769f5327395f712413f694d8a8d20cb6c21332d"
            },
            "big_sur": {
              "cellar": ":any_skip_relocation",
              "url": "https://ghcr.io/v2/homebrew/core/automake/blobs/sha256:ae77a247a13ea860236a29b02769f5327395f712413f694d8a8d20cb6c21332d",
              "sha256": "ae77a247a13ea860236a29b02769f5327395f712413f694d8a8d20cb6c21332d"
            },
            "catalina": {
              "cellar": ":any_skip_relocation",
              "url": "https://ghcr.io/v2/homebrew/core/automake/blobs/sha256:ae77a247a13ea860236a29b02769f5327395f712413f694d8a8d20cb6c21332d",
              "sha256": "ae77a247a13ea860236a29b02769f5327395f712413f694d8a8d20cb6c21332d"
            },
            "mojave": {
              "cellar": ":any_skip_relocation",
              "url": "https://ghcr.io/v2/homebrew/core/automake/blobs/sha256:ae77a247a13ea860236a29b02769f5327395f712413f694d8a8d20cb6c21332d",
              "sha256": "ae77a247a13ea860236a29b02769f5327395f712413f694d8a8d20cb6c21332d"
            },
            "x86_64_linux": {
              "cellar": ":any_skip_relocation",
              "url": "https://ghcr.io/v2/homebrew/core/automake/blobs/sha256:59808c20f7dc565f106b432941b43c52f3d7f46a8d562ab27a4aabd424783158",
              "sha256": "59808c20f7dc565f106b432941b43c52f3d7f46a8d562ab27a4aabd424783158"
            }
          }
        }
      },
      "carthage": {
        "version": "0.38.0",
        "bottle": {
          "rebuild": 0,
          "root_url": "https://ghcr.io/v2/homebrew/core",
          "files": {
            "arm64_ventura": {
              "cellar": ":any_skip_relocation",
              "url": "https://ghcr.io/v2/homebrew/core/carthage/blobs/sha256:44bfddd205d71910f3a6829fa7448b10a9bde620cc0d3b88a3d18ecbdb42fe21",
              "sha256": "44bfddd205d71910f3a6829fa7448b10a9bde620cc0d3b88a3d18ecbdb42fe21"
            },
            "arm64_monterey": {
              "cellar": ":any_skip_relocation",
              "url": "https://ghcr.io/v2/homebrew/core/carthage/blobs/sha256:31e066eb80819a224b4b98b2c5cb9f11989c787e8de7cc0b4c492663fd0e7075",
              "sha256": "31e066eb80819a224b4b98b2c5cb9f11989c787e8de7cc0b4c492663fd0e7075"
            },
            "arm64_big_sur": {
              "cellar": ":any_skip_relocation",
              "url": "https://ghcr.io/v2/homebrew/core/carthage/blobs/sha256:e9be26e66087b149d4d6ff813323fb5fa1ac0ec1a55d3d1a26fc3aafc8f8e8ec",
              "sha256": "e9be26e66087b149d4d6ff813323fb5fa1ac0ec1a55d3d1a26fc3aafc8f8e8ec"
            },
            "ventura": {
              "cellar": ":any_skip_relocation",
              "url": "https://ghcr.io/v2/homebrew/core/carthage/blobs/sha256:3ce52863cb7175f47439020dabbb004b292a1a935056e6dc5bf614b285eb5d5e",
              "sha256": "3ce52863cb7175f47439020dabbb004b292a1a935056e6dc5bf614b285eb5d5e"
            },
            "monterey": {
              "cellar": ":any_skip_relocation",
              "url": "https://ghcr.io/v2/homebrew/core/carthage/blobs/sha256:17481cd77a643af4799e2c603ae808cd09a6487e73638caab0af8cdeffc2c438",
              "sha256": "17481cd77a643af4799e2c603ae808cd09a6487e73638caab0af8cdeffc2c438"
            },
            "big_sur": {
              "cellar": ":any_skip_relocation",
              "url": "https://ghcr.io/v2/homebrew/core/carthage/blobs/sha256:863d4165b65d4a914f0585ca68a2ae15a179d663dbd29e6fd1d0a0ec769b97c3",
              "sha256": "863d4165b65d4a914f0585ca68a2ae15a179d663dbd29e6fd1d0a0ec769b97c3"
            },
            "catalina": {
              "cellar": ":any_skip_relocation",
              "url": "https://ghcr.io/v2/homebrew/core/carthage/blobs/sha256:ea1df2bc55049416020811e5c995a28a3d6a0d26ef4bbe67bc9b248a11727e96",
              "sha256": "ea1df2bc55049416020811e5c995a28a3d6a0d26ef4bbe67bc9b248a11727e96"
            },
            "mojave": {
              "cellar": ":any_skip_relocation",
              "url": "https://ghcr.io/v2/homebrew/core/carthage/blobs/sha256:417d7a04952ad1845e88f8699a508e5fee109f9f903433eb7c4c860738b7843e",
              "sha256": "417d7a04952ad1845e88f8699a508e5fee109f9f903433eb7c4c860738b7843e"
            }
          }
        }
      },
      "gnu-sed": {
        "version": "4.9",
        "bottle": {
          "rebuild": 0,
          "root_url": "https://ghcr.io/v2/homebrew/core",
          "files": {
            "arm64_ventura": {
              "cellar": ":any_skip_relocation",
              "url": "https://ghcr.io/v2/homebrew/core/gnu-sed/blobs/sha256:5abaf39c16d02125db97d14cd36a96cf1a20a87821199cb38a55134fd4e0aaef",
              "sha256": "5abaf39c16d02125db97d14cd36a96cf1a20a87821199cb38a55134fd4e0aaef"
            },
            "arm64_monterey": {
              "cellar": ":any_skip_relocation",
              "url": "https://ghcr.io/v2/homebrew/core/gnu-sed/blobs/sha256:20ae3f853a32e7f7f0f340e8c751ab7350888a655bfe7c5c20e5746c61a24fd7",
              "sha256": "20ae3f853a32e7f7f0f340e8c751ab7350888a655bfe7c5c20e5746c61a24fd7"
            },
            "arm64_big_sur": {
              "cellar": ":any_skip_relocation",
              "url": "https://ghcr.io/v2/homebrew/core/gnu-sed/blobs/sha256:d7c89842a90d03dbb497bc1ded17b7d732fe20eaf69613fd4abb48820ab80895",
              "sha256": "d7c89842a90d03dbb497bc1ded17b7d732fe20eaf69613fd4abb48820ab80895"
            },
            "ventura": {
              "cellar": ":any_skip_relocation",
              "url": "https://ghcr.io/v2/homebrew/core/gnu-sed/blobs/sha256:a1ac59a9a6fa20c6c904e047df3ee4d0b4e57c0a5df3821b17b8cd82bcc67b5a",
              "sha256": "a1ac59a9a6fa20c6c904e047df3ee4d0b4e57c0a5df3821b17b8cd82bcc67b5a"
            },
            "monterey": {
              "cellar": ":any_skip_relocation",
              "url": "https://ghcr.io/v2/homebrew/core/gnu-sed/blobs/sha256:f5e2460ad86516b2517f1e77d672a4fd6ad30b158c470cccbb3b6464f228674d",
              "sha256": "f5e2460ad86516b2517f1e77d672a4fd6ad30b158c470cccbb3b6464f228674d"
            },
            "big_sur": {
              "cellar": ":any_skip_relocation",
              "url": "https://ghcr.io/v2/homebrew/core/gnu-sed/blobs/sha256:c1c63d995d132a82fadc80b470eecfe816cb86c8cd716f01de5f003bc1199fcc",
              "sha256": "c1c63d995d132a82fadc80b470eecfe816cb86c8cd716f01de5f003bc1199fcc"
            },
            "catalina": {
              "cellar": ":any_skip_relocation",
              "url": "https://ghcr.io/v2/homebrew/core/gnu-sed/blobs/sha256:fb5ee7317d987d9ac7f2ee357736a9bc594c88b5fbbca4f6a65046f1c2898c44",
              "sha256": "fb5ee7317d987d9ac7f2ee357736a9bc594c88b5fbbca4f6a65046f1c2898c44"
            },
            "x86_64_linux": {
              "cellar": "/home/linuxbrew/.linuxbrew/Cellar",
              "url": "https://ghcr.io/v2/homebrew/core/gnu-sed/blobs/sha256:8abd5b48de6b706c1ce7c2f7b8775420f63078ba294bd5ad801e458776228bbc",
              "sha256": "8abd5b48de6b706c1ce7c2f7b8775420f63078ba294bd5ad801e458776228bbc"
            }
          }
        }
      },
      "pkg-config": {
        "version": "0.29.2_3",
        "bottle": {
          "rebuild": 0,
          "root_url": "https://ghcr.io/v2/homebrew/core",
          "files": {
            "arm64_ventura": {
              "cellar": "/opt/homebrew/Cellar",
              "url": "https://ghcr.io/v2/homebrew/core/pkg-config/blobs/sha256:3ff612c5e44b945c8c0cc6df7d3edb407ca67cddad9c89f9ab99ced494b7a8c2",
              "sha256": "3ff612c5e44b945c8c0cc6df7d3edb407ca67cddad9c89f9ab99ced494b7a8c2"
            },
            "arm64_monterey": {
              "cellar": "/opt/homebrew/Cellar",
              "url": "https://ghcr.io/v2/homebrew/core/pkg-config/blobs/sha256:2af9bceb60b70a259f236f1d46d2bb24c4d0a4af8cd63d974dde4d76313711e0",
              "sha256": "2af9bceb60b70a259f236f1d46d2bb24c4d0a4af8cd63d974dde4d76313711e0"
            },
            "arm64_big_sur": {
              "cellar": "/opt/homebrew/Cellar",
              "url": "https://ghcr.io/v2/homebrew/core/pkg-config/blobs/sha256:ffd4491f62201d14b7eca6beff954a2ab265351589cd5b3b79b8bbb414485574",
              "sha256": "ffd4491f62201d14b7eca6beff954a2ab265351589cd5b3b79b8bbb414485574"
            },
            "ventura": {
              "cellar": "/usr/local/Cellar",
              "url": "https://ghcr.io/v2/homebrew/core/pkg-config/blobs/sha256:c44b1544815518726d280d92d6f6df09bd45e41ad20fd43424725c1c20760be8",
              "sha256": "c44b1544815518726d280d92d6f6df09bd45e41ad20fd43424725c1c20760be8"
            },
            "monterey": {
              "cellar": "/usr/local/Cellar",
              "url": "https://ghcr.io/v2/homebrew/core/pkg-config/blobs/sha256:a6ba80711f98b65d8a2bf2c9278540860415e9b5e545da338a4d94f39d119285",
              "sha256": "a6ba80711f98b65d8a2bf2c9278540860415e9b5e545da338a4d94f39d119285"
            },
            "big_sur": {
              "cellar": "/usr/local/Cellar",
              "url": "https://ghcr.io/v2/homebrew/core/pkg-config/blobs/sha256:0040b6ebe07f60549800b211343fd5fb3cf83c866d9f62e40f5fb2f38b71e161",
              "sha256": "0040b6ebe07f60549800b211343fd5fb3cf83c866d9f62e40f5fb2f38b71e161"
            },
            "catalina": {
              "cellar": "/usr/local/Cellar",
              "url": "https://ghcr.io/v2/homebrew/core/pkg-config/blobs/sha256:80f141e695f73bd058fd82e9f539dc67471666ff6800c5e280b5af7d3050f435",
              "sha256": "80f141e695f73bd058fd82e9f539dc67471666ff6800c5e280b5af7d3050f435"
            },
            "mojave": {
              "cellar": "/usr/local/Cellar",
              "url": "https://ghcr.io/v2/homebrew/core/pkg-config/blobs/sha256:0d14b797dba0e0ab595c9afba8ab7ef9c901b60b4f806b36580ef95ebb370232",
              "sha256": "0d14b797dba0e0ab595c9afba8ab7ef9c901b60b4f806b36580ef95ebb370232"
            },
            "high_sierra": {
              "cellar": "/usr/local/Cellar",
              "url": "https://ghcr.io/v2/homebrew/core/pkg-config/blobs/sha256:8c6160305abd948b8cf3e0d5c6bb0df192fa765bbb9535dda0b573cb60abbe52",
              "sha256": "8c6160305abd948b8cf3e0d5c6bb0df192fa765bbb9535dda0b573cb60abbe52"
            },
            "x86_64_linux": {
              "cellar": ":any_skip_relocation",
              "url": "https://ghcr.io/v2/homebrew/core/pkg-config/blobs/sha256:3d9b8bf9b7b4bd08086be1104e3e18afb1c437dfaca03e6e7df8f2710b9c1c1a",
              "sha256": "3d9b8bf9b7b4bd08086be1104e3e18afb1c437dfaca03e6e7df8f2710b9c1c1a"
            }
          }
        }
      },
      "swiftlint": {
        "version": "0.50.1",
        "bottle": {
          "rebuild": 0,
          "root_url": "https://ghcr.io/v2/homebrew/core",
          "files": {
            "arm64_ventura": {
              "cellar": ":any_skip_relocation",
              "url": "https://ghcr.io/v2/homebrew/core/swiftlint/blobs/sha256:7d447fe250b531775462560ed2179b284addb279f7dd0b6d2533da12b3c9b42f",
              "sha256": "7d447fe250b531775462560ed2179b284addb279f7dd0b6d2533da12b3c9b42f"
            },
            "arm64_monterey": {
              "cellar": ":any_skip_relocation",
              "url": "https://ghcr.io/v2/homebrew/core/swiftlint/blobs/sha256:77a486aa11b6a3cfea372752d945ff5a7f20a953261449199bdb0b0ed62da336",
              "sha256": "77a486aa11b6a3cfea372752d945ff5a7f20a953261449199bdb0b0ed62da336"
            },
            "ventura": {
              "cellar": ":any_skip_relocation",
              "url": "https://ghcr.io/v2/homebrew/core/swiftlint/blobs/sha256:d2c6d79212a79f3b1acee88ab44018eccf20e9fce12c69c31c782536f92493d6",
              "sha256": "d2c6d79212a79f3b1acee88ab44018eccf20e9fce12c69c31c782536f92493d6"
            },
            "monterey": {
              "cellar": ":any_skip_relocation",
              "url": "https://ghcr.io/v2/homebrew/core/swiftlint/blobs/sha256:af0964ac41d78b6dd2eb3affba7b1a01cdb43649196fe0bf139d72589195e110",
              "sha256": "af0964ac41d78b6dd2eb3affba7b1a01cdb43649196fe0bf139d72589195e110"
            },
            "x86_64_linux": {
              "cellar": "/home/linuxbrew/.linuxbrew/Cellar",
              "url": "https://ghcr.io/v2/homebrew/core/swiftlint/blobs/sha256:13328073f6c8f572ab9c5e5e1fe170b54ff43ac7038b13d602e361619cbea474",
              "sha256": "13328073f6c8f572ab9c5e5e1fe170b54ff43ac7038b13d602e361619cbea474"
            }
          }
        }
      },
      "libtool": {
        "version": "2.4.7",
        "bottle": {
          "rebuild": 0,
          "root_url": "https://ghcr.io/v2/homebrew/core",
          "files": {
            "arm64_ventura": {
              "cellar": ":any",
              "url": "https://ghcr.io/v2/homebrew/core/libtool/blobs/sha256:924534e0a6c2f0562d3b6d033be241bfb0554211103daa14c46790803b9a8b9e",
              "sha256": "924534e0a6c2f0562d3b6d033be241bfb0554211103daa14c46790803b9a8b9e"
            },
            "arm64_monterey": {
              "cellar": ":any",
              "url": "https://ghcr.io/v2/homebrew/core/libtool/blobs/sha256:5f92327e52a1196e8742cb5b3a64498c811d51aed658355c205858d2a835fdc9",
              "sha256": "5f92327e52a1196e8742cb5b3a64498c811d51aed658355c205858d2a835fdc9"
            },
            "arm64_big_sur": {
              "cellar": ":any",
              "url": "https://ghcr.io/v2/homebrew/core/libtool/blobs/sha256:6f676b306c72b04dd0e24cc96f51117e91719a4743743dc5527c16bf03f21320",
              "sha256": "6f676b306c72b04dd0e24cc96f51117e91719a4743743dc5527c16bf03f21320"
            },
            "ventura": {
              "cellar": ":any",
              "url": "https://ghcr.io/v2/homebrew/core/libtool/blobs/sha256:21e24bf4c38c928a912dc852b2e72b0ecc0d8707c207262bb5e940feda150d70",
              "sha256": "21e24bf4c38c928a912dc852b2e72b0ecc0d8707c207262bb5e940feda150d70"
            },
            "monterey": {
              "cellar": ":any",
              "url": "https://ghcr.io/v2/homebrew/core/libtool/blobs/sha256:33bf8379256791a8e8752541bf4e182090dcef5f73aa8faa5f6521d16414a6ca",
              "sha256": "33bf8379256791a8e8752541bf4e182090dcef5f73aa8faa5f6521d16414a6ca"
            },
            "big_sur": {
              "cellar": ":any",
              "url": "https://ghcr.io/v2/homebrew/core/libtool/blobs/sha256:bae30841faca7f4b91e5388c0db13cd6cc95df0182b6d21a62b4c1ea508ebb69",
              "sha256": "bae30841faca7f4b91e5388c0db13cd6cc95df0182b6d21a62b4c1ea508ebb69"
            },
            "catalina": {
              "cellar": ":any",
              "url": "https://ghcr.io/v2/homebrew/core/libtool/blobs/sha256:624bb469bae686405b26ac05706c5f750bed31cd23995a9fa91cc31646e0eadc",
              "sha256": "624bb469bae686405b26ac05706c5f750bed31cd23995a9fa91cc31646e0eadc"
            },
            "x86_64_linux": {
              "cellar": ":any_skip_relocation",
              "url": "https://ghcr.io/v2/homebrew/core/libtool/blobs/sha256:1cde2899a36adf5b04d25a9b8b4d6bec8a3099bc59ae68c63e479a4da8ca70b3",
              "sha256": "1cde2899a36adf5b04d25a9b8b4d6bec8a3099bc59ae68c63e479a4da8ca70b3"
            }
          }
        }
      },
      "xcodegen": {
        "version": "2.32.0",
        "bottle": {
          "rebuild": 0,
          "root_url": "https://ghcr.io/v2/homebrew/core",
          "files": {
            "arm64_ventura": {
              "cellar": ":any_skip_relocation",
              "url": "https://ghcr.io/v2/homebrew/core/xcodegen/blobs/sha256:dd35de6f71508052f8ccac6d2198150822c9b0c28d662e7b543f3d539cae336b",
              "sha256": "dd35de6f71508052f8ccac6d2198150822c9b0c28d662e7b543f3d539cae336b"
            },
            "arm64_monterey": {
              "cellar": ":any_skip_relocation",
              "url": "https://ghcr.io/v2/homebrew/core/xcodegen/blobs/sha256:22d97109850126936386bc38a22459d9e8ac3ba1e00b254f5149e954f543c2ec",
              "sha256": "22d97109850126936386bc38a22459d9e8ac3ba1e00b254f5149e954f543c2ec"
            },
            "arm64_big_sur": {
              "cellar": ":any_skip_relocation",
              "url": "https://ghcr.io/v2/homebrew/core/xcodegen/blobs/sha256:ab30a37ef8e3c885b1cd05c30a844612237f52308556256cb4698784d00a2ad4",
              "sha256": "ab30a37ef8e3c885b1cd05c30a844612237f52308556256cb4698784d00a2ad4"
            },
            "ventura": {
              "cellar": ":any_skip_relocation",
              "url": "https://ghcr.io/v2/homebrew/core/xcodegen/blobs/sha256:7fccacda022483fab4c0c38c8c1b60c3ac7d263bc91ccf76169d58b0de8728e0",
              "sha256": "7fccacda022483fab4c0c38c8c1b60c3ac7d263bc91ccf76169d58b0de8728e0"
            },
            "monterey": {
              "cellar": ":any_skip_relocation",
              "url": "https://ghcr.io/v2/homebrew/core/xcodegen/blobs/sha256:6ef4431936bc868e8026c9ddb8396fa5ac2d9d53a611a59b23fc081d3a5ad0bb",
              "sha256": "6ef4431936bc868e8026c9ddb8396fa5ac2d9d53a611a59b23fc081d3a5ad0bb"
            },
            "big_sur": {
              "cellar": ":any_skip_relocation",
              "url": "https://ghcr.io/v2/homebrew/core/xcodegen/blobs/sha256:4c990bf05734cbb192171079d69e996837092603985c41904ddec799aa51fcbe",
              "sha256": "4c990bf05734cbb192171079d69e996837092603985c41904ddec799aa51fcbe"
            },
            "catalina": {
              "cellar": ":any_skip_relocation",
              "url": "https://ghcr.io/v2/homebrew/core/xcodegen/blobs/sha256:330bf63ef11b30bde8f32aea2d46604fd16bcfcff1b918ab95fe294ea9f3708a",
              "sha256": "330bf63ef11b30bde8f32aea2d46604fd16bcfcff1b918ab95fe294ea9f3708a"
            }
          }
        }
      },
      "swiftformat": {
<<<<<<< HEAD
        "version": "0.50.4",
=======
        "version": "0.50.6",
>>>>>>> 4fdbfd09
        "bottle": {
          "rebuild": 0,
          "root_url": "https://ghcr.io/v2/homebrew/core",
          "files": {
            "arm64_ventura": {
              "cellar": ":any_skip_relocation",
<<<<<<< HEAD
              "url": "https://ghcr.io/v2/homebrew/core/swiftformat/blobs/sha256:53f6e5214441b614db425d1ac357c657e7443264a4a74742010b450b24fdbe60",
              "sha256": "53f6e5214441b614db425d1ac357c657e7443264a4a74742010b450b24fdbe60"
            },
            "arm64_monterey": {
              "cellar": ":any_skip_relocation",
              "url": "https://ghcr.io/v2/homebrew/core/swiftformat/blobs/sha256:43fc053c7756222f020834f8576147e9e7a169b200fda6932e136edb7ffc1fec",
              "sha256": "43fc053c7756222f020834f8576147e9e7a169b200fda6932e136edb7ffc1fec"
            },
            "arm64_big_sur": {
              "cellar": ":any_skip_relocation",
              "url": "https://ghcr.io/v2/homebrew/core/swiftformat/blobs/sha256:dea73c07942d96b474df70aad68a67bed77e2198b6f4d09bf4104365a5a8c3e9",
              "sha256": "dea73c07942d96b474df70aad68a67bed77e2198b6f4d09bf4104365a5a8c3e9"
            },
            "ventura": {
              "cellar": ":any_skip_relocation",
              "url": "https://ghcr.io/v2/homebrew/core/swiftformat/blobs/sha256:a25962ccec3ff4bc87373abdcee748e3a6a444322a86e44f310c1741c3188084",
              "sha256": "a25962ccec3ff4bc87373abdcee748e3a6a444322a86e44f310c1741c3188084"
=======
              "url": "https://ghcr.io/v2/homebrew/core/swiftformat/blobs/sha256:a054cd9aae332630cf9d8662b307af25c6374fc59d941b9e9a5baf34630c4de7",
              "sha256": "a054cd9aae332630cf9d8662b307af25c6374fc59d941b9e9a5baf34630c4de7"
            },
            "arm64_monterey": {
              "cellar": ":any_skip_relocation",
              "url": "https://ghcr.io/v2/homebrew/core/swiftformat/blobs/sha256:2d3d211c135b22a540823298d42d43f4f050c239780c487507856b249f1fc5a9",
              "sha256": "2d3d211c135b22a540823298d42d43f4f050c239780c487507856b249f1fc5a9"
            },
            "arm64_big_sur": {
              "cellar": ":any_skip_relocation",
              "url": "https://ghcr.io/v2/homebrew/core/swiftformat/blobs/sha256:192925e4c50b6a9033afafbc76e3593f98c9910c324a145d25245c2af63145e2",
              "sha256": "192925e4c50b6a9033afafbc76e3593f98c9910c324a145d25245c2af63145e2"
>>>>>>> 4fdbfd09
            },
            "ventura": {
              "cellar": ":any_skip_relocation",
<<<<<<< HEAD
              "url": "https://ghcr.io/v2/homebrew/core/swiftformat/blobs/sha256:15328aa92a92188a04a1d2ef9336d35516157152ac3a5a70aa4ecd88d9354fca",
              "sha256": "15328aa92a92188a04a1d2ef9336d35516157152ac3a5a70aa4ecd88d9354fca"
=======
              "url": "https://ghcr.io/v2/homebrew/core/swiftformat/blobs/sha256:09b28c74147e4bda9d2d97b36bc711234c72f0d56416b120af9d9a6d4e23f087",
              "sha256": "09b28c74147e4bda9d2d97b36bc711234c72f0d56416b120af9d9a6d4e23f087"
>>>>>>> 4fdbfd09
            },
            "monterey": {
              "cellar": ":any_skip_relocation",
<<<<<<< HEAD
              "url": "https://ghcr.io/v2/homebrew/core/swiftformat/blobs/sha256:1881593eb078d6af8ca3add44e39fe0a3df2fc3fcd35a4edbe4731b42650c73a",
              "sha256": "1881593eb078d6af8ca3add44e39fe0a3df2fc3fcd35a4edbe4731b42650c73a"
=======
              "url": "https://ghcr.io/v2/homebrew/core/swiftformat/blobs/sha256:9d7b59cc222780b983f4bbbecdee5e3ee4bb7029ae59080873482f708b022f6d",
              "sha256": "9d7b59cc222780b983f4bbbecdee5e3ee4bb7029ae59080873482f708b022f6d"
>>>>>>> 4fdbfd09
            },
            "big_sur": {
              "cellar": ":any_skip_relocation",
<<<<<<< HEAD
              "url": "https://ghcr.io/v2/homebrew/core/swiftformat/blobs/sha256:c2f385eb894035279f3ba687454a75f08da0cd357a27b5175be8914d4fe69a49",
              "sha256": "c2f385eb894035279f3ba687454a75f08da0cd357a27b5175be8914d4fe69a49"
            },
            "x86_64_linux": {
              "cellar": "/home/linuxbrew/.linuxbrew/Cellar",
              "url": "https://ghcr.io/v2/homebrew/core/swiftformat/blobs/sha256:afde911f5ec389217feb72ca5795b418a9e10050aff9559e0f61f89287463786",
              "sha256": "afde911f5ec389217feb72ca5795b418a9e10050aff9559e0f61f89287463786"
=======
              "url": "https://ghcr.io/v2/homebrew/core/swiftformat/blobs/sha256:0647e38dfe1c47c7a82abbd7d26a87601a0442852d04ed6eb5566b0e8613fefc",
              "sha256": "0647e38dfe1c47c7a82abbd7d26a87601a0442852d04ed6eb5566b0e8613fefc"
            },
            "x86_64_linux": {
              "cellar": "/home/linuxbrew/.linuxbrew/Cellar",
              "url": "https://ghcr.io/v2/homebrew/core/swiftformat/blobs/sha256:94c09bb9768db7bcb16ea68862eec0f544a4e84400d5a691bf4fd15dc20dcbf4",
              "sha256": "94c09bb9768db7bcb16ea68862eec0f544a4e84400d5a691bf4fd15dc20dcbf4"
>>>>>>> 4fdbfd09
            }
          }
        }
      },
      "git-lfs": {
        "version": "3.3.0",
        "bottle": {
          "rebuild": 0,
          "root_url": "https://ghcr.io/v2/homebrew/core",
          "files": {
            "arm64_ventura": {
              "cellar": ":any_skip_relocation",
              "url": "https://ghcr.io/v2/homebrew/core/git-lfs/blobs/sha256:d2494e1f9476db089187db2ad87b19f6db6005ad5dad592dcc525325931386f9",
              "sha256": "d2494e1f9476db089187db2ad87b19f6db6005ad5dad592dcc525325931386f9"
            },
            "arm64_monterey": {
              "cellar": ":any_skip_relocation",
              "url": "https://ghcr.io/v2/homebrew/core/git-lfs/blobs/sha256:27330db9c9e56a99ae73549aad8b0175713238e443bbff427ea78d1f55a00cab",
              "sha256": "27330db9c9e56a99ae73549aad8b0175713238e443bbff427ea78d1f55a00cab"
            },
            "arm64_big_sur": {
              "cellar": ":any_skip_relocation",
              "url": "https://ghcr.io/v2/homebrew/core/git-lfs/blobs/sha256:7d5ee372ff1ea648838d260b7b545adeb2b156005bfb59d001739ce9a93ad66b",
              "sha256": "7d5ee372ff1ea648838d260b7b545adeb2b156005bfb59d001739ce9a93ad66b"
            },
            "ventura": {
<<<<<<< HEAD
              "cellar": ":any_skip_relocation",
              "url": "https://ghcr.io/v2/homebrew/core/git-lfs/blobs/sha256:80ac2b23bad1e29e859b912f667d4220dd28626218cdf80d274ca08e06109a71",
              "sha256": "80ac2b23bad1e29e859b912f667d4220dd28626218cdf80d274ca08e06109a71"
            },
            "monterey": {
=======
>>>>>>> 4fdbfd09
              "cellar": ":any_skip_relocation",
              "url": "https://ghcr.io/v2/homebrew/core/git-lfs/blobs/sha256:e5e655f93e3ba8f92b63b39f0eb78f2d3312ac05e583112d7142a30cda4eaa42",
              "sha256": "e5e655f93e3ba8f92b63b39f0eb78f2d3312ac05e583112d7142a30cda4eaa42"
            },
            "monterey": {
              "cellar": ":any_skip_relocation",
              "url": "https://ghcr.io/v2/homebrew/core/git-lfs/blobs/sha256:ae55db055bdc131b491b6b35ea41edeff9d5bde71afda7c06a0374569be78bf0",
              "sha256": "ae55db055bdc131b491b6b35ea41edeff9d5bde71afda7c06a0374569be78bf0"
            },
            "big_sur": {
              "cellar": ":any_skip_relocation",
              "url": "https://ghcr.io/v2/homebrew/core/git-lfs/blobs/sha256:c215057bd7ebb8535d58690798effe6f18ad42f3d2605539627166e40b6a3a16",
              "sha256": "c215057bd7ebb8535d58690798effe6f18ad42f3d2605539627166e40b6a3a16"
            },
            "x86_64_linux": {
              "cellar": ":any_skip_relocation",
              "url": "https://ghcr.io/v2/homebrew/core/git-lfs/blobs/sha256:f18741e398a3419f41e4e9a524e4f6044418a14930304fb1048a68852192eae2",
              "sha256": "f18741e398a3419f41e4e9a524e4f6044418a14930304fb1048a68852192eae2"
            }
          }
        }
      }
    }
  },
  "system": {
    "macos": {
      "monterey": {
<<<<<<< HEAD
        "HOMEBREW_VERSION": "3.6.13",
        "HOMEBREW_PREFIX": "/opt/homebrew",
        "Homebrew/homebrew-core": "9176eaa4c158d092f7cd171a1a55e1c423af6526",
=======
        "HOMEBREW_VERSION": "3.6.14",
        "HOMEBREW_PREFIX": "/usr/local",
        "Homebrew/homebrew-core": "51fdfef54d478e1fbfa66724d621c06a44be7a3c",
>>>>>>> 4fdbfd09
        "CLT": "14.1.0.0.1.1666437224",
        "Xcode": "14.2",
        "macOS": "12.6.1"
      }
    }
  }
}<|MERGE_RESOLUTION|>--- conflicted
+++ resolved
@@ -394,36 +394,13 @@
         }
       },
       "swiftformat": {
-<<<<<<< HEAD
-        "version": "0.50.4",
-=======
         "version": "0.50.6",
->>>>>>> 4fdbfd09
-        "bottle": {
-          "rebuild": 0,
-          "root_url": "https://ghcr.io/v2/homebrew/core",
-          "files": {
-            "arm64_ventura": {
-              "cellar": ":any_skip_relocation",
-<<<<<<< HEAD
-              "url": "https://ghcr.io/v2/homebrew/core/swiftformat/blobs/sha256:53f6e5214441b614db425d1ac357c657e7443264a4a74742010b450b24fdbe60",
-              "sha256": "53f6e5214441b614db425d1ac357c657e7443264a4a74742010b450b24fdbe60"
-            },
-            "arm64_monterey": {
-              "cellar": ":any_skip_relocation",
-              "url": "https://ghcr.io/v2/homebrew/core/swiftformat/blobs/sha256:43fc053c7756222f020834f8576147e9e7a169b200fda6932e136edb7ffc1fec",
-              "sha256": "43fc053c7756222f020834f8576147e9e7a169b200fda6932e136edb7ffc1fec"
-            },
-            "arm64_big_sur": {
-              "cellar": ":any_skip_relocation",
-              "url": "https://ghcr.io/v2/homebrew/core/swiftformat/blobs/sha256:dea73c07942d96b474df70aad68a67bed77e2198b6f4d09bf4104365a5a8c3e9",
-              "sha256": "dea73c07942d96b474df70aad68a67bed77e2198b6f4d09bf4104365a5a8c3e9"
-            },
-            "ventura": {
-              "cellar": ":any_skip_relocation",
-              "url": "https://ghcr.io/v2/homebrew/core/swiftformat/blobs/sha256:a25962ccec3ff4bc87373abdcee748e3a6a444322a86e44f310c1741c3188084",
-              "sha256": "a25962ccec3ff4bc87373abdcee748e3a6a444322a86e44f310c1741c3188084"
-=======
+        "bottle": {
+          "rebuild": 0,
+          "root_url": "https://ghcr.io/v2/homebrew/core",
+          "files": {
+            "arm64_ventura": {
+              "cellar": ":any_skip_relocation",
               "url": "https://ghcr.io/v2/homebrew/core/swiftformat/blobs/sha256:a054cd9aae332630cf9d8662b307af25c6374fc59d941b9e9a5baf34630c4de7",
               "sha256": "a054cd9aae332630cf9d8662b307af25c6374fc59d941b9e9a5baf34630c4de7"
             },
@@ -436,39 +413,19 @@
               "cellar": ":any_skip_relocation",
               "url": "https://ghcr.io/v2/homebrew/core/swiftformat/blobs/sha256:192925e4c50b6a9033afafbc76e3593f98c9910c324a145d25245c2af63145e2",
               "sha256": "192925e4c50b6a9033afafbc76e3593f98c9910c324a145d25245c2af63145e2"
->>>>>>> 4fdbfd09
-            },
-            "ventura": {
-              "cellar": ":any_skip_relocation",
-<<<<<<< HEAD
-              "url": "https://ghcr.io/v2/homebrew/core/swiftformat/blobs/sha256:15328aa92a92188a04a1d2ef9336d35516157152ac3a5a70aa4ecd88d9354fca",
-              "sha256": "15328aa92a92188a04a1d2ef9336d35516157152ac3a5a70aa4ecd88d9354fca"
-=======
+            },
+            "ventura": {
+              "cellar": ":any_skip_relocation",
               "url": "https://ghcr.io/v2/homebrew/core/swiftformat/blobs/sha256:09b28c74147e4bda9d2d97b36bc711234c72f0d56416b120af9d9a6d4e23f087",
               "sha256": "09b28c74147e4bda9d2d97b36bc711234c72f0d56416b120af9d9a6d4e23f087"
->>>>>>> 4fdbfd09
-            },
-            "monterey": {
-              "cellar": ":any_skip_relocation",
-<<<<<<< HEAD
-              "url": "https://ghcr.io/v2/homebrew/core/swiftformat/blobs/sha256:1881593eb078d6af8ca3add44e39fe0a3df2fc3fcd35a4edbe4731b42650c73a",
-              "sha256": "1881593eb078d6af8ca3add44e39fe0a3df2fc3fcd35a4edbe4731b42650c73a"
-=======
+            },
+            "monterey": {
+              "cellar": ":any_skip_relocation",
               "url": "https://ghcr.io/v2/homebrew/core/swiftformat/blobs/sha256:9d7b59cc222780b983f4bbbecdee5e3ee4bb7029ae59080873482f708b022f6d",
               "sha256": "9d7b59cc222780b983f4bbbecdee5e3ee4bb7029ae59080873482f708b022f6d"
->>>>>>> 4fdbfd09
-            },
-            "big_sur": {
-              "cellar": ":any_skip_relocation",
-<<<<<<< HEAD
-              "url": "https://ghcr.io/v2/homebrew/core/swiftformat/blobs/sha256:c2f385eb894035279f3ba687454a75f08da0cd357a27b5175be8914d4fe69a49",
-              "sha256": "c2f385eb894035279f3ba687454a75f08da0cd357a27b5175be8914d4fe69a49"
-            },
-            "x86_64_linux": {
-              "cellar": "/home/linuxbrew/.linuxbrew/Cellar",
-              "url": "https://ghcr.io/v2/homebrew/core/swiftformat/blobs/sha256:afde911f5ec389217feb72ca5795b418a9e10050aff9559e0f61f89287463786",
-              "sha256": "afde911f5ec389217feb72ca5795b418a9e10050aff9559e0f61f89287463786"
-=======
+            },
+            "big_sur": {
+              "cellar": ":any_skip_relocation",
               "url": "https://ghcr.io/v2/homebrew/core/swiftformat/blobs/sha256:0647e38dfe1c47c7a82abbd7d26a87601a0442852d04ed6eb5566b0e8613fefc",
               "sha256": "0647e38dfe1c47c7a82abbd7d26a87601a0442852d04ed6eb5566b0e8613fefc"
             },
@@ -476,7 +433,6 @@
               "cellar": "/home/linuxbrew/.linuxbrew/Cellar",
               "url": "https://ghcr.io/v2/homebrew/core/swiftformat/blobs/sha256:94c09bb9768db7bcb16ea68862eec0f544a4e84400d5a691bf4fd15dc20dcbf4",
               "sha256": "94c09bb9768db7bcb16ea68862eec0f544a4e84400d5a691bf4fd15dc20dcbf4"
->>>>>>> 4fdbfd09
             }
           }
         }
@@ -503,14 +459,6 @@
               "sha256": "7d5ee372ff1ea648838d260b7b545adeb2b156005bfb59d001739ce9a93ad66b"
             },
             "ventura": {
-<<<<<<< HEAD
-              "cellar": ":any_skip_relocation",
-              "url": "https://ghcr.io/v2/homebrew/core/git-lfs/blobs/sha256:80ac2b23bad1e29e859b912f667d4220dd28626218cdf80d274ca08e06109a71",
-              "sha256": "80ac2b23bad1e29e859b912f667d4220dd28626218cdf80d274ca08e06109a71"
-            },
-            "monterey": {
-=======
->>>>>>> 4fdbfd09
               "cellar": ":any_skip_relocation",
               "url": "https://ghcr.io/v2/homebrew/core/git-lfs/blobs/sha256:e5e655f93e3ba8f92b63b39f0eb78f2d3312ac05e583112d7142a30cda4eaa42",
               "sha256": "e5e655f93e3ba8f92b63b39f0eb78f2d3312ac05e583112d7142a30cda4eaa42"
@@ -538,15 +486,9 @@
   "system": {
     "macos": {
       "monterey": {
-<<<<<<< HEAD
-        "HOMEBREW_VERSION": "3.6.13",
-        "HOMEBREW_PREFIX": "/opt/homebrew",
-        "Homebrew/homebrew-core": "9176eaa4c158d092f7cd171a1a55e1c423af6526",
-=======
         "HOMEBREW_VERSION": "3.6.14",
         "HOMEBREW_PREFIX": "/usr/local",
         "Homebrew/homebrew-core": "51fdfef54d478e1fbfa66724d621c06a44be7a3c",
->>>>>>> 4fdbfd09
         "CLT": "14.1.0.0.1.1666437224",
         "Xcode": "14.2",
         "macOS": "12.6.1"
