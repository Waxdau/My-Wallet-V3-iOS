//
//  SelectionButtonViewModel.swift
//  PlatformUIKit
//
//  Created by Daniel Huri on 22/01/2020.
//  Copyright © 2020 Blockchain Luxembourg S.A. All rights reserved.
//

import RxCocoa
<<<<<<< HEAD
import RxDataSources
=======
import RxRelay
import RxSwift
>>>>>>> 4abd34ef

/// A view model for selection-view to use throughout the app
public final class SelectionButtonViewModel: IdentifiableType {

    // MARK: - Types

    public struct AccessibilityContent {
        public let id: String
        public let label: String
        
        fileprivate static var empty: AccessibilityContent {
            AccessibilityContent(id: "", label: "")
        }

        fileprivate var accessibility: Accessibility {
            Accessibility(
                id: .value(id),
                label: .value(label),
                traits: .value(.button),
                isAccessible: !id.isEmpty
            )
        }
        
        public init(id: String, label: String) {
            self.id = id
            self.label = label
        }
    }
    
    public enum LeadingContent {
        case badgeImage(BadgeImageViewModel)
        case label(LabelContent)
        case none
    }
    
    public enum LeadingContentType {
        public struct Image {
            let name: String
            let background: Color
            let cornerRadius: BadgeImageViewModel.CornerRadius
            let offset: CGFloat
            let size: CGSize
            
            public init(name: String,
                        background: Color,
                        offset: CGFloat = 4,
                        cornerRadius: BadgeImageViewModel.CornerRadius,
                        size: CGSize) {
                self.name = name
                self.background = background
                self.offset = offset
                self.cornerRadius = cornerRadius
                self.size = size
            }
        }
        
        case image(Image)
        case text(String)
    }

    private typealias AccessibilityId = Accessibility.Identifier.SelectionButtonView

    // MARK: - Public Properties

    public var identity: AnyHashable {
        titleRelay.value + (subtitleRelay.value ?? "")
    }

    /// Title Relay: title describing the selection
    public let titleRelay = BehaviorRelay<String>(value: "")

    /// Subtitle Relay:  The subtitle describing the selection
    ///
    /// A  nil value represents the inexistence of a subtitle, in which case a view may react to this by changing its layout.
    public let subtitleRelay = BehaviorRelay<String?>(value: "")

    /// Image Name Relay:  A `String` for image asset name.
    public let leadingContentTypeRelay = BehaviorRelay<LeadingContentType?>(value: nil)

    /// The leading content's size
    public var leadingImageViewSize: Driver<CGSize> {
        leadingContentTypeRelay
            .asDriver()
            .map { type in
                switch type {
                case .image(let image):
                    return image.size
                case .text, .none:
                    return CGSize(edge: 1)
                }
            }
    }
    
    /// Accessibility for the title
    public let titleAccessibilityRelay = BehaviorRelay<Accessibility>(value: .none)
    
    /// Accessibility for the subtitle
    public let subtitleAccessibilityRelay = BehaviorRelay<Accessibility>(value: .none)
    
    /// Accessibility content relay
    public let accessibilityContentRelay = BehaviorRelay<AccessibilityContent>(value: .empty)
    
    /// Trailing image content relay
    public let trailingImageViewContentRelay = BehaviorRelay<ImageViewContent>(value: .empty)
    
    /// Title Relay: title describing the selection
    public let shouldShowSeparatorRelay = BehaviorRelay(value: false)
    
    /// Horizontal offset relay
    public let horizontalOffsetRelay = BehaviorRelay<CGFloat>(value: 24)
    
    /// Vertical offset relay
    public let verticalOffsetRelay = BehaviorRelay<CGFloat>(value: 16)
    
    /// Allows any component to observe taps
    public var tap: Signal<Void> {
        tapRelay.asSignal()
    }
    
    /// Determines if the button accepts touches
    public let isButtonEnabledRelay = BehaviorRelay(value: true)
    var isButtonEnabled: Driver<Bool> {
        isButtonEnabledRelay.asDriver()
    }
    
    // MARK: - Internal Properties

    /// A tap relay that accepts taps on the button
    let tapRelay = PublishRelay<Void>()

    /// The horizontal offset of the content
    var horizontalOffset: Driver<CGFloat> {
        horizontalOffsetRelay.asDriver()
    }
    
    /// The vertical offset of the content
    var verticalOffset: Driver<CGFloat> {
        verticalOffsetRelay.asDriver()
    }
    
    /// Streams the leading image
    var shouldShowSeparator: Driver<Bool> {
        shouldShowSeparatorRelay.asDriver()
    }
    
    /// Streams the leading content
    var leadingContent: Driver<LeadingContent> {
        leadingContentRelay.asDriver()
    }

    /// Streams the title
    var title: Driver<LabelContent> {
        Observable
            .combineLatest(
                titleRelay.asObservable(),
                titleAccessibilityRelay.asObservable()
            )
            .map {
                let title = $0.0
                let accessibility = $0.1
                return LabelContent(
                    text: title,
                    font: .main(.semibold, 16),
                    color: .titleText,
                    accessibility: accessibility
                )
            }
            .asDriver(onErrorJustReturn: .empty)
    }

    /// Streams the title
    var subtitle: Driver<LabelContent?> {
        Observable
            .combineLatest(
                subtitleRelay.asObservable(),
                subtitleAccessibilityRelay.asObservable()
            )
            .map {
                guard let subtitle = $0.0
                    else { return nil }
                let accessibility = $0.1
                return LabelContent(
                    text: subtitle,
                    font: .main(.medium, 14),
                    color: .descriptionText,
                    accessibility: accessibility
                )
            }
            .asDriver(onErrorJustReturn: LabelContent.empty)
    }

    /// Streams the trailing image
    var trailingImageViewContent: Driver<ImageViewContent> {
        trailingImageViewContentRelay.asDriver()
    }

    /// Streams the accessibility
    var accessibility: Driver<Accessibility> {
        accessibilityContentRelay
            .asDriver()
            .map { $0.accessibility }
    }

    // MARK: - Private Properties

    private let leadingContentRelay = BehaviorRelay<LeadingContent>(value: .none)
    private let disposeBag = DisposeBag()
    
    public init(showSeparator: Bool = false) {
        shouldShowSeparatorRelay.accept(showSeparator)
        
        leadingContentTypeRelay
            .map { type in
                switch type {
                case .image(let image):
                    let imageViewContent = ImageViewContent(
                        imageName: image.name,
                        bundle: .platformUIKit
                    )
                    let badgeViewModel = BadgeImageViewModel()
                    badgeViewModel.marginOffsetRelay.accept(image.offset)
                    badgeViewModel.cornerRadiusRelay.accept(image.cornerRadius)
                    badgeViewModel.set(
                        theme: .init(
                            backgroundColor: image.background,
                            imageViewContent: imageViewContent
                        )
                    )
                    return .badgeImage(badgeViewModel)
                case .text(let text):
                    return .label(
                        LabelContent(
                            text: text,
                            font: .main(.medium, 30),
                            color: .black
                        )
                    )
                case .none:
                    return .none
                }
            }
            .bindAndCatch(to: leadingContentRelay)
            .disposed(by: disposeBag)
    }
}<|MERGE_RESOLUTION|>--- conflicted
+++ resolved
@@ -7,12 +7,9 @@
 //
 
 import RxCocoa
-<<<<<<< HEAD
 import RxDataSources
-=======
 import RxRelay
 import RxSwift
->>>>>>> 4abd34ef
 
 /// A view model for selection-view to use throughout the app
 public final class SelectionButtonViewModel: IdentifiableType {
