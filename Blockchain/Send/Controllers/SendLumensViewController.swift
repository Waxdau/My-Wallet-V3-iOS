--- conflicted
+++ resolved
@@ -22,10 +22,10 @@
 }
 
 @objc class SendLumensViewController: UIViewController, BottomButtonContainerView {
-    
+
     fileprivate static let topToStackView: CGFloat = 12.0
     fileprivate static let maximumMemoTextLength: Int = 28
-    
+
     fileprivate var keyboardHeight: CGFloat {
         let type = UIDevice.current.type
         if type.isBelow(.iPhone8Plus) {
@@ -34,15 +34,15 @@
             return 226
         }
     }
-    
+
     // MARK: BottomButtonContainerView
-    
+
     var originalBottomButtonConstraint: CGFloat!
     var optionalOffset: CGFloat = -50
     @IBOutlet var layoutConstraintBottomButton: NSLayoutConstraint!
-    
+
     // MARK: Private IBOutlets (UILabel)
-    
+
     @IBOutlet fileprivate var fromLabel: UILabel!
     @IBOutlet fileprivate var toLabel: UILabel!
     @IBOutlet fileprivate var walletNameLabel: UILabel!
@@ -52,15 +52,15 @@
     @IBOutlet fileprivate var stellarSymbolLabel: UILabel!
     @IBOutlet fileprivate var fiatSymbolLabel: UILabel!
     @IBOutlet fileprivate var memoLabel: UILabel!
-    
+
     // MARK: Private IBOutlets (UITextField)
-    
+
     @IBOutlet fileprivate var stellarAddressField: UITextField!
     @IBOutlet fileprivate var stellarAmountField: UITextField!
     @IBOutlet fileprivate var fiatAmountField: UITextField!
     @IBOutlet fileprivate var memoTextField: UITextField!
     @IBOutlet fileprivate var memoIDTextField: UITextField!
-    
+
     fileprivate var inputFields: [UITextField] {
         return [
             stellarAddressField,
@@ -70,16 +70,16 @@
             memoIDTextField
         ]
     }
-    
+
     // MARK: Private IBOutlets (Other)
-    
+
     @IBOutlet fileprivate var topToStackViewConstraint: NSLayoutConstraint!
     @IBOutlet fileprivate var useMaxLabel: ActionableLabel!
     @IBOutlet fileprivate var primaryButtonContainer: PrimaryButtonContainer!
     @IBOutlet fileprivate var learnAbountStellarButton: UIButton!
     @IBOutlet fileprivate var bottomStackView: UIStackView!
     @IBOutlet fileprivate var memoSelectionTypeButton: UIButton!
-    
+
     weak var delegate: SendXLMViewControllerDelegate?
     fileprivate var coordinator: SendXLMCoordinator!
     fileprivate var trigger: ActionableTrigger?
@@ -94,7 +94,7 @@
     private var baseReserve: Decimal?
 
     // MARK: Factory
-    
+
     @objc class func make(with provider: XLMServiceProvider) -> SendLumensViewController {
         let controller = SendLumensViewController.makeFromStoryboard()
         controller.coordinator = SendXLMCoordinator(
@@ -104,9 +104,9 @@
         )
         return controller
     }
-    
+
     // MARK: ViewUpdate
-    
+
     enum PresentationUpdate {
         case activityIndicatorVisibility(Visibility)
         case errorLabelVisibility(Visibility)
@@ -141,9 +141,9 @@
         qrCodeScanner.delegate = self
         present(qrCodeScanner, animated: false)
     }
-    
+
     // MARK: Lifecycle
-    
+
     override func viewDidLoad() {
         super.viewDidLoad()
         view.frame = UIView.rootViewSafeAreaFrame(
@@ -173,10 +173,7 @@
         super.viewDidAppear(animated)
         delegate?.onAppear()
     }
-    
-<<<<<<< HEAD
-    fileprivate func useMaxAttributes() -> [NSAttributedString.Key: Any] {
-=======
+
     fileprivate func clearMemoField() {
         /// Users may change their mind and want to enter in a
         /// `Int` as their memo as opposed to a string value.
@@ -188,7 +185,7 @@
                         .memoIDTextFieldVisibility(.hidden),
                         .memoSelectionButtonVisibility(.visible)])
     }
-    
+
     fileprivate func setupMemoIDField() {
         toolbar = UIToolbar()
         toolbar?.sizeToFit()
@@ -196,19 +193,18 @@
         toolbar?.items = [doneButton]
         memoIDTextField.inputAccessoryView = toolbar
     }
-    
+
     @objc func resignMemoIDField() {
         memoIDTextField.resignFirstResponder()
     }
-    
-    fileprivate func useMaxAttributes() -> [NSAttributedStringKey: Any] {
->>>>>>> efe4bd35
+
+    fileprivate func useMaxAttributes() -> [NSAttributedString.Key: Any] {
         let fontName = Constants.FontNames.montserratRegular
         let font = UIFont(name: fontName, size: 13.0) ?? UIFont.systemFont(ofSize: 13.0)
         return [.font: font,
                 .foregroundColor: UIColor.darkGray]
     }
-    
+
     fileprivate func useMaxActionAttributes() -> [NSAttributedString.Key: Any] {
         let fontName = Constants.FontNames.montserratRegular
         let font = UIFont(name: fontName, size: 13.0) ?? UIFont.systemFont(ofSize: 13.0)
@@ -229,7 +225,7 @@
             guard visibility == .visible else { return }
             memoIDTextField.text = nil
             memoTextField.text = nil
-            
+
         case .activityIndicatorVisibility(let visibility):
             primaryButtonContainer.isLoading = (visibility == .visible)
         case .errorLabelVisibility(let visibility):
@@ -269,14 +265,14 @@
                 string: trigger.primaryString,
                 attributes: useMaxAttributes()
             )
-            
+
             let CTA = NSAttributedString(
                 string: " " + trigger.callToAction,
                 attributes: useMaxActionAttributes()
             )
-            
+
             primary.append(CTA)
-            
+
             if let secondary = trigger.secondaryString {
                 let trailing = NSMutableAttributedString(
                     string: " " + secondary,
@@ -284,7 +280,7 @@
                 )
                 primary.append(trailing)
             }
-            
+
             useMaxLabel.attributedText = primary
         case .primaryButtonEnabled(let enabled):
             primaryButtonContainer.isEnabled = enabled
@@ -326,23 +322,23 @@
             headerText: LocalizationConstants.SendAsset.confirmPayment
         )
     }
-    
+
     @IBAction private func learnAboutStellarButtonTapped(_ sender: Any) {
         delegate?.onMinimumBalanceInfoTapped()
     }
-    
+
     @IBAction private func memoSelectionTypeTapped(_ sender: UIButton) {
         let title = LocalizationConstants.Stellar.memoDescription
         let memoTextOption = LocalizationConstants.Stellar.memoText
         let memoTextID = LocalizationConstants.Stellar.memoID
         let controller = UIAlertController(title: title, message: nil, preferredStyle: .actionSheet)
-        
+
         [memoTextOption, memoTextID].forEach { option in
             let action = UIAlertAction(title: option, style: .default, handler: { [unowned self] _ in
                 switch option {
                 case memoTextOption:
                     self.delegate?.onMemoTextSelection()
-                    
+
                 case memoTextID:
                     self.delegate?.onMemoIDSelection()
                 default:
@@ -383,7 +379,7 @@
     func targetRange(_ label: ActionableLabel) -> NSRange? {
         return trigger?.actionRange()
     }
-    
+
     func actionRequestingExecution(label: ActionableLabel) {
         guard let trigger = trigger else { return }
         trigger.execute()
@@ -486,12 +482,12 @@
 }
 
 extension SendLumensViewController: UITextFieldDelegate {
-    
+
     func textFieldShouldReturn(_ textField: UITextField) -> Bool {
         textField.resignFirstResponder()
         return true
     }
-    
+
     func textFieldDidBeginEditing(_ textField: UITextField) {
         guard UIDevice.current.type.isBelow(.iPhone8Plus) else { return }
         guard [memoTextField, memoIDTextField].contains(textField) else { return }
@@ -501,11 +497,11 @@
             keyboardHeight +
             primaryButtonContainer.frame.size.height +
             toolbarHeight
-        
+
         let height = view.bounds.height
         let bottomStackViewMaxY = bottomStackView.frame.maxY
         let offset = (height - bottomStackViewMaxY) - primaryButtonOffset
-        
+
         guard topToStackViewConstraint.constant != offset else { return }
         topToStackViewConstraint.constant = offset
         view.setNeedsLayout()
@@ -513,7 +509,7 @@
             self.view.layoutIfNeeded()
         }
     }
-    
+
     func textFieldDidEndEditing(_ textField: UITextField) {
         guard topToStackViewConstraint.constant != SendLumensViewController.topToStackView else { return }
         topToStackViewConstraint.constant = SendLumensViewController.topToStackView
@@ -522,7 +518,7 @@
             self.view.layoutIfNeeded()
         }
     }
-    
+
     // swiftlint:disable:next cyclomatic_complexity
     func textField(_ textField: UITextField, shouldChangeCharactersIn range: NSRange, replacementString string: String) -> Bool {
         if inputFields.contains(textField) {
@@ -538,7 +534,7 @@
                 let count = text.utf8.count + string.utf8.count - range.length
                 guard count <= SendLumensViewController.maximumMemoTextLength else { return false }
                 memo = .text(value)
-                
+
             case memoIDTextField:
                 guard let text = textField.text else { return true }
                 guard let range = Range(range, in: text) else { return true }
