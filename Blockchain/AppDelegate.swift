--- conflicted
+++ resolved
@@ -13,7 +13,7 @@
 
 @UIApplicationMain
 class AppDelegate: UIResponder, UIApplicationDelegate {
-    
+
     // The view used as an intermediary privacy screen when the application state changes to inactive
     fileprivate lazy var visualEffectView: UIVisualEffectView = self.lazyVisualEffectView()
 
@@ -28,7 +28,7 @@
         view.alpha = 0
         return view
     }
-    
+
     // MARK: - Properties
     // NOTE: Xcode automatically creates the file name for each launch image
     /// The overlay shown when the application resigns active state.
@@ -51,10 +51,6 @@
         }
         return nil
     }()
-<<<<<<< HEAD
-    
-    func application(_ application: UIApplication, didFinishLaunchingWithOptions launchOptions: [UIApplication.LaunchOptionsKey: Any]?) -> Bool {
-=======
 
     private lazy var deepLinkHandler: DeepLinkHandler = {
         return DeepLinkHandler()
@@ -62,8 +58,7 @@
 
     // MARK: - Lifecycle Methods
 
-    func application(_ application: UIApplication, didFinishLaunchingWithOptions launchOptions: [UIApplicationLaunchOptionsKey: Any]?) -> Bool {
->>>>>>> efe4bd35
+    func application(_ application: UIApplication, didFinishLaunchingWithOptions launchOptions: [UIApplication.LaunchOptionsKey: Any]?) -> Bool {
         Fabric.with([Crashlytics.self])
         FirebaseApp.configure()
 
@@ -120,7 +115,7 @@
                 self.showBlurCurtain()
             }
         }
-     
+
         if let pinEntryViewController = AuthenticationCoordinator.shared.pinEntryViewController, pinEntryViewController.verifyOnly {
             pinEntryViewController.reset()
         }
@@ -330,7 +325,7 @@
             self.visualEffectView.removeFromSuperview()
         })
     }
-    
+
     func showBlurCurtain() {
         UIApplication.shared.keyWindow?.addSubview(visualEffectView)
         UIView.animate(withDuration: 0.64) {
