--- conflicted
+++ resolved
@@ -192,46 +192,23 @@
     
     static func make(
         with tierResponse: KYCUserTiersResponse,
-<<<<<<< HEAD
-        currencySymbol: String,
-        availableFunds: String?,
-=======
         availableFunds: String? = nil,
->>>>>>> 242fecd0
         suppressDismissCTA: Bool = false
         ) -> KYCTiersHeaderViewModel {
         let tiers = tierResponse.userTiers.filter({ $0.tier != .tier0 })
         
         guard let tier1 = tiers.filter({ $0.tier == .tier1 }).first else {
             /// This should never occur
-<<<<<<< HEAD
-            return .unavailable(suppressDismissCTA: suppressDismissCTA)
-        }
-        guard let tier2 = tiers.filter({ $0.tier == .tier2 }).first else {
-            /// This should never occur
-            return .unavailable(suppressDismissCTA: suppressDismissCTA)
-=======
             return unavailable(suppressDismissCTA: suppressDismissCTA)
         }
         guard let tier2 = tiers.filter({ $0.tier == .tier2 }).first else {
             /// This should never occur
             return unavailable(suppressDismissCTA: suppressDismissCTA)
->>>>>>> 242fecd0
         }
         
         switch (tier1.state, tier2.state) {
         case (.none, _):
             return .empty(suppressDismissCTA: suppressDismissCTA)
-<<<<<<< HEAD
-        case (.rejected, .rejected),
-             (.rejected, .none),
-             (.rejected, .pending),
-             (_, .rejected):
-            return .unavailable(suppressDismissCTA: suppressDismissCTA)
-        case (.pending, .none):
-            guard let amount = availableFunds else { return .unavailable(suppressDismissCTA: suppressDismissCTA) }
-            let formatted = currencySymbol + amount
-=======
         case (.rejected, .none),
              (.rejected, .pending):
             return .unavailable(suppressDismissCTA: suppressDismissCTA)
@@ -247,45 +224,29 @@
         case (.pending, .none):
             guard let amount = availableFunds else { return unavailable(suppressDismissCTA: suppressDismissCTA) }
             let formatted = "$" + amount
->>>>>>> 242fecd0
             return .available(
                 formatted, LocalizationConstants.KYC.swapLimitDescription,
                 suppressDismissCTA: suppressDismissCTA
             )
         case (.pending, .pending),
              (.verified, .pending):
-<<<<<<< HEAD
-            guard let amount = availableFunds else { return .unavailable(suppressDismissCTA: suppressDismissCTA) }
-            let formatted = currencySymbol + amount
-=======
-            guard let amount = availableFunds else { return unavailable(suppressDismissCTA: suppressDismissCTA) }
-            let formatted = "$" + amount
->>>>>>> 242fecd0
+            guard let amount = availableFunds else { return unavailable(suppressDismissCTA: suppressDismissCTA) }
+            let formatted = "$" + amount
             return .available(
                 formatted, LocalizationConstants.KYC.tierTwoVerificationIsBeingReviewed,
                 suppressDismissCTA: suppressDismissCTA
             )
         case (_, .verified):
-<<<<<<< HEAD
-            guard let amount = availableFunds else { return .unavailable(suppressDismissCTA: suppressDismissCTA) }
-            let formatted = currencySymbol + amount
-=======
-            guard let amount = availableFunds else { return unavailable(suppressDismissCTA: suppressDismissCTA) }
-            let formatted = "$" + amount
->>>>>>> 242fecd0
+            guard let amount = availableFunds else { return unavailable(suppressDismissCTA: suppressDismissCTA) }
+            let formatted = "$" + amount
             return .availableToday(
                 formatted,
                 LocalizationConstants.KYC.swapLimitDescription,
                 suppressDismissCTA: suppressDismissCTA
             )
         case (.verified, .none):
-<<<<<<< HEAD
-            guard let amount = availableFunds else { return .unavailable(suppressDismissCTA: suppressDismissCTA) }
-            let formatted = currencySymbol + amount
-=======
-            guard let amount = availableFunds else { return unavailable(suppressDismissCTA: suppressDismissCTA) }
-            let formatted = "$" + amount
->>>>>>> 242fecd0
+            guard let amount = availableFunds else { return unavailable(suppressDismissCTA: suppressDismissCTA) }
+            let formatted = "$" + amount
             return .available(
                 formatted,
                 LocalizationConstants.KYC.swapLimitDescription,
