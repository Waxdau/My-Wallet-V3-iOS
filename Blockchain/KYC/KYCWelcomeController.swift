//
//  KYCWelcomeController.swift
//  Blockchain
//
//  Created by Maurice A. on 7/9/18.
//  Copyright © 2018 Blockchain Luxembourg S.A. All rights reserved.
//

import UIKit

/// Welcome screen in KYC flow
final class KYCWelcomeController: KYCBaseViewController {
    
    // MARK: - IBOutlets

    @IBOutlet private var imageViewMain: UIImageView!
    @IBOutlet private var labelMain: UILabel!
    @IBOutlet private var labelTermsOfService: UILabel!

    override var preferredStatusBarStyle: UIStatusBarStyle {
        return .lightContent
    }

    // MARK: Factory

    override class func make(with coordinator: KYCCoordinator) -> KYCWelcomeController {
        let controller = makeFromStoryboard()
        controller.coordinator = coordinator
        controller.pageType = .welcome
        return controller
    }

    // MARK: - UIViewController Lifecycle

    override func viewDidLoad() {
        super.viewDidLoad()
<<<<<<< HEAD
        let font = UIFont(
            name: Constants.FontNames.montserratRegular,
            size: Constants.FontSizes.ExtraExtraExtraSmall
        ) ?? UIFont.systemFont(ofSize: Constants.FontSizes.ExtraExtraExtraSmall)
        let labelAttributes = [
            NSAttributedString.Key.font: font,
            NSAttributedString.Key.foregroundColor: UIColor.gray5
        ]
        let labelText = NSMutableAttributedString(
            string: String(
                format: LocalizationConstants.KYC.termsOfServiceAndPrivacyPolicyNotice,
                LocalizationConstants.tos,
                LocalizationConstants.privacyPolicy
            ),
            attributes: labelAttributes
        )
        labelText.addForegroundColor(UIColor.brandSecondary, to: LocalizationConstants.tos)
        labelText.addForegroundColor(UIColor.brandSecondary, to: LocalizationConstants.privacyPolicy)
        labelTermsOfService.attributedText = labelText
=======
        initMainView()
        initFooter()
>>>>>>> efe4bd35
    }

    // MARK: - Actions
    @IBAction func onCloseTapped(_ sender: Any) {
        self.presentingViewController?.dismiss(animated: true)
    }

    @IBAction private func onLabelTapped(_ sender: UITapGestureRecognizer) {
        guard let text = labelTermsOfService.text else {
            return
        }
        if let tosRange = text.range(of: LocalizationConstants.tos),
            sender.didTapAttributedText(in: labelTermsOfService, range: NSRange(tosRange, in: text)) {
            UIApplication.shared.openWebView(
                url: Constants.Url.termsOfService,
                title: LocalizationConstants.tos,
                presentingViewController: self
            )
        }
        if let privacyPolicyRange = text.range(of: LocalizationConstants.privacyPolicy),
            sender.didTapAttributedText(in: labelTermsOfService, range: NSRange(privacyPolicyRange, in: text)) {
            UIApplication.shared.openWebView(
                url: Constants.Url.privacyPolicy,
                title: LocalizationConstants.privacyPolicy,
                presentingViewController: self
            )
        }
    }

    @IBAction private func primaryButtonTapped(_ sender: Any) {
        coordinator.handle(event: .nextPageFromPageType(pageType, nil))
        BlockchainSettings.App.shared.isCompletingKyc = true
    }

    // MARK: - Private Methods

    private func initMainView() {
        if BlockchainSettings.App.shared.didTapOnAirdropDeepLink {
            labelMain.text = LocalizationConstants.KYC.welcomeMainTextSunRiverCampaign
            imageViewMain.image = #imageLiteral(resourceName: "symbol-xlm-large")
            imageViewMain.tintColor = #colorLiteral(red: 0.06274509804, green: 0.6784313725, blue: 0.8941176471, alpha: 1)
        } else {
            labelMain.text = LocalizationConstants.KYC.welcomeMainText
            imageViewMain.image = #imageLiteral(resourceName: "Welcome")
        }
    }

    private func initFooter() {
        let font = UIFont(
            name: Constants.FontNames.montserratRegular,
            size: Constants.FontSizes.ExtraExtraExtraSmall
            ) ?? UIFont.systemFont(ofSize: Constants.FontSizes.ExtraExtraExtraSmall)
        let labelAttributes = [
            NSAttributedStringKey.font: font,
            NSAttributedStringKey.foregroundColor: UIColor.gray5
        ]
        let labelText = NSMutableAttributedString(
            string: String(
                format: LocalizationConstants.KYC.termsOfServiceAndPrivacyPolicyNotice,
                LocalizationConstants.tos,
                LocalizationConstants.privacyPolicy
            ),
            attributes: labelAttributes
        )
        labelText.addForegroundColor(UIColor.brandSecondary, to: LocalizationConstants.tos)
        labelText.addForegroundColor(UIColor.brandSecondary, to: LocalizationConstants.privacyPolicy)
        labelTermsOfService.attributedText = labelText
    }
}

extension UITapGestureRecognizer {

    /// Checks if the tap occurred inside a specified range within a UILabel.
    /// See: https://stackoverflow.com/a/35789589
    ///
    /// Warning: Does not work for labels with left-aligned text
    ///
    /// - Parameters:
    ///   - label: the UILabel
    ///   - range: the NSRange
    /// - Returns: true if the tap occurred within `range`, otherwise, false
    func didTapAttributedText(in label: UILabel, range: NSRange) -> Bool {
        guard let attributedText = label.attributedText else {
            return false
        }

        let textStorage = NSTextStorage(attributedString: attributedText)

        let layoutManager = NSLayoutManager()

        let textContainer = NSTextContainer(size: CGSize.zero)
        textContainer.lineFragmentPadding = 0.0
        textContainer.lineBreakMode = label.lineBreakMode
        textContainer.maximumNumberOfLines = label.numberOfLines
        let labelSize = label.bounds.size
        textContainer.size = labelSize
        layoutManager.addTextContainer(textContainer)

        textStorage.addLayoutManager(layoutManager)

        // Find the tapped character location and compare it to the specified range
        let locationOfTouchInLabel = location(in: label)
        let textBoundingBox = layoutManager.usedRect(for: textContainer)
        let textContainerOffset = CGPoint(
            x: (labelSize.width - textBoundingBox.size.width) * 0.5 - textBoundingBox.origin.x,
            y: (labelSize.height - textBoundingBox.size.height) * 0.5 - textBoundingBox.origin.y
        )
        let locationOfTouchInTextContainer = CGPoint(
            x: locationOfTouchInLabel.x - textContainerOffset.x,
            y: locationOfTouchInLabel.y - textContainerOffset.y
        )
        let indexOfCharacter = layoutManager.characterIndex(
            for: locationOfTouchInTextContainer,
            in: textContainer,
            fractionOfDistanceBetweenInsertionPoints: nil
        )

        return NSLocationInRange(indexOfCharacter, range)
    }
}<|MERGE_RESOLUTION|>--- conflicted
+++ resolved
@@ -10,7 +10,7 @@
 
 /// Welcome screen in KYC flow
 final class KYCWelcomeController: KYCBaseViewController {
-    
+
     // MARK: - IBOutlets
 
     @IBOutlet private var imageViewMain: UIImageView!
@@ -34,30 +34,8 @@
 
     override func viewDidLoad() {
         super.viewDidLoad()
-<<<<<<< HEAD
-        let font = UIFont(
-            name: Constants.FontNames.montserratRegular,
-            size: Constants.FontSizes.ExtraExtraExtraSmall
-        ) ?? UIFont.systemFont(ofSize: Constants.FontSizes.ExtraExtraExtraSmall)
-        let labelAttributes = [
-            NSAttributedString.Key.font: font,
-            NSAttributedString.Key.foregroundColor: UIColor.gray5
-        ]
-        let labelText = NSMutableAttributedString(
-            string: String(
-                format: LocalizationConstants.KYC.termsOfServiceAndPrivacyPolicyNotice,
-                LocalizationConstants.tos,
-                LocalizationConstants.privacyPolicy
-            ),
-            attributes: labelAttributes
-        )
-        labelText.addForegroundColor(UIColor.brandSecondary, to: LocalizationConstants.tos)
-        labelText.addForegroundColor(UIColor.brandSecondary, to: LocalizationConstants.privacyPolicy)
-        labelTermsOfService.attributedText = labelText
-=======
         initMainView()
         initFooter()
->>>>>>> efe4bd35
     }
 
     // MARK: - Actions
@@ -111,8 +89,8 @@
             size: Constants.FontSizes.ExtraExtraExtraSmall
             ) ?? UIFont.systemFont(ofSize: Constants.FontSizes.ExtraExtraExtraSmall)
         let labelAttributes = [
-            NSAttributedStringKey.font: font,
-            NSAttributedStringKey.foregroundColor: UIColor.gray5
+            NSAttributedString.Key.font: font,
+            NSAttributedString.Key.foregroundColor: UIColor.gray5
         ]
         let labelText = NSMutableAttributedString(
             string: String(
