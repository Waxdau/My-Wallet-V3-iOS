--- conflicted
+++ resolved
@@ -1699,101 +1699,97 @@
 "Your verified email address is used to send payment alerts, ID reminders, and login codes." = "Twój zweryfikowany adres e-mail używany jest do wysyłania powiadomień dotyczących płatności, przypomnień związanych z dokumentami tożsamości oraz kodów logowania.";
 
 /* (No Commment) */
-<<<<<<< HEAD
 "Your mobile phone can be used to enable two-factor authentication or to receive alerts." = "Możesz wykorzystać swój telefon komórkowy w celu dwuelementowego uwierzytelniania lub otrzymywania powiadomień.";
-=======
+
+/* (No Commment) */
+"START BACKUP" = "UTWÓRZ KOPIĘ ZAPASOWĄ";
+
+/* (No Commment) */
+"Backup Needed" = "Kopia zapasowa wymagana";
+
+/* (No Commment) */
+"Create a Wallet" = "Utwórz Portfel";
+
+/* (No Commment) */
+"Log In" = "Zaloguj się";
+
+/* (No Commment) */
+"Please enter your password to log into your Blockchain wallet." = "Wprowadź hasło, aby zalogować się do swojego portfela Blockchain.";
+
+/* (No Commment) */
+"Forgot Password?" = "Zapomniałeś hasła?";
+
+/* (No Commment) */
+"Or start over and " = "Lub zacznij od początku i ";
+
+/* (No Commment) */
+"Update Email" = "Uaktualnij e-mail";
+
+/* (No Commment) */
+"Enter Email Address" = "Wprowadź adres e-mail";
+
+/* (No Commment) */
+"Update Mobile" = "Uaktualnij numer komórkowy";
+
+/* (No Commment) */
+"Enter Mobile Number" = "Wprowadź numer komórkowy";
+
+/* (No Commment) */
+"Balances" = "Salda";
+
+/* (No Commment) */
+"Transactions occur when you send and receive bitcoin." = "Transakcje mają miejsce, gdy wysyłasz i odbierasz bitcoiny.";
+
+/* (No Commment) */
+"Your Transactions" = "Twoje transakcje";
+
+/* (No Commment) */
+"Backup Complete" = "Utworzono kopię zapasową";
+
+/* (No Commment) */
+"Backup Needed" = "Kopia zapasowa wymagana";
+
+/* (No Commment) */
+"Use your Recovery Phrase to restore your funds in case of a lost password.  Anyone with access to your Recovery Phrase can access your bitcoin, so keep it offline somewhere safe and secure." = "Użyj zwrotu do odzyskania hasła, aby przywrócić swoje środki w przypadku utraty hasła. Każdy, kto dysponuje Twoim zwrotem do odzyskania hasła może uzyskać dostęp do posiadanych przez Ciebie bitcoinów. Pamiętaj, aby przechowywać hasło w trybie offline, w bezpiecznym miejscu.";
+
+/* (No Commment) */
+"The following 12 word Recovery Phrase will give you access to your funds in case you lose your password." = "Poniższy 12-literowy zwrot do odzyskania hasła pozwoli Ci uzyskać dostęp do Twoich środków w przypadku utraty hasła.";
+
+/* (No Commment) */
+"Be sure to write down your phrase on a piece of paper and keep it somewhere safe and secure." = "Pamiętaj, aby zapisać swój zwrot na kartce papieru i przechowywać go w bezpiecznym miejscu.";
+
+/* (No Commment) */
+"Write down the following 12 word Recovery Phrase exactly as they appear and in this order:" = "Zapisz swój 12-literowy zwrot do odzyskania hasła w dokładnie takim brzmieniu i porządku jak widoczne poniżej:";
+
+/* (No Commment) */
+"PREVIOUS" = "WSTECZ";
+
+/* (No Commment) */
+"NEXT" = "DALEJ";
+
+/* (No Commment) */
+"BACKUP AGAIN" = "POWTÓRZ KOPIĘ ZAPASOWĄ";
+
+/* (No Commment) */
+"Your verified email address is used to send payment alerts, ID reminders, and login codes." = "Twój zweryfikowany adres e-mail używany jest do wysyłania powiadomień dotyczących płatności, przypomnień związanych z dokumentami tożsamości oraz kodów logowania.";
+
+/* (No Commment) */
 "Your mobile phone can be used to enable two-factor authentication or to receive alerts." = "Możesz wykorzystać swój telefon komórkowy w celu dwuelementowego uwierzytelniania lub otrzymywania powiadomień.";
 
 /* (No Commment) */
-"START BACKUP" = "UTWÓRZ KOPIĘ ZAPASOWĄ";
-
-/* (No Commment) */
-"Backup Needed" = "Kopia zapasowa wymagana";
-
-/* (No Commment) */
-"Create a Wallet" = "Utwórz Portfel";
-
-/* (No Commment) */
-"Log In" = "Zaloguj się";
-
-/* (No Commment) */
-"Please enter your password to log into your Blockchain wallet." = "Wprowadź hasło, aby zalogować się do swojego portfela Blockchain.";
-
-/* (No Commment) */
-"Forgot Password?" = "Zapomniałeś hasła?";
-
-/* (No Commment) */
-"Or start over and " = "Lub zacznij od początku i ";
-
-/* (No Commment) */
-"Update Email" = "Uaktualnij e-mail";
-
-/* (No Commment) */
-"Enter Email Address" = "Wprowadź adres e-mail";
-
-/* (No Commment) */
-"Update Mobile" = "Uaktualnij numer komórkowy";
-
-/* (No Commment) */
-"Enter Mobile Number" = "Wprowadź numer komórkowy";
-
-/* (No Commment) */
-"Balances" = "Salda";
-
-/* (No Commment) */
-"Transactions occur when you send and receive bitcoin." = "Transakcje mają miejsce, gdy wysyłasz i odbierasz bitcoiny.";
+"Trade Completed" = "Transakcja zakończona";
+
+/* (No Commment) */
+"The trade you created on %@ has been completed!" = "Utworzona przez ciebie na %@ transakcja została zakończona!";
+
+/* (No Commment) */
+"View details" = "Wyświetl szczegóły";
+
+/* (No Commment) */
+"Buy Bitcoin" = "Kup Bitcoiny";
 
 /* (No Commment) */
 "Your Transactions" = "Twoje transakcje";
 
 /* (No Commment) */
-"Backup Complete" = "Utworzono kopię zapasową";
-
-/* (No Commment) */
-"Backup Needed" = "Kopia zapasowa wymagana";
-
-/* (No Commment) */
-"Use your Recovery Phrase to restore your funds in case of a lost password.  Anyone with access to your Recovery Phrase can access your bitcoin, so keep it offline somewhere safe and secure." = "Użyj zwrotu do odzyskania hasła, aby przywrócić swoje środki w przypadku utraty hasła. Każdy, kto dysponuje Twoim zwrotem do odzyskania hasła może uzyskać dostęp do posiadanych przez Ciebie bitcoinów. Pamiętaj, aby przechowywać hasło w trybie offline, w bezpiecznym miejscu.";
-
-/* (No Commment) */
-"The following 12 word Recovery Phrase will give you access to your funds in case you lose your password." = "Poniższy 12-literowy zwrot do odzyskania hasła pozwoli Ci uzyskać dostęp do Twoich środków w przypadku utraty hasła.";
-
-/* (No Commment) */
-"Be sure to write down your phrase on a piece of paper and keep it somewhere safe and secure." = "Pamiętaj, aby zapisać swój zwrot na kartce papieru i przechowywać go w bezpiecznym miejscu.";
-
-/* (No Commment) */
-"Write down the following 12 word Recovery Phrase exactly as they appear and in this order:" = "Zapisz swój 12-literowy zwrot do odzyskania hasła w dokładnie takim brzmieniu i porządku jak widoczne poniżej:";
-
-/* (No Commment) */
-"PREVIOUS" = "WSTECZ";
-
-/* (No Commment) */
-"NEXT" = "DALEJ";
-
-/* (No Commment) */
-"BACKUP AGAIN" = "POWTÓRZ KOPIĘ ZAPASOWĄ";
-
-/* (No Commment) */
-"Your verified email address is used to send payment alerts, ID reminders, and login codes." = "Twój zweryfikowany adres e-mail używany jest do wysyłania powiadomień dotyczących płatności, przypomnień związanych z dokumentami tożsamości oraz kodów logowania.";
-
-/* (No Commment) */
-"Your mobile phone can be used to enable two-factor authentication or to receive alerts." = "Możesz wykorzystać swój telefon komórkowy w celu dwuelementowego uwierzytelniania lub otrzymywania powiadomień.";
-
-/* (No Commment) */
-"Trade Completed" = "Transakcja zakończona";
-
-/* (No Commment) */
-"The trade you created on %@ has been completed!" = "Utworzona przez ciebie na %@ transakcja została zakończona!";
-
-/* (No Commment) */
-"View details" = "Wyświetl szczegóły";
-
-/* (No Commment) */
-"Buy Bitcoin" = "Kup Bitcoiny";
-
-/* (No Commment) */
-"Your Transactions" = "Twoje transakcje";
-
-/* (No Commment) */
-"Transactions occur when you send and receive bitcoin." = "Transakcje odbywają się, gdy wysyłasz lub odbierasz bitcoiny.";
->>>>>>> 0db37170
+"Transactions occur when you send and receive bitcoin." = "Transakcje odbywają się, gdy wysyłasz lub odbierasz bitcoiny.";