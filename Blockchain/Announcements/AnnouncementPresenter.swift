--- conflicted
+++ resolved
@@ -174,14 +174,9 @@
         // For other users, keep the current logic in place
         for type in metadata.order {
             // IOS-6127: wallets with no balance should show no announcements
-<<<<<<< HEAD
-            // NOTE: Need to do this here to ensure we show the announcement for ukEntitySwitch no matter what.
+            // NOTE: Need to do this here to ensure we show the announcement for ukEntitySwitch or claim domain no matter what.
             guard preliminaryData.hasAnyWalletBalance || type == .ukEntitySwitch ||
                     (type == .claimFreeCryptoDomain && claimFreeDomainEligible.value) else {
-=======
-            // NOTE: Need to do this here to ensure we show the announcement for ukEntitySwitch or claim domain no matter what.
-            guard preliminaryData.hasAnyWalletBalance || type == .ukEntitySwitch || type == .claimFreeCryptoDomain else {
->>>>>>> 4477f4a9
                 return .none
             }
 
