/* No comment provided by engineer. */
" Anyone with access to your Recovery Phrase has access to your bitcoin so be sure to keep it offline somewhere very safe and secure." = "Cualquier persona que tenga acceso a tu Frase de Recuperación puede acceder a tus Bitcoin, por eso asegúrate de guardarlo offline en un lugar muy seguro.";

/* (No Commment) */
" We recommend the fee below for the transaction at this time." = "Te recomendamos la siguiente comisión para la transacción en este momento.";

/* (No Commment) */
"%@ BTC" = "%@ BTC";

/* (No Commment) */
"%@ Confirmations" = "%@ Confirmaciones";

/* (No Commment) */
"%@ copied to clipboard" = "%@ copiado al portapapeles";

/* (No Commment) */
"%d Confirmations" = "confirmaciones de %d";

/* (No Commment) */
"%d Transactions" = "%d Transacciones";

/* (No Commment) */
"%d address" = "%d dirección";

/* (No Commment) */
"%d addresses" = "%d direcciones";

/* No comment provided by engineer. */
"%lld hours ago" = "Hace %lld horas";

/* No comment provided by engineer. */
"%lld minutes ago" = "Hace %lld minutos";

/* No comment provided by engineer. */
"%lld seconds ago" = "Hace %lld segundos";

/* (No Commment) */
"%lu Recipients" = "%lu Destinatarios";

/* No comment provided by engineer. */
"1 hour ago" = "Hace 1 hora";

/* No comment provided by engineer. */
"1 minute ago" = "Hace 1 minuto";

/* (No Commment) */
"2-Step Enabled" = "2 pasos activado";

/* (No Commment) */
"2-Step has been disabled." = "La verificación de 2 pasos ha sido desactivada.";

/* (No Commment) */
"2-Step has been enabled for SMS." = "La verificación de 2 pasos ha sido activada para SMS.";

/* (No Commment) */
"2-step Verification" = "Verificación de 2 pasos";

/* (No Commment) */
"2-step Verification is currently disabled." = "La verificación de 2 pasos está actualmente desactivada.";

/* (No Commment) */
"2-step Verification is currently enabled for %@." = "La verificación de 2 pasos está actualmente activada para %@.";

/* (No Commment) */
"2-step Verification is currently enabled." = "La verificación de 2 pasos está actualmente activada.";

/* (No Commment) */
"A connection cannot be established because the server certificate could not be validated. Please check your network settings and ensure that you are using a secure connection." = "No se puede establecer la conexión porque no se puede validar el certificado del servidor. Por favor verifica la configuración de la red y asegurate de que estás utilizando una conexión segura.";

/* (No Commment) */
"API URL" = "URL de API";

/* (No Commment) */
"About" = "Acerca de";

/* (No Commment) */
"Account Details" = "Información de cuenta";

/* (No Commment) */
"Accounts" = "Cuentas";

/* (No Commment) */
"Add Email" = "Añadir correo electrónico";

/* (No Commment) */
"Add to Address book?" = "¿Añadir a la Libreta de direcciones?";

/* (No Commment) */
"Address" = "Dirección";

/* (No Commment) */
"Address book" = "Libreta de direcciones";

/* (No Commment) */
"Address is not valid" = "La dirección no es válida";

/* (No Commment) */
"Addresses" = "Direcciones";

/* (No Commment) */
"Adjust Fee" = "Ajustar comisión";

/* (No Commment) */
"Allow" = "Permitir";

/* (No Commment) */
"Allowed" = "Permitido";

/* (No Commment) */
"Amount" = "Monto";

/* (No Commment) */
"Amount must be greater than or equal to the dust threshold (%lld Satoshi)" = "El monto debe ser superior o igual al monto mínimo requerido para hacer transacciones (%lld Satoshi)";

/* (No Commment) */
"An error occurred due to interruptions during PIN verification. Please close the app and try again." = "Ocurrió un error debido a interrupciones durante la verificación del PIN. Por favor, cierra el app y reinténtalo.";

/* (No Commment) */
"An error occurred validating your PIN code with the remote server. You may be offline or Blockchain may be experiencing difficulties. Would you like retry validation or instead enter your password manually?" = "Se ha producido un error al validar tu código PIN con el servidor remoto. Puede que estés desconectado o que Blockchain esté experimentando dificultades. ¿Deseas reintentar la validación o prefieres introducir la contraseña manualmente?";

/* (No Commment) */
"An error occurred while changing 2-Step verification." = "Se produjo un error al cambiar la verificación de 2 pasos.";

/* (No Commment) */
"An error occurred while copying your address to the clipboard. Please re-select the destination address or restart the app and try again." = "Se produjo un error al copiar tu dirección al portapapeles. Por favor, vuelve a seleccionar la dirección del destinatario o reinicia el app y vuelve a intentar.";

/* (No Commment) */
"An error occurred while saving your changes. Please make sure you are not logged into your wallet on another device." = "Se produjo un error al guardar tus cambios. Asegúrate que no tengas activa la sesión de tu monedero en otro dispositivo.";

/* (No Commment) */
"An error occurred while updating your spendable balance. Please check your internet connection and try again." = "Se produjo un error al actualizar tu saldo utilizable. Revisa tu conexion a internet y vuelve a intentar.";

/* (No Commment) */
"An error was encountered loading your wallet. You may be offline or Blockchain is experiencing difficulties. Please close the application and try again later or re-pair your device." = "Se produjo un error al cargar tu monedero. Puede que estés desconectado o que Blockchain esté experimentando dificultades. Cierra la aplicación e inténtalo más tarde o vuelve a sincronizar el dispositivo.";

/* (No Commment) */
"An error was encountered retrieving your wallet identifier from the keychain. Please close the application and try again." = "Se produjo un error al recuperar tu identificador de monedero del Keychain. Cierra la aplicación y vuelve a intentarlo.";

/* (No Commment) */
"Any address" = "Cualquier dirección";

/* (No Commment) */
"App Store review prompt timer (seconds)" = "Cronometro  App Store review prompt timer (segundos)";

/* (No Commment) */
"Archive" = "Archivar";

/* (No Commment) */
"Archive Address" = "Archivar dirección";

/* (No Commment) */
"Archive this if you do NOT want to use it anymore. Your funds will remain safe, and you can unarchive it at any time." = "Archívala si NO deseas utilizarla más. Tus fondos estarán a salvo y puedes desarchivarlas en cualquier momento.";

/* (No Commment) */
"Archived" = "Archivado";

/* (No Commment) */
"Archiving addresses" = "Archivando las direcciones";

/* (No Commment) */
"Ask Me Later" = "Preguntarme más tarde";

/* (No Commment) */
"Authenticate with Touch ID" = "Autentificar con Touch ID";

/* (No Commment) */
"Authorization Required" = "Se requiere autorización";

/* (No Commment) */
"Automatic Pairing" = "Sincronización automática";

/* (No Commment) */
"Automatically" = "Automáticamente";

/* No comment provided by engineer. */
"BACKUP FUNDS" = "RESPALDAR FONDOS";

/* (No Commment) */
"Backup" = "Copia de seguridad";

/* No comment provided by engineer. */
"Backup Funds" = "Respaldar fondos";

/* (No Commment) */
"Backup Phrase" = "Frase de copia de seguridad";

/* (No Commment) */
"Before accessing your wallet, please choose a pin number to use to unlock your wallet. It's important you remember this pin as it cannot be reset or changed without first unlocking the app." = "Antes de acceder a tu monedero, por favor, elije un número de PIN para desbloquear tu monedero. Es importante que recuerdes este PIN porque no se puede restablecer o cambiar sin antes desbloquar la aplicación.";

/* (No Commment) */
"Bitcoin Unit" = "Unidad de Bitcoin";

/* (No Commment) */
"Bitcoin payment request" = "Solicitud de pago de Bitcoin";

/* (No Commment) */
"Block" = "Bloquear";

/* (No Commment) */
"Block Tor" = "Bloquear Tor";

/* (No Commment) */
"Blockchain does not have access to the camera. To enable access, go to your device Settings." = "Blockchain no tiene acceso a la cámara. Para habilitar el acceso, ve a la Configuración del dispositivo.";

/* (No Commment) */
"Blockchain is currently down for maintenance. Please try again later." = "Blockchain no tiene actualmente acceso a la cámara. Por favor, reinténtalo más tarde.";

/* (No Commment) */
"Blockchain needs Location Services enabled in order to access your location." = "Blockchain necesita tener los servicios de ubicación habilitados para acceder a tu ubicación.";

/* (No Commment) */
"Blockchain needs Location Services enabled in order to access your location. You can enable access in Settings->Privacy->Location Services" = "Blockchain necesita tener los servicios de localización habilitados para acceder a tu ubicación. Puedes habilitar el acceso en Ajustes -> Privacidad -> Servicios de localización.";

/* (No Commment) */
"Blockchain needs Location Services enabled in order to access your location. You can enable access in Settings->Privacy->Location->Location Services" = "Blockchain necesita tener los servicios de localización habilitados para acceder a tu ubicación. Puedes habilitar el acceso en Ajustes -> Privacidad -> Servicios de localización";

/* (No Commment) */
"Blocked" = "Bloqueado";

/* (No Commment) */
"Calculating: Address %@ of %@" = "Calculatr: Dirección %1$@ of %2$@";

/* (No Commment) */
"Camera Access Denied" = "Acceso a la cámara denegado";

/* (No Commment) */
"Cancel" = "Cancelar";

/* (No Commment) */
"Cancelling" = "Cancelando";

/* (No Commment) */
"Cannot save PIN Code while wallet is not initialized or password is null" = "No se puede guardar el código PIN cuando el monedero no se ha iniciado o la contraseña es nula";

/* (No Commment) */
"Change Email" = "Cambiar correo electrónico";

/* (No Commment) */
"Change Mobile Number" = "Cambiar número de celular";

/* (No Commment) */
"Change PIN" = "Cambiar PIN";

/* (No Commment) */
"Change Password" = "Cambiar contraseña";

/* (No Commment) */
"Change Password Hint" = "Cambiar la sugerencia de contraseña";

/* (No Commment) */
"Change fee per kilobyte" = "Comisión de cambio por kilobyte";

/* (No Commment) */
"Checking for Wallet updates" = "Buscando actualizaciones del monedero";

/* (No Commment) */
"Checking for more: Step %d of %d" = "Buscando más: Step %1$d of %2$d";

/* No comment provided by engineer. */
"Close" = "Cerrar";

/* (No Commment) */
"Close App" = "Cerrar la aplicación";

/* (No Commment) */
"Complete the steps below for ultimate security" = "Completa los siguientes pasos para conseguir la mayor seguridad posible";

/* (No Commment) */
"Confirm Payment" = "Confirmar pago";

/* (No Commment) */
"Confirm your PIN" = "Confirma tu PIN";

/* (No Commment) */
"Confirmed" = "Confirmada";

/* (No Commment) */
"Connection timed out. Please check your internet connection." = "Se agotó el tiempo de conexión. Por favor, comprueba tu conexión a internet.";

/* (No Commment) */
"Continue" = "Continuar";

/* (No Commment) */
"Copied to clipboard" = "Se ha copiado en el portapapeles";

/* (No Commment) */
"Copy Address" = "Copiar dirección";

/* (No Commment) */
"Copy Wallet ID" = "Copiar identificador del monedero";

/* (No Commment) */
"Copy to clipboard" = "Copiar al portapapeles";

/* (No Commment) */
"Copy xPub" = "Copiar xPub";

/* (No Commment) */
"Could not find transaction with hash %@ when reloading data" = "Al volver a cargar los datos, no se pudo encontrar la transacción con comprobación aleatoria %@ ";

/* (No Commment) */
"Could not get value when sent - please check your internet connection and try again." = "Al enviar no se pudo obtener el valor, comprueba tu conexión a internet y vuelve a intentarlo.";

/* (No Commment) */
"Create" = "Crear:";

/* (No Commment) */
"Create New Wallet" = "Crear un nuevo monedero";

/* (No Commment) */
"Create Wallet" = "Crear monedero";

/* (No Commment) */
"Create new address" = "Crear nueva dirección";

/* (No Commment) */
"Creating" = "Creando";

/* (No Commment) */
"Creating V3 Wallet" = "Creando monedero V3";

/* (No Commment) */
"Creating Wallet" = "Creando el monedero";

/* (No Commment) */
"Creating new Wallet" = "Creando nuevo monedero";

/* (No Commment) */
"Creating new address" = "Creando nueva dirección";

/* (No Commment) */
"Current rate: %@ BTC" = "Tarifa actual: %@ BTC";

/* (No Commment) */
"Customize the way you organize your bitcoin in your Blockchain Wallet" = "Personaliza la forma en que organizas tu Bitcoin en tu monedero Blockchain";

/* (No Commment) */
"Date" = "Date";

/* (No Commment) */
"Debug" = "Depurar";

/* (No Commment) */
"Decrypted PIN Password length 0" = "Longitud de la contraseña PIN decodificada 0";

/* (No Commment) */
"Decrypting Private Key" = "Decodificando la clave privada";

/* (No Commment) */
"Decrypting Wallet" = "Decodificando el monedero";

/* (No Commment) */
"Default" = "Predeterminado";

/* (No Commment) */
"Description" = "Descripción";

/* (No Commment) */
"Details" = "Detalles";

/* (No Commment) */
"Disable" = "Deshabilitar";

/* (No Commment) */
"Disabled" = "Deshabilitado";

/* (No Commment) */
"Display" = "Mostrar";

/* (No Commment) */
"Do you really want to log out?" = "¿Realmente deseas cerrar sesión?";

/* (No Commment) */
"Don't show again" = "No volver a mostrar";

/* No comment provided by engineer. */
"Done" = "Completado";

/* (No Commment) */
"Downloading Wallet" = "Descargando el monedero";

/* (No Commment) */
"Easy one time wallet backup keeps you in control of your funds" = "El sencillo respaldo de una sola vez te permite mantener el control de tus fondos";

/* (No Commment) */
"Edit" = "Editar";

/* (No Commment) */
"Email" = "Correo electrónico";

/* (No Commment) */
"Email Notifications" = "Notificaciones por correo electrónico";

/* (No Commment) */
"Email Verified" = "Correo electrónico verificado";

/* (No Commment) */
"Empty response from server." = "Respuesta vacía del servidor.";

/* (No Commment) */
"Enable" = "Habilitar";

/* (No Commment) */
"Enable 2-Step" = "Habilitar verificación de 2 pasos";

/* (No Commment) */
"Enable 2-Step for SMS" = "Habilitar verificación de 2 pasos para SMS";

/* (No Commment) */
"Enable Location Services" = "Habilitar los servicios de localización";

/* (No Commment) */
"Enable notifications to receive an email or SMS message whenever you receive bitcoin. Only labeled addresses and imported addresses are eligible to trigger notifications." = "Habilita las notificaciones para recibir un correo electrónico o mensaje de texto cada vez que recibes un bitcoin. Solo las direcciones con etiqueta y las direcciones importadas pueden activar notificaciones.";

/* (No Commment) */
"Enable this option to prevent IP addresses that are known to be part of the Tor anonymizing network from accessing your wallet. The Tor network is frequently used by hackers attempting to access Blockchain users' wallets." = "Habilita la siguiente opción para evitar que las direcciones IP que sean identificadas como parte de la red de anonimato Tor tengan acceso a tu monedero. La red Tor es usada con frecuencia por piratas informáticos que intentan acceder a los monederos de los usuarios de Blockchain.";

/* (No Commment) */
"Enable this option to reveal a receive address when you swipe left on the PIN screen, making receiving bitcoin even faster. Five addresses will be loaded consecutively, after which logging in is required to show new addresses." = "Habilita esta opción para mostrar una dirección de recepción cuando se pase a la izquierda en la pantalla PIN, haciendo la recepción de bitcoin aún más rápida. Se cargarán cinco direcciones de forma consecutiva, después de lo cual será necesario ingresar para mostrar las nuevas direcciones.";

/* (No Commment) */
"Enable this option to reveal a receive address when you swipe left on the PIN screen, making receiving bitcoin even faster. Only one address will be loaded, logging in is required to show a new address." = "Habilita esta opción para mostrar una dirección de recepción cuando se pase a la izquierda en la pantalla PIN, haciendo la recepción de bitcoin aún más rápida. Sólo se cargará una dirección, es necesario ingresar para mostrar una nueva dirección.";

/* (No Commment) */
"Enabling this feature will allow all users with a registered Touch ID fingerprint on this device to access to your wallet." = "Activar esta función permitirá el acceso a tu monedero a todos los usuarios con huella dactilar registrada en el Touch ID de este dispositivo.";

/* (No Commment) */
"Enjoying the Blockchain Wallet? Please take a moment to leave a review in the App Store and let others know about it." = "¿Estás disfrutando de tu monedero Blockchain? Por favor, tómate un momento para dejar una reseña en el App Store y coméntaselo a otros.";

/* (No Commment) */
"Enter %@ amount" = "Ingresar %@ monto";

/* (No Commment) */
"Enter Bitcoin address or select" = "Introduce la dirección Bitcoin o selecciona";

/* (No Commment) */
"Enter PIN" = "Introduce el PIN";

/* (No Commment) */
"Enter Password" = "Escribe la contraseña";

/* (No Commment) */
"Enter Verification Code" = "Introduce el código de verificación";

/* (No Commment) */
"Enter your verification code" = "Introduce tu código de verificación";

/* No comment provided by engineer. */
"Error" = "Error";

/* (No Commment) */
"Error loading settings" = "Error al cargar la configuración";

/* (No Commment) */
"Error updating settings" = "Error al actualizar la configuración";

/* (No Commment) */
"Everything you need to store, spend and receive your bitcoin" = "Todo lo que necesitas para almacenar, gastar y recibir tus Bitcoin";

/* (No Commment) */
"Extended Public Key" = "Clave pública extendida";

/* (No Commment) */
"Failed To Load Wallet" = "Se ha producido un error al cargar el monedero";

/* (No Commment) */
"Failed to validate server certificate" = "Error al validar el certificado del servidor";

/* (No Commment) */
"Fee is too high (0.01 BTC limit)" = "La comisión es demasiado alta (límite 0,01 BTC)";

/* (No Commment) */
"Fee per KB" = "Comisión por KB";

/* (No Commment) */
"Fees" = "Comisiones";

/* (No Commment) */
"Finished Signing Inputs" = "Se han terminado de firmar las entradas";

/* (No Commment) */
"For increased privacy, we generate a unique address for every payment. All addresses generated in your wallet can still receive funds, even if they no longer appear under Receive." = "Para una privacidad mejorada, generamos una dirección única por cada pago. Todas las direcciones generadas en tu monedero todavía pueden recibir fondos, aúnque ya no aparezcan bajo Recibir.";

/* (No Commment) */
"For your safety, we recommend you to transfer any balances in your imported addresses into your Blockchain wallet." = "Para tu seguridad, recomendamos transferir cualquier saldo de tus direcciones importadas a tu monedero Blockchain.";

/* (No Commment) */
"Forget Wallet" = "Olvidar monedero";

/* (No Commment) */
"Found %d, with %@" = "Se ha encontrado %1$d, con %2$@";

/* (No Commment) */
"From" = "De";

/* (No Commment) */
"From and destination address have to be different" = "Las direcciones de envío y de recepción deben ser diferentes";

/* (No Commment) */
"From and destination have to be different" = "El origen y el destino deben ser diferentes";

/* (No Commment) */
"Go to Settings" = "Ir a Configuración";

/* (No Commment) */
"Google Authenticator" = "Google Authenticator";

/* (No Commment) */
"Hint Stored" = "Sugerencia guardada";

/* (No Commment) */
"How would you like to pair?" = "¿Cómo te gustaría sincronizarlo?";

/* (No Commment) */
"Identifier" = "Identificador";

/* (No Commment) */
"If you are a merchant, view your extended public key (xPub) and use the Blockchain Merchant app to receive funds." = "Si eres comerciante, visualiza tu clave pública extendida (xPub) y usa el app Blockchain Merchant para recibir fondos.";

/* (No Commment) */
"Import Private Key" = "Escanear la clave privada";

/* (No Commment) */
"Import address" = "Importar dirección";

/* (No Commment) */
"Imported Addresses" = "Direcciones importadas";

/* (No Commment) */
"Imported Addresses (Archived)" = "Direcciones importadas (Archivadas)";

/* (No Commment) */
"Imported Private Key %@" = "Clave privada %@ importada";

/* (No Commment) */
"Imported watch-only address %@" = "Dirección Sólo Ver importada %@";

/* (No Commment) */
"Importing key" = "Importando clave";

/* (No Commment) */
"Incorrect PIN. Please retry." = "PIN incorrecto. Por favor, inténtalo de nuevo.";

/* (No Commment) */
"Incorrect password" = "Contraseña incorrecta";

/* (No Commment) */
"Incorrect private key" = "Clave privada incorrecta";

/* (No Commment) */
"Increase fee" = "Aumentar la comisión";

/* (No Commment) */
"Information" = "Información";

/* (No Commment) */
"Initializing Wallet" = "Iniciando el monedero";

/* (No Commment) */
"Insufficient Funds" = "Fondos insuficientes";

/* (No Commment) */
"Invalid Identifier" = "Identificador inválido";

/* (No Commment) */
"Invalid Pairing Code" = "Código de sincronización inválido";

/* (No Commment) */
"Invalid Send Value" = "Valor enviado inválido";

/* (No Commment) */
"Invalid Shared Key" = "Clave compartida inválida";

/* (No Commment) */
"Invalid Status Code Returned %@" = "Código de estado devuelto inválido %@";

/* (No Commment) */
"Invalid Wallet ID" = "Identificador del monedero inválido";

/* (No Commment) */
"Invalid address: %@" = "Dirección inválida: %@";

/* (No Commment) */
"Invalid email address." = "Dirección de correo electrónico inválida.";

/* (No Commment) */
"Invalid mobile number." = "Número de teléfono celular inválido.";

/* (No Commment) */
"Invalid recovery phrase. Please try again" = "Frase de recuperación inválida. Por favor, inténtalo de nuevo.";

/* (No Commment) */
"Invalid server response. Please check your internet connection." = "Respuesta inválida del servidor. Por favor, comprueba tu conexión a internet.";

/* (No Commment) */
"Invalid to bitcoin address" = "Dirección de Bitcoin inválida";

/* (No Commment) */
"Invalid two-factor authentication type" = "Autentificación de dos factores no válida";

/* (No Commment) */
"Invalid verification code. Please try again." = "Código de verificación inválido. Por favor, reinténtalo más tarde.";

/* No comment provided by engineer. */
"It is important to make sure you write down your words exactly as they appear here and " = "Es importante que te asegures de anotar tus palabras exactamente como aparecen aquí y";

/* No comment provided by engineer. */
"Just now" = "Ahora mismo";

/* (No Commment) */
"Keep higher fee" = "Mantener la comisión más alta";

/* (No Commment) */
"Keep lower fee" = "Mantener la comisión más baja";

/* (No Commment) */
"Keep your xPub private. Someone with access to your xPub will be able to see all of your funds and transactions." = "Mantén tu xPub privado. Alguien con acceso a tu xPub podrá ver todos tus fondos y transacciones.";

/* (No Commment) */
"Key already imported" = "La clave ya fue importada";

/* (No Commment) */
"Label" = "Etiqueta";

/* (No Commment) */
"Label Address" = "Etiquetar la dirección";

/* (No Commment) */
"Label must contain letters and numbers only" = "La etiqueta sólo puede contener letras y números";

/* (No Commment) */
"Label must have less than 18 characters" = "La etiqueta debe tener menos de 18 caracteres";

/* (No Commment) */
"Large Transaction" = "Transacciones grandes";

/* (No Commment) */
"Learn More" = "Más información";

/* (No Commment) */
"Link Mobile" = "Enlazar al teléfono celular";

/* (No Commment) */
"Load More Transactions" = "Cargar más transacciones";

/* (No Commment) */
"Loading External Page" = "Cargando página externa";

/* (No Commment) */
"Loading transactions" = "Cargando transacciones";

/* (No Commment) */
"Local Currency" = "Moneda local";

/* (No Commment) */
"Log in to my Wallet" = "Iniciar sesión en mi monedero";

/* (No Commment) */
"Login existing Wallet" = "Cargar monedero existente";

/* (No Commment) */
"Logout" = "Cerrar sesión";

/* (No Commment) */
"Logout and forget wallet" = "Cerrar sesión y olvidar monedero";

/* (No Commment) */
"Lower fee" = "Bajar la comisión";

/* (No Commment) */
"Make Default" = "Establecer como predeterminada";

/* (No Commment) */
"Manual Pairing" = "Sincronización manual";

/* (No Commment) */
"Manually" = "Manualmente";

/* (No Commment) */
"Merchant" = "Comerciante";

/* (No Commment) */
"Merchant Directory is currently unavailable. Please try again later." = "El directorio de comerciantes no está disponible actualmente. Por favor, reinténtalo más tarde.";

/* (No Commment) */
"Merchant Map" = "Mapa del comerciante";

/* (No Commment) */
"Merchant URL" = "URL del comerciante";

/* (No Commment) */
"Mobile Linked" = "Celular enlazado";

/* (No Commment) */
"Mobile Number" = "Número de teléfono celular";

/* No comment provided by engineer. */
"My Bitcoin Wallet" = "Mi monedero Bitcoin";

/* (No Commment) */
"NOTE: The scanned private key does not correspond to this watch-only address. If you want to spend from this address, make sure that you scan the correct private key." = "NOTA: La clave privada escaneada no corresponde a la dirección Sólo Ver. Si deseas gastar desde esta dirección, asegúrate de escanear la clave privada correcta.";

/* (No Commment) */
"Name" = "Nombre";

/* (No Commment) */
"Needs BIP38 Password" = "Necesita la clave BIP38";

/* (No Commment) */
"New Address" = "Nueva dirección";

/* (No Commment) */
"New Email Address" = "Nueva dirección de correo electrónico";

/* (No Commment) */
"New Mobile Number" = "Nuevo número de teléfono celular";

/* (No Commment) */
"New PIN must be different" = "El PIN nuevo debe ser diferente";

/* (No Commment) */
"New password must be different" = "La nueva contraseña debe ser diferente";

/* (No Commment) */
"New password must be different from your password hint" = "La nueva contraseña debe ser diferente a la sugerencia de contraseña";

/* No comment provided by engineer. */
"Next word" = "Siguiente palabra";

/* (No Commment) */
"No" = "No";

/* (No Commment) */
"No Label" = "Sin etiqueta";

/* No comment provided by engineer. */
"No Password Entered" = "No se ha introducido contraseña";

/* (No Commment) */
"No internet connection available. Please check your network settings." = "No hay conexión a internet disponible. Comprueba la configuración de red.";

/* (No Commment) */
"No internet connection." = "Sin conexión a internet.";

/* (No Commment) */
"Normal" = "Normal";

/* (No Commment) */
"Not Stored" = "No almacenada";

/* (No Commment) */
"Not now" = "Ahora no";

/* (No Commment) */
"Notifications" = "Notificaciones";

/* No comment provided by engineer. */
"OK" = "ACEPTAR";

/* (No Commment) */
"Open %@?" = "¿Abrir %@?";

/* (No Commment) */
"Open Mail App" = "Abrir la aplicación de correo";

/* (No Commment) */
"PIN" = "PIN";

/* (No Commment) */
"PIN Encrypted String is nil" = "La cadena de cifrado de PIN es nula";

/* (No Commment) */
"PIN Response Object key or value length 0" = "Clave de objeto de la respuesta PIN o longitud de valor 0";

/* (No Commment) */
"PIN Response Object success length 0" = "Éxito del objeto de la respuesta PIN longitud 0";

/* (No Commment) */
"PIN Saved Successfully" = "El PIN se ha guardado correctamente";

/* (No Commment) */
"PIN Validation Error" = "Error de validación del PIN";

/* (No Commment) */
"PIN Validation cannot be completed. Please enter your wallet password manually." = "La validación del PIN no se puede completar. Escribe la contraseña del monedero manualmente.";

/* (No Commment) */
"PINs do not match" = "Los números PIN no coinciden";

/* (No Commment) */
"Parsing Pairing Code" = "Analizando código de sincronización";

/* (No Commment) */
"Password Hint" = "Sugerencia para la contraseña";

/* (No Commment) */
"Password Required" = "Se requiere la contraseña";

/* (No Commment) */
"Password changed. Please login to continue." = "Contraseña cambiada. Inicia sesión para continuar.";

/* (No Commment) */
"Password must be different from your email" = "La contraseña debe ser distinta a tu email";

/* (No Commment) */
"Password must be less than or equal to 255 characters" = "La contraseña debe tener 255 caracteres o menos";

/* (No Commment) */
"Passwords do not match" = "Las contraseñas no coinciden";

/* (No Commment) */
"Payment Received" = "Pago recibido";

/* (No Commment) */
"Payment Sent!" = "¡Pago enviado!";

/* (No Commment) */
"Payments Sent" = "Pagos enviados";

/* (No Commment) */
"Pending" = "Pendiente";

/* (No Commment) */
"Pending (%@ Confirmations)" = "Pendiente (%@ Confirmaciones)";

/* (No Commment) */
"Phrase Backed" = "Frase respaldada";

/* (No Commment) */
"Please Login" = "Inicia sesión";

/* (No Commment) */
"Please add an email address" = "Agrega una dirección de correo electrónico";

/* (No Commment) */
"Please check your email and click on the verification link." = "Revisa tu correo electrónico y haz clic en el enlace de verificación.";

/* (No Commment) */
"Please check your email. If you have already verified a login attempt, you should log in via our web wallet and pair your phone by scanning the QR code under Settings -> Wallet Information." = "Revisa tu correo electrónico. Si ya has verificado un intento de inicio de sesión, debes iniciar sesión a través de nuestro monedero web y sincronizar tu teléfono escaneado el código QR en Configuración -> Información del monedero.";

/* (No Commment) */
"Please check your internet connection." = "Por favor, comprueba tu conexión a internet.";

/* (No Commment) */
"Please choose another PIN" = "Por favor escoge otro PIN.";

/* (No Commment) */
"Please choose from the options below." = "Elije una de las siguientes opciones.";

/* (No Commment) */
"Please enter a fee greater than 0 BTC and at most 0.01 BTC" = "Introduce una tarifa superior a 0 BTC y como máximo 0,01 BTC";

/* (No Commment) */
"Please enter a new PIN" = "Por favor, introduce un nuevo PIN";

/* (No Commment) */
"Please enter your %@ 2FA code" = "Por favor, ingresa tu código 2FA %@";

/* (No Commment) */
"Please enter your 36 character wallet identifier correctly. It can be found in the welcome email on startup." = "Introduce correctamente tu identificador de monedero de 36 caracteres. Lo encuentras en el email de bienvenida al iniciar sesión.";

/* (No Commment) */
"Please enter your PIN" = "Por favor, introduce tu PIN";

/* (No Commment) */
"Please enter your recovery phrase with words separated by spaces" = "Introduce tu frase de recuperación con las palabras separadas por espacios";

/* (No Commment) */
"Please lower the fee to an amount that is less than your balance" = "Por favor, reduce la comisión a un moto que sea más bajo que tu saldo";

/* (No Commment) */
"Please provide an email address." = "Agrega una dirección de correo electrónico";

/* (No Commment) */
"Please refresh the pairing code and try again." = "Actualiza el código de sincronización y reinténtalo.";

/* (No Commment) */
"Please select a different address to send from." = "Por favor, selecciona una dirección diferente desde donde puedas enviar.";

/* (No Commment) */
"Please send %@ to bitcoin address.
%@" = "Por favor, envía %1$@ a la dirección Bitcoin.
%2$@";

/* (No Commment) */
"Please send payment to bitcoin address (<a href=\"https://blockchain.info/wallet/bitcoin-faq\">help?</a>): %@" = "Por favor, envía el pago a la dirección Bitcoin (<a href=\"https://blockchain.info/wallet/bitcoin-faq\">¿ayuda?</a>): %@";

/* No comment provided by engineer. */
"Please try again" = "Por favor, inténtalo de nuevo.";

/* (No Commment) */
"Please verify your email address first." = "Por favor, verifica primero tu dirección de correo electrónico";

/* (No Commment) */
"Please verify your mobile number first." = "Por favor verifica primero tu número de teléfono.";

/* (No Commment) */
"Preferences" = "Preferencias";

/* (No Commment) */
"Preparing transfer" = "Preparando la transferencia";

/* (No Commment) */
"Privacy Policy" = "Política de privacidad";

/* (No Commment) */
"Private Key Needed" = "Se requiere la clave privada";

/* (No Commment) */
"Processing key" = "Clave de procesamiento";

/* (No Commment) */
"Rate Blockchain Wallet" = "Califica el monedero Blockchain";

/* (No Commment) */
"Receive" = "Recibir";

/* (No Commment) */
"Receive to..." = "Recibir a...";

/* (No Commment) */
"Received" = "Recibido";

/* (No Commment) */
"Recipients" = "Destinatarios";

/* (No Commment) */
"Recover Funds" = "Recuperar fondos";

/* (No Commment) */
"Recovering Funds" = "Recuperando fondos";

/* (No Commment) */
"Regular" = "Regular";

/* (No Commment) */
"Request" = "Solicitud";

/* (No Commment) */
"Request Amount" = "Solicitar monto";

/* (No Commment) */
"Request failed. Please check your internet connection." = "Falló la solicitud. Por favor, comprueba tu conexión a internet.";

/* (No Commment) */
"Resend verification SMS" = "Reenviar SMS de verificación";

/* (No Commment) */
"Resend verification email" = "Reenviar correo de verificación";

/* (No Commment) */
"Reset" = "Restablecer";

/* (No Commment) */
"Retrieving recommended fee" = "Recuperar comisión recomendada";

/* (No Commment) */
"Retry Validation" = "Reintentar la validación";

/* (No Commment) */
"SMS" = "Mensajes de texto";

/* (No Commment) */
"SMS Notifications" = "Notificaciones de mensajes de texto";

/* (No Commment) */
"Save" = "Guardar";

/* (No Commment) */
"Scan Pairing Code" = "Escanear el código de sincronización";

/* (No Commment) */
"Scan Private Key" = "Escanear la clave privada";

/* (No Commment) */
"Scan QR Code" = "Escanear código QR";

/* (No Commment) */
"Scan QR code" = "Escanear código QR";

/* (No Commment) */
"Scan or copy this code into your Blockchain Merchant app to securely receive Bitcoin." = "Escanea o copia este código a tu app Blockchain Merchant para recibir Bitcoin en forma segura.";

/* No comment provided by engineer. */
"Second Password Incorrect" = "Segunda contraseña incorrecta";

/* No comment provided by engineer. */
"Second Password Required" = "Se necesita la segunda contraseña";

/* (No Commment) */
"Security" = "Seguridad";

/* (No Commment) */
"Security Center" = "Centro de seguridad";

/* (No Commment) */
"Security Center completed - your wallet is safe and secure" = "Se completó el centro de seguridad - tu monedero está seguro";

/* (No Commment) */
"Send" = "Enviar";

/* (No Commment) */
"Send from..." = "Enviar desde...";

/* (No Commment) */
"Send to..." = "Enviar a...";

/* (No Commment) */
"Send verification SMS" = "Enviar SMS de verificación";

/* (No Commment) */
"Sending Transaction" = "Enviando transacción";

/* (No Commment) */
"Sent" = "Enviado";

/* (No Commment) */
"Sent to %@" = "Enviado a %@";

/* (No Commment) */
"Server URL" = "URL del servidor";

/* (No Commment) */
"Set as Default?" = "¿Establecer como predeterminado?";

/* (No Commment) */
"Settings" = "Configuración";

/* (No Commment) */
"Sharing your xPub authorizes others to track your transaction history. As authorized persons may be able to disrupt you from accessing your wallet, only share your xPub with people you trust." = "Si compartes tu xPub, autorizas a otros a rastrear tu historial de transacciones. Ya que las personas autorizadas pueden interrumpir tu acceso a tu monedero, sólo comparte tu xPub con personas de confianza.";

/* (No Commment) */
"Show all 'Dont Show Again' alerts" = "Mostrar todas las notificaciones 'No volver a mostar'";

/* No comment provided by engineer. */
"Signal %d was raised." = "La señal de %d ha sido levantada.";

/* (No Commment) */
"Signing Input %d" = "Firmando entrada %d";

/* (No Commment) */
"Signing Inputs" = "Firmando las entradas";

/* (No Commment) */
"Simulate surge" = "Simular aumento repentino";

/* (No Commment) */
"Some funds cannot be transferred automatically." = "Algunos fondos no se pueden transferir automáticamente.";

/* (No Commment) */
"Status" = "Estatus";

/* (No Commment) */
"Store Hint" = "Sugerencia de tienda";

/* (No Commment) */
"Stored" = "Guardado";

/* (No Commment) */
"Strong" = "Fuerte";

/* (No Commment) */
"Success" = "¡Éxito!";

/* (No Commment) */
"Success!" = "¡Éxito!";

/* (No Commment) */
"Support" = "Asistencia";

/* (No Commment) */
"Surge Occurring" = "Está ocurriendo un aumento repentino";

/* (No Commment) */
"Swipe to Receive" = " Desliza para Recibir.";

/* No comment provided by engineer. */
"Syncing Wallet" = "Sincronizando el monedero";

/* (No Commment) */
"Tap to copy this address. Share it with the sender via email or text." = "Pulsa para copiar esta dirección. Compártelo con el remitente por email o por mensaje de texto.";

/* (No Commment) */
"Terms of Service" = "Términos del servicio";

/* (No Commment) */
"The Bitcoin mining network is currently experiencing a high volume of activity, resulting in recommended fees that are higher than usual." = "La red de minería de Bitcoin está experimentando un alto volumen de actividad, lo que resulta en comisiones recomendadas más altas de lo habitual.";

/* (No Commment) */
"The PIN you have selected is extremely common and may be easily guessed by someone with access to your phone within 3 tries. Would you like to use this PIN anyway?" = "El PIN seleccionado es muy común y puede ser fácilmente adivinado por alguien con acceso a tu teléfono dentro de 3 intentos. ¿Quieres usar este PIN de todos modos?";

/* (No Commment) */
"The amount you want to send (%@) is greater than the maximum amount you can spend minus the fee (%@ - %@). Would you like to send %@?" = "El monto que deseas enviar (%1$@) es superior a la cantidad máxima que puedes gastar menos la comisión (%2$@ - %3$@). ¿Quieres enviar %4$@?";

/* (No Commment) */
"The fee you have specified is too low." = "La comisión que especificaste es demasiado baja.";

/* (No Commment) */
"The private key you are attempting to import is encrypted. Please enter the password below." = "La clave privada que estás intentando importar está encriptada. Ingresa la contraseña abajo.";

/* (No Commment) */
"There was a problem verifying your identity." = "Se ha producido un problema al verificar tu identidad.";

/* (No Commment) */
"There was an error importing this private key" = "Ocurrió un error importando esta clave privada";

/* (No Commment) */
"These options are recommended for advanced users only. Continue?" = "Estas opciones se recomiendan sólo para usuarios avanzados. ¿Continuar?";

/* (No Commment) */
"This action requires the private key for the Bitcoin address %@. Please scan the QR code." = "Esta acción requiere una clave privada para la dirección Bitcoin %@. Escanea el código QR.";

/* (No Commment) */
"This action requires the second password for your bitcoin wallet. Please enter it below and press continue." = "Esta acción requiere la segunda contraseña para tu monedero Bitcoin. Introdúcelo a continuación y haz clic en continuar.";

/* (No Commment) */
"This address has already been used. Please login." = "Esta dirección ya está siendo utilizada Por favor inicie sesión.";

/* (No Commment) */
"This address is not watch-only." = "Esta dirección no está configurada como Sólo Ver.";

/* (No Commment) */
"This is a watch-only address. To spend your funds from this wallet, please scan your private key." = "Esta dirección está configurada como Sólo Ver. Si deseas gastar los fondos de este monedero, simplemente escanea tu clave privada.";

/* (No Commment) */
"This is an oversized bitcoin transaction. Your wallet needs to consolidate many smaller payments you've received in the past. This requires a relatively high fee in order to be confirmed quickly. If it’s fine for the transaction to take longer to confirm, you can reduce the fee manually by tapping \"Customize Fee.\"" = "Esta es una transacción Bitcoin de tamaño excesivo. Su monedero debe consolidar pagos muchos más pequeños que los que ha recibido en el pasado. Esto requiere una comisión relativamente alta para que pueda ser confirmada rápidamente. Si está bien para la transacción tomarse más tiempo para confirmar, se puede reducir la tarifa de forma manual al pulsar en \"Personalizar Tarifa\".";

/* (No Commment) */
"This is archived. Though you cannot send funds from here, any and all funds will remain safe. Simply unarchive to start using it again." = "Esto se ha archivado. Aunque no se pueden enviar fondos desde aquí, todos los fondos seguirán estando seguros. Simplemente desarchívala para empezar a usarla denuevo.";

/* (No Commment) */
"This name is already in use. Please choose a different name." = "Este nombre ya está en uso. Por favor, elije un nombre diferente.";

/* (No Commment) */
"This private key belongs to another address that is not watch only" = "Esta clave privada pertenece a otra dirección que no es Sólo Ver";

/* (No Commment) */
"This transaction requires a higher fee for dust consumption due to the small amount of change to be returned." = "Esta transacción requiere una comisión más alta para el consumo de un monto inapreciable (\"polvo\") debido al bajo monto del cambio a devolver.";

/* (No Commment) */
"This will allow the following alerts: Receive to watch-only, App Store review prompt, and Transfer All Funds." = "Esto permitirá las siguientes alertas: Recibir para Sólo Ver, App Store review prompt y transferir todos los fondos.";

/* (No Commment) */
"This will erase all wallet data on this device. Please confirm you have your wallet information saved elsewhere otherwise any bitcoin in this wallet will be inaccessible!!" = "Esto borrará todos los datos del monedero en este dispositivo. Por favor, confirma que has guardado en otro lugar tu información del monedero, ya que en caso contrario, ¡cualquier Bitcoin que tenga este monedero quedará inaccesible!";

/* (No Commment) */
"To" = "Para";

/* (No Commment) */
"Tor Requests" = "Bloquear solicitudes de Tor";

/* (No Commment) */
"Tor blocked" = "Tor Bloqueado";

/* (No Commment) */
"Tor requests allowed" = "Solicitudes de Tor permitidas";

/* (No Commment) */
"Tor requests are currently allowed." = "Actualmente las solicitudes de Tor están permitidas.";

/* (No Commment) */
"Tor requests are currently blocked." = "Actualmente las solicitudes de Tor están bloqueadas.";

/* (No Commment) */
"Total Balance" = "Saldo total";

/* (No Commment) */
"Touch ID has been locked due to too many failed attempts." = "Touch ID ha sido bloqueado debido a demasiados intentos fallidos.";

/* (No Commment) */
"Touch ID is not available on this device." = "Touch ID no está disponible en este dispositivo.";

/* (No Commment) */
"Touch ID is not enabled on this device. To enable Touch ID, go to Settings->Touch ID & Passcode and add a fingerprint." = "Touch ID no está habilitado en este dispositivo. Para activar Touch ID, ve a Configuración-> Touch ID y Contraseña y añade una huella dactilar.";

/* (No Commment) */
"Transaction" = "Transacción";

/* (No Commment) */
"Transaction Fees" = "Comisiones por transacción";

/* (No Commment) */
"Transaction fee: %@" = "Tarifa de transacción: %@";

/* (No Commment) */
"Transaction fees impact how quickly the Bitcoin mining network will confirm your transactions, and depend on the current network conditions." = "Las comisiones de transacción afectan la rapidez con la que la red de minería de Bitcoin confirmará tus transacciones y dependen de las condiciones actuales de la red.";

/* (No Commment) */
"Transactions" = "Transacciones";

/* (No Commment) */
"Transactions with no fees may take a long time to confirm or may not be confirmed at all. Would you like to continue?" = "Las transacciones sin comisión pueden tomar más tiempo en ser confirmadas o puede que no reciban confirmación. ¿Deseas continuar?";

/* (No Commment) */
"Transfer Funds" = "Transferir fondos";

/* (No Commment) */
"Transferred" = "Transferido";

/* (No Commment) */
"Transferred funds from %d %@" = "Se transfirieron fondos de %1$d %2$@";

/* (No Commment) */
"Transferred funds from %d %@. Outputs for %d %@ were too small." = "Se transfirieron fondos de %1$d %2$@. Las salidas para %3$d %4$@ fueron demasiado pequeñas.";

/* (No Commment) */
"Transferring all funds: Address %i of %i" = "Transfiriendo todos los fondos: Dirección %1$i de %2$i";

/* (No Commment) */
"Try again" = "Vuelve a intentarlo";

/* (No Commment) */
"UPGRADE YOUR WALLET" = "ACTUALIZAR TU MONEDERO";

/* (No Commment) */
"Unable to load wallet due to no server response. You may be offline or Blockchain is experiencing difficulties. Please try again later." = "No se puede cargar el monedero ya que no hay respuesta del servidor. Puede que estés desconectado o que Blockchain esté experimentando dificultades. Por favor, reinténtalo más tarde.";

/* (No Commment) */
"Unarchive" = "Desarchivar";

/* (No Commment) */
"Unarchive Address" = "Desarchivar dirección";

/* (No Commment) */
"Unconfirmed" = "Sin confirmar";

/* No comment provided by engineer. */
"Unhandled exception" = "Excepción no controlada";

/* (No Commment) */
"Unknown" = "Desconocido";

/* (No Commment) */
"Unknown Touch ID error. Code: %ld" = "Error desconocido del Touch ID. Código: %ld";

/* (No Commment) */
"Unknown key format" = "Formato de clave desconocido";

/* (No Commment) */
"Unsupported Private Key Format" = "Formato de clave privada no compatible";

/* (No Commment) */
"Unverified" = "Sin verificar";

/* (No Commment) */
"Update" = "Actualizar";

/* (No Commment) */
"Upgrade" = "Actualizar";

/* (No Commment) */
"Upgrade Wallet" = "Actualizar monedero";

/* (No Commment) */
"Upgrade to V3" = "Actualizar a V3";

/* (No Commment) */
"Use Touch ID as PIN" = "Usar Touch ID como PIN";

/* (No Commment) */
"Use all funds" = "Utilizar todos los fondos";

/* (No Commment) */
"Use recommended values" = "Usar los valores recomendados";

/* (No Commment) */
"Use total available minus fee: %@" = "Usar el total disponible menos la comisión: %@";

/* (No Commment) */
"User Declined" = "Usuario rechazado";

/* No comment provided by engineer. */
"VERIFY BACKUP" = "VERIFICAR COPIA DE SEGURIDAD";

/* (No Commment) */
"Value when sent: %@" = "Valor al enviar: %@";

/* (No Commment) */
"Verification email has been sent to %@." = "El correo electrónico de verificación se ha enviado a %@.";

/* (No Commment) */
"Verified" = "Verificado";

/* (No Commment) */
"Verify" = "Verificar";

/* (No Commment) */
"Verify Email" = "Verificar correo electrónico";

/* (No Commment) */
"Verifying" = "Verificando";

/* (No Commment) */
"Wallet ID" = "Identificador del monedero:";

/* (No Commment) */
"Wallet Information" = "Información del monedero";

/* (No Commment) */
"Wallet JSON" = "Monedero JSON";

/* (No Commment) */
"Wallet Paired Successfully." = "Monedero sincronizado exitosamente.";

/* (No Commment) */
"Recovery Phrase" = "Frase de recuperación";

/* (No Commment) */
"Warning" = "Advertencia";

/* (No Commment) */
"Warning!!!" = "¡¡¡Advertencia!!!";

/* (No Commment) */
"Warning: Your wallet identifier is sensitive information. Copying it may compromise the security of your wallet." = "Advertencia: Tu identificador del monedor es información sensible. Copiarlo puede comprometer la seguridad de tu monedero.";

/* (No Commment) */
"Watch Only" = "Sólo Ver";

/* (No Commment) */
"We'll send the hint to your confirmed email address in case you request it." = "Te enviaremos la sugerencia a tu dirección de correo electrónico confirmada en caso de que así lo solicites.";

/* (No Commment) */
"Weak" = "Débil";

/* (No Commment) */
"WebSocket URL" = "URL de WebSocket";

/* (No Commment) */
"Welcome" = "¡Bienvenido!";

/* No comment provided by engineer. */
"Well done! Should you lose your password, you can restore funds in this wallet even if received in the future (except imported addresses) using the 12 word recovery phrase. Remember to keep your Recovery Phrase offline somewhere very safe and secure. Anyone with access to your Recovery Phrase has access to your bitcoin." = "¡Bien hecho! Si pierdes tu contraseña, puedes restaurar los fondos en este monedero, incluso si se reciben en el futuro (excepto direcciones importadas) con la frase de recuperación de 12 palabras. Anota tu frase de recuperación en un papel y guárdala en un lugar muy seguro. Cualquier persona que tenga acceso a tu frase de recuperación tiene acceso a tus fondos.";

/* (No Commment) */
"We’ve detected a previous installation of Blockchain Wallet on your phone." = "Hemos detectado una instalación anterior del monedero Blockchain en tu teléfono.";

/* (No Commment) */
"What's this for?" = "¿Para qué es esto?";

/* (No Commment) */
"Where" = "Dónde";

/* (No Commment) */
"Would you like to add the bitcoin address %@ to your address book?" = "¿Quieres añadir la dirección Bitcoin %@ a tu libreta de direcciones?";

/* (No Commment) */
"Would you like to archive the addresses used?" = "¿Quieres archivar las direcciones usadas?";

/* No comment provided by engineer. */
"Write the following 12 words onto a " = "Escribe las siguientes 12 palabras en un";

/* (No Commment) */
"Wrong BIP38 Password" = "Contraseña BIP38 incorrecta";

/* (No Commment) */
"Yes" = "Sí";

/* (No Commment) */
"Yes, rate Blockchain Wallet" = "Si, calificar al monedero Blockchain";

/* No comment provided by engineer. */
"Yesterday" = "Ayer";

/* (No Commment) */
"You are about to import a watch-only address, an address (or public key script) stored in the wallet without the corresponding private key. This means that the funds can be spent ONLY if you have the private key stored elsewhere. If you do not have the private key stored, do NOT instruct anyone to send you bitcoin to the watch-only address." = "Estás a punto de importar una dirección Sólo Ver, una dirección (o secuencia de comandos de clave pública) guardada en el monedero sin la clave privada correspondiente. Esto significa que se pueden gastar los fondos SÓLO si tienes la clave privada guardada en otro lugar. Si no tienes guardada la clave privada, NO le pidas a nadie que te envíe Bitcoin a la dirección Sólo Ver.";

/* (No Commment) */
"You are about to receive bitcoin to a watch-only address. You can only spend these funds if you have access to the private key. Continue?" = "Estás a punto de recibir Bitcoin en una dirección para Sólo Ver. Solo puedes gastar estos fondos si tienes acceso a la clave privada. ¿Continuar?";

/* (No Commment) */
"You are now running our most secure Bitcoin wallet" = "Estás ejecutando nuestro monedero Bitcoin más seguro";

/* No comment provided by engineer. */
"You backed up your funds successfully." = "Has respaldado exitosamente tus fondos.";

/* (No Commment) */
"You can enable 2-step Verification via SMS on your mobile phone. In order to use other authentication methods instead, please login to our web wallet." = "Puedes habilitar la verificación de 2 pasos a través de un SMS en tu celular. Para poder utilizar otros métodos de autentificación en su lugar, por favor, inicia sesión en nuestro monedero web.";

/* (No Commment) */
"You can now spend from this address." = "Ahora puedes gastar desde esta dirección.";

/* (No Commment) */
"You do not have an account set up for Mail. Please contact %@" = "No tienes una cuenta configurada para correo. Por favor, contacta a %@.";

/* (No Commment) */
"You have no addresses with a spendable balance greater than or equal to the required dust threshold." = "No tienes ninguna dirección con un saldo gastable superior o igual al mínimo de fondos requeridos para realizar transacciones.";

/* (No Commment) */
"You have no available funds to send from this address" = "No tienes fondos disponibles para enviar desde esta dirección";

/* (No Commment) */
"You must disable SMS 2-Step Verification before changing your mobile number (%@)." = "Debes desactivar la verificación de 2 pasos mediante SMS antes de cambiar tu número de celular (%@).";

/* (No Commment) */
"You must enter a destination address" = "Debes introducir una dirección de destino";

/* (No Commment) */
"You must enter a label" = "Debes introducir una etiqueta";

/* (No Commment) */
"You must have at least one active address" = "Debes tener al menos una dirección activa";

/* (No Commment) */
"You must have two-factor authentication disabled to pair manually." = "Debes tener desactivada la verificación de dos pasos para sincronizar manualmente.";

/* (No Commment) */
"You must leave at least one active address" = "Debes dejar al menos una dirección activa";

/* (No Commment) */
"You should always pair or login if you have access to your Wallet ID and password. Recovering your funds will create a new Wallet ID. Would you like to continue?" = "Siempre debes sincronizar o iniciar sesión si tienes acceso a la ID y contraseña de tu monedero. La recuperación de tus fondos creará una nueva ID de monedero. ¿Deseas continuar?";

/* (No Commment) */
"You specified an exceptionally small transaction fee of %@. Your transaction may be stuck and possibly never be confirmed. To increase the likelihood for your transaction to confirm within approximately one hour (six blocks), we strongly recommend a fee of no less than %@." = "Especificaste una comisión de transacción excepcionalmente baja %1$@. Tu transacción podría quedar atascada y posiblemente nunca se confirme. Para aumentar la probabilidad de que se confirme tu transacción dentro de una hora (seis bloques), te recomendamos fuertemente una comisión no menor a %2$@.";

/* (No Commment) */
"You specified an exceptionally small transaction fee of %@. Your transaction may become stuck and possibly never confirm. To increase the likelihood for your transaction to confirm within approximately one hour (six blocks), we strongly recommend a fee of no less than %@. Since you don’t have sufficient funds, that means the Send amount will also have to be lowered to %@." = "Especificaste una comisión de transacción excepcionalmente baja %1$@. Puede que tu transacción se quede atascada y posiblemente nunca se confirme. Para aumentar la probabilidad de que se confirme tu transacción dentro de una hora (seis bloques), te recomendamos fuertemente una comisión no menor a %2$@. Ya no tienes fondos suficientes, el monto enviado también deberá rebajarse a %3$@.";

/* (No Commment) */
"You specified an unusually high transaction fee of %@. Even if you lower the fee to %@, you can expect the transaction to confirm within the next 10 minutes (one block)." = "Especificaste una comisión de transacción inusualmente alta de %1$@. Aunque rebajes la comisión a %2$@, puedes esperar que la transacción se confirme dentro de los próximos 10 minutos (un bloque).";

/* (No Commment) */
"You will be leaving the app." = "Abandonarás el app.";

/* (No Commment) */
"You've successfully imported a private key." = "Has importado exitosamente una clave privada.";

/* (No Commment) */
"You've successfully imported the private key for ​the address %@, and you can now spend from it. If you want to spend from this address, make sure you scan the correct private key." = "Has importado exitosamente la clave privada para ​la dirección %@, y ahora puedes gastar desde ahí. Si deseas gastar desde esta dirección, asegúrate de escanear la clave privada correcta.";

/* (No Commment) */
"Your device appears to be jailbroken. The security of your wallet may be compromised." = "Parece que a tu dispositivo se la hecho un jailbreak del sistema operativo. La seguridad de tu monedero puede estar comprometida.";

/* (No Commment) */
"Your email has been verified." = "Tu correo electrónico ha sido verificado.";

/* (No Commment) */
"Your identity does not match our records." = "Tu identidad no coincide con nuestros registros.";

/* (No Commment) */
"Your mobile number has been verified." = "Tu número de celular ha sido verificado.";

/* (No Commment) */
"Your mobile phone can be used to enable two-factor authentication, helping to secure your wallet from unauthorized access." = "Puedes usar tu celular para habilitar la autentificación de dos factores, lo que ayuda a asegurar tu monedero contra accesos no autorizados.";

/* (No Commment) */
"Your new password hint contains invalid characters. Please try again." = "Tu nueva sugerencia de contraseña contiene caracteres no válidos. Por favor, reinténtalo más tarde.";

/* (No Commment) */
"Your new password hint contains no text. Your password hint will be cleared." = "Tu nueva sugerencia de contraseña está vacía. Se borrará tu sugerencia de contraseña.";

/* (No Commment) */
"Your new password hint must be different from your password. Please try again." = "Tu nueva sugerencia de contraseña no puede ser idéntica a tu contraseña. Por favor, reinténtalo más tarde.";

/* (No Commment) */
"Your new password hint must be different from your second password. Please try again." = "Tu nueva sugerencia de contraseña no puede ser idéntica a tu contraseña. Por favor, reinténtalo más tarde.";

/* (No Commment) */
"Your password hint has been updated." = "Tu sugerencia de contraseña se ha actualizado.";

/* (No Commment) */
"Your password is not strong enough. Please choose a different password." = "Tu contraseña no es lo suficientemente fuerte. Por favor, elige otra contraseña.";

/* (No Commment) */
"Your transferred funds will be safe and secure, and you'll benefit from increased privacy and convenient backup and recovery features." = "Tus fondos transferido estarán seguros y a salvo, y gozarás de una mayor privacidad y un conveniente respaldo y funciones de recuperación.";

/* (No Commment) */
"Your verified email address is used to send login codes when suspicious or unusual activity is detected, to remind you of your wallet login ID, and to send bitcoin payment alerts when you receive funds. We will not use your email address for marketing purposes." = "Tu dirección de correo electrónico verificada se utiliza para enviar códigos de inicio de sesión cuando se detecta actividad sospechosa o inusual, para recordarte tu ID de inicio de sesión de monedero y para enviar avisos de pago de bitcoin cuando recibas los fondos. No utilizaremos tu dirección de correo electrónico para fines de mercadeo y/o publicidad.";

/* (No Commment) */
"Your wallet does not contain this address." = "Tu monedero no contiene esta dirección.";

/* (No Commment) */
"Your wallet was successfully created." = "Tu monedero se ha creado correctamente.";

/* (No Commment) */
"Yubi Key" = "Clave Yubi";

/* No comment provided by engineer. */
"eighth word" = "octava palabra";

/* No comment provided by engineer. */
"eleventh word" = "undécima palabra";

/* No comment provided by engineer. */
"fifth word" = "quinta palabra";

/* No comment provided by engineer. */
"first word" = "primera palabra";

/* No comment provided by engineer. */
"fourth word" = "cuarta palabra";

/* (No Commment) */
"from" = "de";

/* No comment provided by engineer. */
"in this order." = "en este orden.";

/* No comment provided by engineer. */
"ninth word" = "novena palabra";

/* (No Commment) */
"or Continue" = "o Continuar";

/* No comment provided by engineer. */
"piece of paper." = "pedazo de papel.";

/* No comment provided by engineer. */
"second word" = "segunda palabra";

/* No comment provided by engineer. */
"seventh word" = "séptima palabra";

/* No comment provided by engineer. */
"sixth word" = "sexta palabra";

/* No comment provided by engineer. */
"tenth word" = "décima palabra";

/* No comment provided by engineer. */
"third word" = "tercera palabra";

/* No comment provided by engineer. */
"twelfth word" = "duodécima palabra";

/* No comment provided by engineer. */
" We recommend the fee shown for the transaction at this time." = " Recomendamos la tarifa que se muestra para la traducción en este momento.";

/* No comment provided by engineer. */
"Fee" = "Tarifa";

/* No comment provided by engineer. */
"Please contact support:\n%@" = "Póngase en contacto con soporte:\n%@";

/* No comment provided by engineer. */
"Transfer Amount" = "Monto a transferir";

/* No comment provided by engineer. */
"Value when received: %@" = "Valor al momento de la recepción: %@";

/* (No Commment) */
"Transfer All Funds" = "Transferir todos los fondos";

/* (No Commment) */
"Transfer all" = "Transferir todo";

/* (No Commment) */
"Transfer imported addresses?" = "¿Transferir las direcciones importadas?";

/* (No Commment) */
"Imported addresses are not backed up by your Recovery Phrase. To secure these funds, we recommend transferring these balances to include in your backup." = "Las direcciones importadas no están respaldadas por su Frase de Recuperación. Para asegurar estos fondos, recomendamos transferir estos saldos para incluirlos en su copia de seguridad.";

/* (No Commment) */
"About Us" = "Acerca de nosotros";

/* (No Commment) */
"You currently have email notifications enabled. Changing your email will disable email notifications." = "Actualmente, las notificaciones por correo electrónico están activadas. Cambiar el correo electrónico inhabilitará las notificaciones por correo electrónico.";

/* (No Commment) */
"You currently have SMS notifications enabled. Changing your email will disable SMS notifications." = "Actualmente, las notificaciones de SMS están habilitadas Cambiar el correo electrónico inhabilitará las notificaciones por SMS.";

/* (No Commment) */
"All rights reserved." = "Todos los derechos reservados.";

/* (No Commment) */
"Rate us" = "Califíquenos";

/* (No Commment) */
"Free Merchant app" = "Aplicación gratuita para comerciantes";

/* (No Commment) */
"Cannot open Mail App" = "No se pudo abrir la aplicación de correo";

/* (No Commment) */
"Cannot open URL %@" = "No se pudo abrir la dirección %@";

/* (No Commment) */
"Would you like to tell us about your experience with Blockchain?" = "¿Le gustaría contarnos sobre su experiencia con Blockchain?";

/* (No Commment) */
"You will be leaving the app." = "Abandonará la aplicación.";

/* (No Commment) */
"Check Your Inbox" = "Compruebe su bandeja de entrada";

/* (No Commment) */
"Continue To Mail" = "Continuar al correo";

/* (No Commment) */
"Look for an email from Blockchain and click the verification link to complete your wallet setup." = "Busque un correo electrónico de Blockchain y haga clic en el enlace de verificación para completar la configuración de su billetera.";

/* (No Commment) */
"Backup Your Funds" = "Respaldar sus fondos";

/* (No Commment) */
"Backup Now" = "Respaldar ahora";

/* (No Commment) */
"Congrats, you have bitcoin! Now let’s backup your wallet to ensure you can access your bitcoins if you forget your password." = "Felicitaciones, ¡tiene bitcoin! Ahora respaldemos su billetera para asegurarnos de que pueda acceder a sus bitcoins si olvida su contraseña.";

/* (No Commment) */
"2-Step Verification" = "Verificación de dos pasos";

/* (No Commment) */
"Prevent unauthorized access to your wallet. Enable 2-step verification to increase wallet security." = "Evite el acceso no autorizado a su billetera. Habilite la verificación de dos pasos para aumentar la seguridad de su billetera.";

/* (No Commment) */
"Enable notifications to receive an email or SMS message whenever you receive bitcoin." = "Habilite las notificaciones para recibir un correo electrónico o un mensaje de texto cuando reciba bitcoins.";

/* (No Commment) */
"Not Now" = "Ahora no";

/* (No Commment) */
"I'll do this later" = "Lo haré más tarde";

/* (No Commment) */
"May be at risk for a double spend." = "Podría correr el riesgo de gastar dos veces.";

/* (No Commment) */
"For your security, we do not keep any passwords on file. Backup your wallet to ensure your bitcoins are safe in case you lose your password." = "Para su seguridad, no conservamos ninguna contraseña. Respalde su billetera para asegurar que sus bitcoins estén seguras en caso de que pierda su contraseña.";

/* (No Commment) */
"Wallets" = "Monederos";

/* (No Commment) */
"START BACKUP" = "YEDEKLEMEYİ BAŞLAT";

/* (No Commment) */
"Backup Needed" = "Yedekleme Gerekli";

/* (No Commment) */
"Create a Wallet" = "Bir Cüzdan Oluştur";

/* (No Commment) */
"Log In" = "Oturum Aç";

/* (No Commment) */
"Please enter your password to log into your Blockchain wallet." = "Blockchain cüzdanınıza giriş yapmak için lütfen şifrenizi girin.";

/* (No Commment) */
"Forgot Password?" = "Şifrenizi mi unuttunuz?";

/* (No Commment) */
"Or start over and " = "Veya yeniden başlayın ve ";

/* (No Commment) */
"Update Email" = "E-postanızı Güncelleyin";

/* (No Commment) */
"Enter Email Address" = "E-posta Adresi Girin";

/* (No Commment) */
"Update Mobile" = "Cep Telefonu Numarasını Güncelleyin";

/* (No Commment) */
"Enter Mobile Number" = "Cep Telefonu Numarasını Girin";

/* (No Commment) */
"Balances" = "Bakiyeler";

/* (No Commment) */
"Transactions occur when you send and receive bitcoin." = "İşlemler bitcoin gönderip aldığınız zaman gerçekleşir.";

/* (No Commment) */
"Your Transactions" = "İşlemleriniz";

/* (No Commment) */
"Backup Complete" = "Yedekleme Tamamlandı";

/* (No Commment) */
"Backup Needed" = "Yedekleme Gerekli";

/* (No Commment) */
"Use your Recovery Phrase to restore your funds in case of a lost password.  Anyone with access to your Recovery Phrase can access your bitcoin, so keep it offline somewhere safe and secure." = "Şifrenizi kaybetmeniz durumunda paranızı geri almak için Kurtarma İfadenizi kullanın. Kurtarma İfadenize erişebilen herkes bitcoinlerinize erişebilir, bu yüzden çevrimdışı güvenli ve emniyetli bir yerde tutun.";

/* (No Commment) */
"The following 12 word Recovery Phrase will give you access to your funds in case you lose your password." = "Aşağıdaki 12 sözcüklü Kurtarma İfadesi şifrenizi kaybetmeniz durumunda paranıza erişim sağlayacaktır.";

/* (No Commment) */
"Be sure to write down your phrase on a piece of paper and keep it somewhere safe and secure." = "İfadenizi bir kağıt parçasına yazdığınızdan ve güvenli ve emniyetli bir yerde tuttuğunuzdan emin olun.";

/* (No Commment) */
"Write down the following 12 word Recovery Phrase exactly as they appear and in this order:" = "Aşağıdaki 12 sözcüklü Kurtarma İfadesini tıpkı göründüğü şekilde ve bu sıraya göre yazın:";

/* (No Commment) */
"PREVIOUS" = "ÖNCEKİ";

/* (No Commment) */
"NEXT" = "SONRAKİ";

/* (No Commment) */
"BACKUP AGAIN" = "YENİDEN YEDEKLE";

/* (No Commment) */
"Your verified email address is used to send payment alerts, ID reminders, and login codes." = "Doğrulanmış e-posta adresiniz, ödeme uyarıları, Kimlik hatırlatmaları ve oturum açma kodlarını göndermek için kullanılır.";

/* (No Commment) */
<<<<<<< HEAD
"Your mobile phone can be used to enable two-factor authentication or to receive alerts." = "Cep telefonu numaranız iki-faktörlü doğrulamayı etkinleştirmek veya uyarı almak için kullanılabilir.";
=======
"Your mobile phone can be used to enable two-factor authentication or to receive alerts." = "Cep telefonu numaranız iki-faktörlü doğrulamayı etkinleştirmek veya uyarı almak için kullanılabilir.";

/* (No Commment) */
"Trade Completed" = "Transacción completada";

/* (No Commment) */
"The trade you created on %@ has been completed!" = "Se completó la transacción que creó en %@";

/* (No Commment) */
"View details" = "Ver detalles";

/* (No Commment) */
"Buy Bitcoin" = "Compre Bitcoin";

/* (No Commment) */
"Your Transactions" = "Sus transacciones";

/* (No Commment) */
"Transactions occur when you send and receive bitcoin." = "Las transacciones ocurren cuando envía y recibe bitcoin.";
>>>>>>> 0db37170
<|MERGE_RESOLUTION|>--- conflicted
+++ resolved
@@ -1696,10 +1696,7 @@
 "Your verified email address is used to send payment alerts, ID reminders, and login codes." = "Doğrulanmış e-posta adresiniz, ödeme uyarıları, Kimlik hatırlatmaları ve oturum açma kodlarını göndermek için kullanılır.";
 
 /* (No Commment) */
-<<<<<<< HEAD
 "Your mobile phone can be used to enable two-factor authentication or to receive alerts." = "Cep telefonu numaranız iki-faktörlü doğrulamayı etkinleştirmek veya uyarı almak için kullanılabilir.";
-=======
-"Your mobile phone can be used to enable two-factor authentication or to receive alerts." = "Cep telefonu numaranız iki-faktörlü doğrulamayı etkinleştirmek veya uyarı almak için kullanılabilir.";
 
 /* (No Commment) */
 "Trade Completed" = "Transacción completada";
@@ -1717,5 +1714,4 @@
 "Your Transactions" = "Sus transacciones";
 
 /* (No Commment) */
-"Transactions occur when you send and receive bitcoin." = "Las transacciones ocurren cuando envía y recibe bitcoin.";
->>>>>>> 0db37170
+"Transactions occur when you send and receive bitcoin." = "Las transacciones ocurren cuando envía y recibe bitcoin.";