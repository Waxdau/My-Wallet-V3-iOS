--- conflicted
+++ resolved
@@ -51,13 +51,8 @@
         let custodialFundedObservable = balanceFetching.isFunded.asObservable()
         
         custodialFundedObservable
-<<<<<<< HEAD
-            .map { return $0 ? .show : .none }
+            .map { $0 ? .show : .none }
             .bindAndCatch(to: actionRelay)
-=======
-            .map { $0 ? .show : .none }
-            .bind(to: actionRelay)
->>>>>>> 4abd34ef
             .disposed(by: disposeBag)
     }
 }