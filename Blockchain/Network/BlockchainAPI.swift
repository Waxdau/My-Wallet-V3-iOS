--- conflicted
+++ resolved
@@ -43,32 +43,17 @@
     }
     
     /// Public hosts used for partner API calls.
-<<<<<<< HEAD
-    enum PartnerHosts: String, RawValued {
-        case blockchair = "blockchair.com"
-        case coinify = "app-api.coinify.com"
-        case etherscan = "etherscan.io"
-        case stellarchain = "stellarchain.io"
-        case googleAnalytics = "www.google-analytics.com"
-        case iSignThis = "verify.isignthis.com"
-        case sfox = "api.sfox.com"
-        case sfoxKYC = "sfox-kyc.s3.amazonaws.com"
-        case sfoxQuotes = "quotes.sfox.com"
-        case shapeshift = "shapeshift.io"
-=======
     enum PartnerHosts: String, CaseIterable {
         case blockchair = "blockchair.com",
         coinify = "app-api.coinify.com",
         etherscan = "etherscan.io",
-        // TODO: determine correct stellar explorer URL
-        stellarExplorer = "stellar-explorer-placeholder",
+        stellarchain = "stellarchain.io",
         googleAnalytics = "www.google-analytics.com",
         iSignThis = "verify.isignthis.com",
         sfox = "api.sfox.com",
         sfoxKYC = "sfox-kyc.s3.amazonaws.com",
         sfoxQuotes = "quotes.sfox.com",
         shapeshift = "shapeshift.io"
->>>>>>> bb768e07
     }
 
     struct Parameters {
