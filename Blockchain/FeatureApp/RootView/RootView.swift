//  Copyright © 2021 Blockchain Luxembourg S.A. All rights reserved.

import BlockchainComponentLibrary
import BlockchainNamespace
import ComposableArchitecture
import ComposableNavigation
import DIKit
import ErrorsUI
import FeatureInterestUI
import Localization
import MoneyKit
import SwiftUI
import ErrorsUI

struct Tab: Hashable, Identifiable, Codable {
    var id: AnyHashable { tag }
    var tag: Tag.Reference
    var name: String
    var ux: Nabu.Error.UX?
    var url: URL?
    var icon: Icon
}

extension Tab: CustomStringConvertible {
    var description: String { tag.string }
}

extension Tab {

    var ref: Tag.Reference { tag }

    // swiftlint:disable force_try

    // OA Add support for pathing directly into a reference
    // e.g. ref.descendant(blockchain.ux.type.story, \.entry)
    func entry() -> Tag.Reference {
        try! ref.tag.as(blockchain.ux.type.story).entry[].ref(to: ref.context)
    }
}

struct RootView: View {

    var app: AppProtocol = Blockchain.app

    let store: Store<RootViewState, RootViewAction>
    @ObservedObject private var viewStore: ViewStore<RootViewState, RootViewAction>

    init(store: Store<RootViewState, RootViewAction>) {
        self.store = store
        viewStore = ViewStore(store)
        setupApperance()
    }

    func setupApperance() {
        UITabBar.appearance().backgroundImage = UIImage()
        UITabBar.appearance().barTintColor = .white
        UITabBar.appearance().tintColor = .brandPrimary
    }

    var body: some View {
        Group {
            TabView(selection: viewStore.binding(\.$tab)) {
                tabs(in: viewStore)
            }
            .overlay(
                FloatingActionButton(isOn: viewStore.binding(\.$fab.isOn).animation(.spring()))
                    .identity(blockchain.ux.frequent.action)
                    .background(
                        Circle()
                            .fill(Color.semantic.background)
                            .padding(Spacing.padding1)
                    )
                    .pulse(enabled: viewStore.fab.animate, inset: 8)
                    .padding([.leading, .trailing], 24.pt)
                    .offset(y: 6.pt)
                    .contentShape(Rectangle())
                    .background(Color.white.invisible())
                    .if(viewStore.hideFAB, then: { view in view.hidden() }),
                alignment: .bottom
            )
            .ignoresSafeArea(.keyboard, edges: .bottom)
        }
        .bottomSheet(isPresented: viewStore.binding(\.$fab.isOn).animation(.spring())) {
            IfLetStore(store.scope(state: \.fab.data)) { store in
                WithViewStore(store) { viewStore in
                    FrequentActionView(
                        list: viewStore.list,
                        buttons: viewStore.buttons
                    ) { action in
                        withAnimation {
                            viewStore.send(.frequentAction(action))
                        }
                    }
                }
            }
        }
        .on(blockchain.ux.home.tab.select) { event in
            try viewStore.send(.tab(event.reference.context.decode(blockchain.ux.home.tab.id)))
        }
        .onChange(of: viewStore.tab) { tab in
            app.post(event: tab.tag)
        }
        .onAppear {
            app.post(event: viewStore.tab.tag)
        }
        .onAppear {
            viewStore.send(.onAppear)
        }
        .onDisappear {
            viewStore.send(.onDisappear)
        }
        .navigationRoute(in: store)
        .app(app)
    }

    func tabs(in viewStore: ViewStore<RootViewState, RootViewAction>) -> some View {
        ForEach(viewStore.tabs ?? []) { tab in
            tabItem(tab) {
                switch tab.tag {
                case blockchain.ux.user.portfolio:
                    PortfolioView(store: store.stateless)
                case blockchain.ux.prices:
                    PricesView(store: store.stateless)
                case blockchain.ux.frequent.action:
                    Icon.blockchain
                        .frame(width: 32.pt, height: 32.pt)
                case blockchain.ux.buy_and_sell:
                    BuySellView(selectedSegment: viewStore.binding(\.$buyAndSell.segment))
                case blockchain.ux.user.rewards:
                    RewardsView()
                case blockchain.ux.user.activity:
                    ActivityView()
                case blockchain.ux.maintenance:
                    maintenance(tab)
                case blockchain.ux.web:
                    if let url = tab.url {
                        WebView(url: url)
                    } else {
                        maintenance(tab)
                    }
                default:
                    #if DEBUG
                    fatalError("Unhandled \(tab)")
                    #else
                    maintenance(tab)
                    #endif
                }
            }
        }
    }

    @ViewBuilder func maintenance(_ tab: Tab) -> some View {
        if let ux = tab.ux {
            ErrorView(
                ux: UX.Error(nabu: ux),
<<<<<<< HEAD
                dismiss: { }
=======
                dismiss: {}
>>>>>>> 0b728b3a
            )
        }
    }

    @ViewBuilder func tabItem<Content>(
        _ tab: Tab,
        @ViewBuilder content: @escaping () -> Content
    ) -> some View where Content: View {
        PrimaryNavigationView {
            content()
                .primaryNavigation(
                    leading: account,
                    title: tab.name.localized(),
                    trailing: trailingViews
                )
        }
        .tabItem {
            Label(
                title: {
                    Text(tab.name.localized())
                        .typography(.micro)
                },
                icon: { tab.icon.image }
            )
            .identity(tab.entry())
        }
        .tag(tab.ref)
        .identity(tab.ref)
    }

    @ViewBuilder func trailingViews() -> some View {
        Group {
            referrals()
                .if(!viewStore.referralState.isVisible, then: { view in view.hidden() })
            QR()
        }
    }

    @ViewBuilder func referrals() -> some View {
        let onReferralTapAction = {
            viewStore.send(.onReferralTap)
        }

        IconButton(icon: Icon.giftboxHighlighted.renderingMode(.original), action: onReferralTapAction)
            .if(
                !viewStore.referralState.isHighlighted,
                then: { view in view.update(icon: Icon.giftbox) }
            )
            .identity(blockchain.ux.referral.entry)
    }

    @ViewBuilder func QR() -> some View {
        WithViewStore(store.stateless) { viewStore in
            IconButton(icon: .qrCode) {
                viewStore.send(.enter(into: .QR, context: .none))
            }
            .identity(blockchain.ux.scan.QR.entry)
        }
    }

    @ViewBuilder func account() -> some View {
        WithViewStore(store) { viewStore in
            IconButton(icon: .user) {
                viewStore.send(.enter(into: .account, context: .none))
            }
            .overlay(Badge(count: viewStore.unreadSupportMessageCount))
            .identity(blockchain.ux.user.account.entry)
        }
    }
}

// swiftlint:disable empty_count
struct Badge: View {
    let count: Int

    var body: some View {
        if count > 0 {
            ZStack(alignment: .topTrailing) {
                Color.clear
                Text(count.description)
                    .typography(.micro.bold())
                    .foregroundColor(.semantic.light)
                    .padding(4)
                    .background(Color.semantic.error)
                    .clipShape(Circle())
                    .alignmentGuide(.top) { $0[.bottom] }
                    .alignmentGuide(.trailing) { $0[.trailing] - $0.width * 0.2 }
            }
        }
    }
}

extension Color {

    /// A workaround to ensure taps are not passed through to the view behind
    func invisible() -> Color {
        opacity(0.001)
    }
}

extension View {

    @ViewBuilder
    func identity(_ tag: Tag.Event, in context: Tag.Context = [:]) -> some View {
        id(tag.description)
            .accessibility(identifier: tag.description)
    }
}<|MERGE_RESOLUTION|>--- conflicted
+++ resolved
@@ -153,11 +153,7 @@
         if let ux = tab.ux {
             ErrorView(
                 ux: UX.Error(nabu: ux),
-<<<<<<< HEAD
-                dismiss: { }
-=======
                 dismiss: {}
->>>>>>> 0b728b3a
             )
         }
     }
