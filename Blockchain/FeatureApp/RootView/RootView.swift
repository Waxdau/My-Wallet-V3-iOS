//  Copyright © 2021 Blockchain Luxembourg S.A. All rights reserved.

import BlockchainComponentLibrary
import BlockchainNamespace
import ComposableArchitecture
import ComposableNavigation
import DIKit
import ErrorsUI
import FeatureAppUI
import FeatureInterestUI
import Localization
import MoneyKit
import SwiftUI

struct Tab: Hashable, Identifiable, Codable {
    var id: AnyHashable { tag }
    var tag: Tag.Reference
    var name: String
    var ux: UX.Dialog?
    var url: URL?
    var icon: Icon
    var unselectedIcon: Icon?
}

extension Tab: CustomStringConvertible {
    var description: String { tag.string }
}

extension Tab {

    var ref: Tag.Reference { tag }

    // swiftlint:disable force_try

    // OA Add support for pathing directly into a reference
    // e.g. ref.descendant(blockchain.ux.type.story, \.entry)
    func entry() -> Tag.Reference {
        try! ref.tag.as(blockchain.ux.type.story).entry[].ref(to: ref.context)
    }
}

let _app = app
struct RootView: View {
    var app: AppProtocol = _app

    let store: Store<RootViewState, RootViewAction>
    @ObservedObject private var viewStore: ViewStore<RootViewState, RootViewAction>

    init(store: Store<RootViewState, RootViewAction>) {
        self.store = store
        viewStore = ViewStore(store)
        setupApperance()
    }

    func setupApperance() {
        UITabBar.appearance().backgroundImage = UIImage()
        UITabBar.appearance().barTintColor = .white
        UITabBar.appearance().tintColor = .brandPrimary
    }

    var body: some View {
        TabView(selection: viewStore.binding(\.$tab)) {
            tabs(in: viewStore)
        }
        .overlay(overlay, alignment: .bottom)
        .bottomSheet(
            isPresented: viewStore.binding(\.$isAppModeSwitcherPresented).animation(.spring()),
            content: {
                IfLetStore(
                    store.scope(
                        state: \.appModeSwitcherState,
                        action: RootViewAction.appModeSwitcherAction
                    ),
                    then: { store in
                        AppModeSwitcherView(store: store)
                    }
                )
            }
        )
        .bottomSheet(isPresented: viewStore.binding(\.$fab.isOn).animation(.spring())) {
            IfLetStore(store.scope(state: \.fab.data)) { store in
                WithViewStore(store) { viewStore in
                    FrequentActionView(
                        list: viewStore.list,
                        buttons: viewStore.buttons
                    )
                }
            }
        }
        .onReceive(app.on(blockchain.ux.home.tab.select)) { event in
            do {
                try viewStore.send(.tab(event.reference.context.decode(blockchain.ux.home.tab.id)))
            } catch {
                app.post(error: error)
            }
        }
        .onChange(of: viewStore.tab) { tab in
            app.post(event: tab.tag)
        }
        .onAppear {
            app.post(event: blockchain.ux.home)
            app.post(event: viewStore.tab.tag)
        }
        .onAppear {
            viewStore.send(.onAppear)
        }
        .onDisappear {
            viewStore.send(.onDisappear)
        }
        .navigationRoute(in: store)
        .app(app)
    }

<<<<<<< HEAD
    @ViewBuilder var overlay: some View {
        floatingButtonOverlay
    }

    var floatingButtonOverlay: some View {
        FloatingActionButton(isOn: viewStore.binding(\.$fab.isOn).animation(.spring()))
            .identity(blockchain.ux.frequent.action)
            .background(
                Circle()
                    .fill(Color.semantic.background)
                    .padding(Spacing.padding1)
            )
            .pulse(enabled: viewStore.fab.animate, inset: 8)
            .padding([.leading, .trailing], 24.pt)
            .offset(y: 6.pt)
            .contentShape(Rectangle())
            .background(Color.white.invisible())
            .if(viewStore.hideFAB, then: { view in view.hidden() })
=======
    @ViewBuilder
    func legacyAppTabView() -> some View {
        TabView(selection: viewStore.binding(\.$tab)) {
            tabs(in: viewStore)
        }
        .overlay(
            FloatingActionButton(isOn: viewStore.binding(\.$fab.isOn).animation(.spring()))
                .identity(blockchain.ux.frequent.action)
                .background(
                    Circle()
                        .fill(Color.semantic.background)
                        .padding(Spacing.padding1)
                )
                .pulse(enabled: viewStore.fab.animate, inset: 8)
                .padding([.leading, .trailing], 24.pt)
                .offset(y: 6.pt)
                .contentShape(Rectangle())
                .background(Color.white.invisible())
                .if(viewStore.hideFAB, then: { view in view.hidden() }),
            alignment: .bottom
        )
        .ignoresSafeArea(.keyboard, edges: .bottom)
    }

    @ViewBuilder
    func multiAppTabView() -> some View {
        TabView(
            selection: viewStore.binding(\.$tab),
            content: {
                tabs(in: viewStore)
            }
        )
        .overlay(
            VStack {
                Spacer()
                BottomBar(
                    selectedItem: viewStore.binding(\.$tab),
                    items: bottomViewItems(for: viewStore)
                )
                .cornerRadius(100)
                .shadow(color: Color.black.opacity(0.15), radius: 10, x: 10, y: 5)
                .padding(EdgeInsets(
                    top: 0,
                    leading: 40,
                    bottom: 0,
                    trailing: 40
                ))
            }
        )
        .tabViewStyle(.page)
        .ignoresSafeArea(.keyboard, edges: .bottom)
>>>>>>> 968e3982
    }

    func tabs(in viewStore: ViewStore<RootViewState, RootViewAction>) -> some View {
        ForEach(viewStore.tabs ?? []) { tab in
            tabItem(tab) {
                switch tab.tag {
                case blockchain.ux.user.portfolio:
                    PortfolioView(store: store.stateless)
                case blockchain.ux.prices:
                    PricesView(store: store.stateless)
                case blockchain.ux.frequent.action:
                    Icon.blockchain
                        .frame(width: 32.pt, height: 32.pt)
                case blockchain.ux.buy_and_sell:
                    BuySellView(selectedSegment: viewStore.binding(\.$buyAndSell.segment))
                case blockchain.ux.user.rewards:
                    RewardsView()
                case blockchain.ux.user.activity:
                    ActivityView()
                case blockchain.ux.maintenance:
                    maintenance(tab)
                case blockchain.ux.nft.collection:
                    AssetListViewController()
                case blockchain.ux.web:
                    if let url = tab.url {
                        WebView(url: url)
                    } else {
                        maintenance(tab)
                    }
                default:
#if DEBUG
                    fatalError("Unhandled \(tab)")
#else
                    maintenance(tab)
#endif
                }
            }
        }
    }

    func bottomViewItems(for viewStore: ViewStore<RootViewState, RootViewAction>) -> [BottomBarItem<Tag.Reference>] {
        let tabs = viewStore.tabs ?? []
        return tabs
            .map {
                BottomBarItem(
                    id: $0.ref,
                    selectedIcon: $0.icon.renderingMode(.original),
                    unselectedIcon: $0.unselectedIcon?.renderingMode(.original) ?? Icon.hardware,
                    title: $0.name.localized()
                )
            }
    }

    @ViewBuilder func maintenance(_ tab: Tab) -> some View {
        if let ux = tab.ux {
            ErrorView(
                ux: UX.Error(nabu: ux),
                dismiss: {}
            )
        }
    }

    @ViewBuilder private func tabItem(
        _ tab: Tab,
        @ViewBuilder content: @escaping () -> some View
    ) -> some View {
        PrimaryNavigationView {
            content()
                .primaryNavigation(
                    leading: leadingViews,
                    title: viewStore.appSwitcherEnabled ? "" : tab.name.localized(),
                    trailing: trailingViews
                )
        }
        .tabItem {
            Label(
                title: {
                    Text(tab.name.localized())
                        .typography(.micro)
                },
                icon: { tab.icon.image }
            )
            .identity(tab.entry())
        }
        .tag(tab.ref)
        .identity(tab.ref)
    }

    @ViewBuilder func trailingViews() -> some View {
        Group {
            referrals()
                .if(!viewStore.referralState.isVisible, then: { view in view.hidden() })

                    QR()

                    if viewStore.appSwitcherEnabled
                {
                    account()
                }
        }
    }

    @ViewBuilder func leadingViews() -> some View {
        Group {
            if viewStore.appSwitcherEnabled, let appMode = viewStore.appMode {
                appModeSwitcher(with: appMode)
            } else {
                account()
            }
        }
    }

    @ViewBuilder func referrals() -> some View {
        let onReferralTapAction: () -> Void = {
            viewStore.send(.onReferralTap)
        }

        IconButton(icon: Icon.giftboxHighlighted.renderingMode(.original), action: onReferralTapAction)
            .if(
                !viewStore.referralState.isHighlighted,
                then: { view in view.update(icon: Icon.giftbox) }
            )
                .identity(blockchain.ux.referral.entry)
    }

    @ViewBuilder func appModeSwitcher(with appMode: AppMode) -> some View {
        AppModeSwitcherButton(
            appMode: appMode,
            action: {
                viewStore.send(.onAppModeSwitcherTapped)
            }
        )
        .if(!viewStore.appModeSeen, then: { $0.highlighted() })
            .identity(blockchain.ux.switcher.entry)
    }

    @ViewBuilder func QR() -> some View {
        WithViewStore(store.stateless) { viewStore in
            IconButton(icon: .qrCode) {
                viewStore.send(.enter(into: .QR, context: .none))
            }
            .identity(blockchain.ux.scan.QR.entry)
        }
    }

    @ViewBuilder func account() -> some View {
        WithViewStore(store) { viewStore in
            IconButton(icon: .user) {
                viewStore.send(.enter(into: .account, context: .none))
            }
            .overlay(Badge(count: viewStore.unreadSupportMessageCount))
            .identity(blockchain.ux.user.account.entry)
        }
    }
}

// swiftlint:disable empty_count
struct Badge: View {
    let count: Int

    var body: some View {
        if count > 0 {
            ZStack(alignment: .topTrailing) {
                Color.clear
                Text(count.description)
                    .typography(.micro.bold())
                    .foregroundColor(.semantic.light)
                    .padding(4)
                    .background(Color.semantic.error)
                    .clipShape(Circle())
                    .alignmentGuide(.top) { $0[.bottom] }
                    .alignmentGuide(.trailing) { $0[.trailing] - $0.width * 0.2 }
            }
        }
    }
}

extension Color {

    /// A workaround to ensure taps are not passed through to the view behind
    func invisible() -> Color {
        opacity(0.001)
    }
}

extension View {
    @ViewBuilder
    func identity(_ tag: Tag.Event, in context: Tag.Context = [:]) -> some View {
        id(tag.description)
            .accessibility(identifier: tag.description)
    }
}<|MERGE_RESOLUTION|>--- conflicted
+++ resolved
@@ -111,26 +111,6 @@
         .app(app)
     }
 
-<<<<<<< HEAD
-    @ViewBuilder var overlay: some View {
-        floatingButtonOverlay
-    }
-
-    var floatingButtonOverlay: some View {
-        FloatingActionButton(isOn: viewStore.binding(\.$fab.isOn).animation(.spring()))
-            .identity(blockchain.ux.frequent.action)
-            .background(
-                Circle()
-                    .fill(Color.semantic.background)
-                    .padding(Spacing.padding1)
-            )
-            .pulse(enabled: viewStore.fab.animate, inset: 8)
-            .padding([.leading, .trailing], 24.pt)
-            .offset(y: 6.pt)
-            .contentShape(Rectangle())
-            .background(Color.white.invisible())
-            .if(viewStore.hideFAB, then: { view in view.hidden() })
-=======
     @ViewBuilder
     func legacyAppTabView() -> some View {
         TabView(selection: viewStore.binding(\.$tab)) {
@@ -182,7 +162,6 @@
         )
         .tabViewStyle(.page)
         .ignoresSafeArea(.keyboard, edges: .bottom)
->>>>>>> 968e3982
     }
 
     func tabs(in viewStore: ViewStore<RootViewState, RootViewAction>) -> some View {
