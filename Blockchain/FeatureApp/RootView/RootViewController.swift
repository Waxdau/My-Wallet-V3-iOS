//  Copyright © 2021 Blockchain Luxembourg S.A. All rights reserved.

import Combine
import ComposableArchitecture
import DIKit
import FeatureAppDomain
import FeatureAppUI
import FeatureAuthenticationDomain
import FeatureDashboardUI
import FeatureOnboardingUI
import FeatureSettingsUI
import FeatureTransactionUI
import FeatureWalletConnectDomain
import PlatformKit
import PlatformUIKit
import StoreKit
import SwiftUI
import ToolKit

final class RootViewController: UIHostingController<RootView> {

    let viewStore: ViewStore<RootViewState, RootViewAction>

    var defaults: CacheSuite = UserDefaults.standard
    var send: (LoggedIn.Action) -> Void

    var appStoreReview: AnyCancellable?
    var bag: Set<AnyCancellable> = []

    init(store global: Store<LoggedIn.State, LoggedIn.Action>) {

        send = ViewStore(global).send

        let backupFundsRouter = BackupFundsRouter(entry: .defiIntroScreen, navigationRouter: resolve())
        let environment = RootViewEnvironment(
            app: app,
<<<<<<< HEAD
            backupFundsRouter:  backupFundsRouter,
=======
            backupFundsRouter: backupFundsRouter,
>>>>>>> 6391fad3
            coincore: resolve(),
            recoveryPhraseStatusProviding: resolve()
        )

        let store = Store(
            initialState: RootViewState(
                fab: .init(
                    animate: !defaults.hasInteractedWithFrequentActionButton
                ),
                referralState: .init(
                    isHighlighted: false,
                    referral: nil
                )
            ),
            reducer: rootMainReducer,
            environment: environment
        )

        viewStore = ViewStore(store)

        super.init(rootView: RootView(store: store))

        subscribe(to: viewStore)
        subscribe(to: ViewStore(global))
        subscribe(to: app)

        if !defaults.hasInteractedWithFrequentActionButton {
            environment.publisher
                .map(\.state.fab.isOn)
                .first(where: \.self)
                .sink(to: My.handleFirstFrequentActionButtonInteraction, on: self)
                .store(in: &bag)
        }
    }

    @objc dynamic required init?(coder aDecoder: NSCoder) {
        unimplemented()
    }

    func clear() {
        bag.removeAll()
    }

    // MARK: Dependencies

    @LazyInject var alertViewPresenter: AlertViewPresenterAPI
    @LazyInject var backupRouter: FeatureDashboardUI.BackupRouterAPI
    @LazyInject var coincore: CoincoreAPI
    @LazyInject var eligibilityService: EligibilityServiceAPI
    @LazyInject var featureFlagService: FeatureFlagsServiceAPI
    @LazyInject var fiatCurrencyService: FiatCurrencyServiceAPI
    @LazyInject var kycRouter: PlatformUIKit.KYCRouting
    @LazyInject var onboardingRouter: FeatureOnboardingUI.OnboardingRouterAPI
    @LazyInject var tiersService: KYCTiersServiceAPI
    @LazyInject var transactionsRouter: FeatureTransactionUI.TransactionsRouterAPI
    @Inject var walletConnectService: WalletConnectServiceAPI
    @Inject var walletConnectRouter: WalletConnectRouterAPI

    var pinRouter: PinRouter?
    weak var accountsAndAddressesNavigationController: AccountsAndAddressesNavigationController?

    lazy var bottomSheetPresenter = BottomSheetPresenting()
}

extension RootViewController {

    override func viewDidAppear(_ animated: Bool) {
        super.viewDidAppear(animated)
        appStoreReview = NotificationCenter.default.publisher(for: .transaction)
            .first()
            .receive(on: DispatchQueue.main)
            .sink { [weak self] _ in
                guard let scene = self?.view.window?.windowScene else { return }
                #if INTERNAL_BUILD
                scene.peek("🧾 Show App Store Review Prompt!")
                #else
                SKStoreReviewController.requestReview(in: scene)
                #endif
            }
    }
}

extension RootViewController {

    func subscribe(to app: AppProtocol) {

        let observers = [
            app.on(blockchain.ux.frequent.action.swap) { [unowned self] _ in
                self.handleSwapCrypto(account: nil)
            },
            app.on(blockchain.ux.frequent.action.send) { [unowned self] _ in
                self.handleSendCrypto()
            },
            app.on(blockchain.ux.frequent.action.receive) { [unowned self] _ in
                self.handleReceiveCrypto()
            },
            app.on(blockchain.ux.frequent.action.rewards) { [unowned self] _ in
                self.handleRewards()
            },
            app.on(blockchain.ux.frequent.action.deposit) { [unowned self] _ in
                self.handleDeposit()
            },
            app.on(blockchain.ux.frequent.action.withdraw) { [unowned self] _ in
                self.handleWithdraw()
            },
            app.on(blockchain.ux.frequent.action.buy) { [unowned self] _ in
                self.handleBuyCrypto(currency: .bitcoin)
            },
            app.on(blockchain.ux.frequent.action.sell) { [unowned self] _ in
                self.handleSellCrypto(account: nil)
            },
            app.on(blockchain.ux.frequent.action.nft) { [unowned self] _ in
                self.handleNFTAssetView()
            }
        ]

        for observer in observers {
            observer.subscribe().store(in: &bag)
        }

        app.on(where: isDescendant(of: blockchain.ux.frequent.action))
            .sink { [weak self] _ in
                guard let viewStore = self?.viewStore else { return }
                withAnimation {
                    viewStore.send(.binding(.set(\.$fab.isOn, false)))
                }
            }
            .store(in: &bag)
    }

    func subscribe(to viewStore: ViewStore<RootViewState, RootViewAction>) {
        viewStore.publisher.tab.sink { [weak self] _ in
            self?.presentedViewController?.dismiss(animated: true)
        }
        .store(in: &bag)
    }

    func subscribe(to viewStore: ViewStore<LoggedIn.State, LoggedIn.Action>) {

        viewStore.publisher
            .reloadAfterMultiAddressResponse
            .filter { $0 }
            .sink(to: My.reload, on: self)
            .store(in: &bag)

        viewStore.publisher
            .reloadAfterSymbolChanged
            .filter { $0 }
            .sink(to: My.reload, on: self)
            .store(in: &bag)

        viewStore.publisher
            .displayWalletAlertContent
            .compactMap { $0 }
            .removeDuplicates()
            .sink(to: My.alert, on: self)
            .store(in: &bag)

        viewStore.publisher
            .displaySendCryptoScreen
            .filter(\.self)
            .sink(to: My.handleSendCrypto, on: self)
            .store(in: &bag)

        viewStore.publisher
            .displayPostSignUpOnboardingFlow
            .filter(\.self)
            .handleEvents(receiveOutput: { _ in
                // reset onboarding state
                viewStore.send(.didShowPostSignUpOnboardingFlow)
            })
            .sink(to: My.presentPostSignUpOnboarding, on: self)
            .store(in: &bag)

        viewStore.publisher
            .displayPostSignInOnboardingFlow
            .filter(\.self)
            .handleEvents(receiveOutput: { _ in
                // reset onboarding state
                viewStore.send(.didShowPostSignInOnboardingFlow)
            })
            .sink(to: My.presentPostSignInOnboarding, on: self)
            .store(in: &bag)
    }
}

extension RootViewController {

    func handleFirstFrequentActionButtonInteraction() {
        defaults.hasInteractedWithFrequentActionButton = true
    }
}

extension CacheSuite {

    var hasInteractedWithFrequentActionButton: Bool {
        get { bool(forKey: #function) }
        set { set(newValue, forKey: #function) }
    }
}<|MERGE_RESOLUTION|>--- conflicted
+++ resolved
@@ -34,11 +34,7 @@
         let backupFundsRouter = BackupFundsRouter(entry: .defiIntroScreen, navigationRouter: resolve())
         let environment = RootViewEnvironment(
             app: app,
-<<<<<<< HEAD
-            backupFundsRouter:  backupFundsRouter,
-=======
             backupFundsRouter: backupFundsRouter,
->>>>>>> 6391fad3
             coincore: resolve(),
             recoveryPhraseStatusProviding: resolve()
         )
