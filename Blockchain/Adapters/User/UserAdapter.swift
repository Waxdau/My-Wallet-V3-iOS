--- conflicted
+++ resolved
@@ -25,11 +25,7 @@
     balanceData: UserState.BalanceData,
     paymentMethods: [UserState.PaymentMethod],
     hasEverPurchasedCrypto: Bool,
-<<<<<<< HEAD
-    products: [Product]
-=======
     products: [ProductValue]
->>>>>>> 8cc4a1d2
 )
 
 final class UserAdapter: UserAdapterAPI {
@@ -153,11 +149,7 @@
 
 extension ProductsServiceAPI {
 
-<<<<<<< HEAD
-    fileprivate var productsStream: AnyPublisher<Result<[Product], UserStateError>, Never> {
-=======
     fileprivate var productsStream: AnyPublisher<Result<[ProductValue], UserStateError>, Never> {
->>>>>>> 8cc4a1d2
         streamProducts().map { result in
             result.mapError(UserStateError.missingProductsInfo)
         }
