// Copyright © Blockchain Luxembourg S.A. All rights reserved.

import BlockchainNamespace
import ComposableArchitecture
import FeatureAuthenticationUI
import FeatureTourUI
import Localization
import SwiftUI
import ToolKit
import UIComponentsKit

public struct TourViewAdapter: View {

    @BlockchainApp var app

    private let store: Store<WelcomeState, WelcomeAction>
    private let featureFlagService: FeatureFlagsServiceAPI

    @State var newTourEnabled: Bool?
    @State var manualLoginEnabled: Bool = false

    public init(store: Store<WelcomeState, WelcomeAction>, featureFlagService: FeatureFlagsServiceAPI) {
        self.store = store
        self.featureFlagService = featureFlagService
    }

    public var body: some View {
        Group {
            switch newTourEnabled {
            case nil:
                LoadingStateView(title: "")
            case true?:
                WithViewStore(store) { viewStore in
                    OnboardingCarouselView(
                        environment: TourEnvironment(
                            createAccountAction: { viewStore.send(.navigate(to: .createWallet)) },
                            restoreAction: { viewStore.send(.navigate(to: .restoreWallet)) },
                            logInAction: { viewStore.send(.navigate(to: .emailLogin)) },
                            manualLoginAction: { viewStore.send(.navigate(to: .manualLogin)) }
                        ),
                        manualLoginEnabled: manualLoginEnabled
                    )
                }
                .navigationRoute(in: store)
            case false?:
                WelcomeView(store: store)
                    .primaryNavigation()
                    .navigationBarHidden(true)
            }
        }
        .onReceive(featureFlagService.isEnabled(.newOnboardingTour)) { isEnabled in
            newTourEnabled = isEnabled
        }
<<<<<<< HEAD
        .onReceive(featureFlagService.isEnabled(.local(.manualGUIDLogin))) { isEnabled in
=======
        .onReceive(
            app
                .publisher(for: blockchain.app.configuration.manual.login.is.enabled, as: Bool.self)
                .prefix(1)
                .replaceError(with: false)
        ) { isEnabled in
>>>>>>> 9c049c2b
            manualLoginEnabled = isEnabled
        }
    }
}<|MERGE_RESOLUTION|>--- conflicted
+++ resolved
@@ -51,16 +51,12 @@
         .onReceive(featureFlagService.isEnabled(.newOnboardingTour)) { isEnabled in
             newTourEnabled = isEnabled
         }
-<<<<<<< HEAD
-        .onReceive(featureFlagService.isEnabled(.local(.manualGUIDLogin))) { isEnabled in
-=======
         .onReceive(
             app
                 .publisher(for: blockchain.app.configuration.manual.login.is.enabled, as: Bool.self)
                 .prefix(1)
                 .replaceError(with: false)
         ) { isEnabled in
->>>>>>> 9c049c2b
             manualLoginEnabled = isEnabled
         }
     }
