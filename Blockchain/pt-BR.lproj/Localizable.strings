/* No comment provided by engineer. */
" Anyone with access to your Recovery Phrase has access to your bitcoin so be sure to keep it offline somewhere very safe and secure." = "Se alguém tiver acesso à sua Frase de Recuperação, também terá acesso aos seu bitcoins. Não se esqueça de mantê-la off-line e guardada em segurança.";

/* (No Commment) */
" We recommend the fee below for the transaction at this time." = "Recomendamos a taxa abaixo para a transação neste momento.";

/* (No Commment) */
" We recommend the fee shown for the transaction at this time." = " Recomendamos a taxa mostrada para a transação nesse momento.";

/* (No Commment) */
"%@ BTC" = "%@ BTC";

/* (No Commment) */
"%@ Confirmations" = "%@ Confirmações";

/* (No Commment) */
"%@ copied to clipboard" = "%@ copiado para a área de transferência";

/* (No Commment) */
"%d Confirmations" = "%d Confirmações";

/* (No Commment) */
"%d Transactions" = "%d Transações";

/* (No Commment) */
"%d address" = "%d endereço";

/* (No Commment) */
"%d addresses" = "%d endereços";

/* No comment provided by engineer. */
"%lld hours ago" = "Há %lld horas";

/* No comment provided by engineer. */
"%lld minutes ago" = "Há %lld minutos";

/* No comment provided by engineer. */
"%lld seconds ago" = "Há %lld segundos";

/* (No Commment) */
"%lu Recipients" = "%lu Destinatários";

/* No comment provided by engineer. */
"1 hour ago" = "Há 1 hora";

/* No comment provided by engineer. */
"1 minute ago" = "Há 1 minuto";

/* (No Commment) */
"2-Step Enabled" = "Verificação em 2 Passos ativada";

/* (No Commment) */
"2-Step has been disabled." = "A Verificação em 2 Passos foi desativada.";

/* (No Commment) */
"2-Step has been enabled for SMS." = "A Verificação em 2 Passos foi ativada para SMS.";

/* (No Commment) */
"2-step Verification" = "Verificação em 2 Passos";

/* (No Commment) */
"2-step Verification is currently disabled." = "A Verificação em 2 Passos está desativada no momento.";

/* (No Commment) */
"2-step Verification is currently enabled for %@." = "A Verificação em 2 Passos no momento está ativa para %@.";

/* (No Commment) */
"2-step Verification is currently enabled." = "A Verificação em 2 Passos está ativa no momento.";

/* (No Commment) */
"A connection cannot be established because the server certificate could not be validated. Please check your network settings and ensure that you are using a secure connection." = "Não foi possível estabelecer uma conexão, pois o certificado do servidor não foi validado. Por favor, verifique as configurações de sua rede e certifique-se de que está usando uma conexão segura.";

/* (No Commment) */
"API URL" = "URL da API";

/* (No Commment) */
"About" = "Sobre";

/* (No Commment) */
"Account Details" = "Detalhes da Conta";

/* (No Commment) */
"Accounts" = "Contas";

/* (No Commment) */
"Add Email" = "Adicionar e-mail";

/* (No Commment) */
"Add to Address book?" = "Adicionar ao Catálogo de Endereços?";

/* (No Commment) */
"Address" = "Endereço";

/* (No Commment) */
"Address book" = "Catálogo de Endereços";

/* (No Commment) */
"Address is not valid" = "Endereço inválido";

/* (No Commment) */
"Addresses" = "Endereços";

/* (No Commment) */
"Adjust Fee" = "Ajustar Taxa";

/* (No Commment) */
"Allow" = "Permitir";

/* (No Commment) */
"Allowed" = "Permitido";

/* (No Commment) */
"Amount" = "Valor";

/* (No Commment) */
"Amount must be greater than or equal to the dust threshold (%lld Satoshi)" = "O valor precisa ser maior ou igual ao mínimo (%lld Satoshi)";

/* (No Commment) */
"An error occurred due to interruptions during PIN verification. Please close the app and try again." = "Erro devido a interrupções durante a verificação do PIN. Por favor, encerre o aplicativo e tente novamente.";

/* (No Commment) */
"An error occurred validating your PIN code with the remote server. You may be offline or Blockchain may be experiencing difficulties. Would you like retry validation or instead enter your password manually?" = "Erro ao validar o código PIN no servidor remoto. Você pode estar off-line ou a Blockchain está enfrentando dificuldades. Gostaria de tentar a validação novamente, ou prefere digitar a senha?";

/* (No Commment) */
"An error occurred while changing 2-Step verification." = "Erro ao alterar a Verificação em 2 Passos.";

/* (No Commment) */
"An error occurred while copying your address to the clipboard. Please re-select the destination address or restart the app and try again." = "Erro ao copiar seu endereço para a área de trabalho. Selecione o endereço de destino de novo, ou reinicie o aplicativo e tente novamente.";

/* (No Commment) */
"An error occurred while saving your changes. Please make sure you are not logged into your wallet on another device." = "Erro ao salvar as alterações. Certifique-se de que não está logado na carteira em outro dispositivo.";

/* (No Commment) */
"An error occurred while updating your spendable balance. Please check your internet connection and try again." = "Erro ao atualizar seu saldo disponível. Verifique a conexão à internet e tente novamente.";

/* (No Commment) */
"An error was encountered loading your wallet. You may be offline or Blockchain is experiencing difficulties. Please close the application and try again later or re-pair your device." = "Erro ao carregar sua carteira. Você pode estar off-line ou a Blockchain está enfrentando dificuldades. Encerre o aplicativo e tente de novo mais tarde, ou pareie novamente seu dispositivo.";

/* (No Commment) */
"An error was encountered retrieving your wallet identifier from the keychain. Please close the application and try again." = "Erro ao restaurar seu Identificador de Carteira de keychain. Encerre o aplicativo e tente novamente.";

/* (No Commment) */
"Any address" = "Qualquer Endereço";

/* (No Commment) */
"App Store review prompt timer (seconds)" = "App Store temporizador (segundos)";

/* (No Commment) */
"Archive" = "Arquivar";

/* (No Commment) */
"Archive Address" = "Arquivar Endereço";

/* (No Commment) */
"Archive this if you do NOT want to use it anymore. Your funds will remain safe, and you can unarchive it at any time." = "Arquive-o se NÃO desejar usá-lo novamente. Seus fundos permanecerão seguros e você pode desarquivá-lo a qualquer momento.";

/* (No Commment) */
"Archived" = "Arquivado";

/* (No Commment) */
"Archiving addresses" = "Arquivando endereços";

/* (No Commment) */
"Ask Me Later" = "Pergunte Mais Tarde";

/* (No Commment) */
"Authenticate with Touch ID" = "Autenticar com Touch ID";

/* (No Commment) */
"Authorization Required" = "Autorização Requerida";

/* (No Commment) */
"Automatic Pairing" = "Pareamento Automático";

/* (No Commment) */
"Automatically" = "Automaticamente";

/* No comment provided by engineer. */
"BACKUP FUNDS" = "FAZER BACKUP DOS FUNDOS";

/* (No Commment) */
"Backup" = "Fazer backup";

/* No comment provided by engineer. */
"Backup Funds" = "Fazer backup dos fundos";

/* (No Commment) */
"Backup Phrase" = "Frase de Recuperação";

/* (No Commment) */
"Before accessing your wallet, please choose a pin number to use to unlock your wallet. It's important you remember this pin as it cannot be reset or changed without first unlocking the app." = "Antes de acessar sua carteira, escolha um número PIN para desbloqueá-la. É importante que você guarde este PIN, pois ele não poderá ser redefinido nem alterado antes que o aplicativo seja desbloqueado.";

/* (No Commment) */
"Bitcoin Unit" = "Unidade de Bitcoin";

/* (No Commment) */
"Bitcoin payment request" = "Solicitar pagamento em bitcoin";

/* (No Commment) */
"Block" = "Bloquear";

/* (No Commment) */
"Block Tor" = "Bloquear Tor";

/* (No Commment) */
"Blockchain does not have access to the camera. To enable access, go to your device Settings." = "A Blockchain não tem acesso à câmera. Para ativar o acesso, acesse as configurações de seu dispositivo.";

/* (No Commment) */
"Blockchain is currently down for maintenance. Please try again later." = "A Blockchain está temporariamente fora do ar para manutenção. Por favor, tente novamente mais tarde.";

/* (No Commment) */
"Blockchain needs Location Services enabled in order to access your location." = "A Blockchain precisa que a Localização do seu dispositivo esteja ativada para acessar sua localização.";

/* (No Commment) */
"Blockchain needs Location Services enabled in order to access your location. You can enable access in Settings->Privacy->Location Services" = "A Blockchain precisa que a Localização do seu dispositivo esteja ativada para acessar sua localização. Você pode ativar o acesso em Configurações -> Privacidade -> Serviços de localização";

/* (No Commment) */
"Blockchain needs Location Services enabled in order to access your location. You can enable access in Settings->Privacy->Location->Location Services" = "A Blockchain precisa que a Localização do seu dispositivo esteja ativada para acessar sua localização. Você pode ativar o acesso em Configurações -> Privacidade -> Localização -> Serviços de Localização";

/* (No Commment) */
"Blocked" = "Bloqueado";

/* (No Commment) */
"Calculating: Address %@ of %@" = "Calculando: Endereço %1$@ de %2$@";

/* (No Commment) */
"Camera Access Denied" = "Acesso à câmera negado";

/* (No Commment) */
"Cancel" = "Cancelar";

/* (No Commment) */
"Cancelling" = "Cancelando";

/* (No Commment) */
"Cannot save PIN Code while wallet is not initialized or password is null" = "Não é possível salvar o Código PIN enquanto a carteira não for inicializada ou a senha for nula.";

/* (No Commment) */
"Change Email" = "Alterar E-mail";

/* (No Commment) */
"Change Mobile Number" = "Alterar Número de Celular";

/* (No Commment) */
"Change PIN" = "Alterar PIN";

/* (No Commment) */
"Change Password" = "Alterar Senha";

/* (No Commment) */
"Change Password Hint" = "Alterar Dica da Senha";

/* (No Commment) */
"Change fee per kilobyte" = "Alterar taxa por kilobyte";

/* (No Commment) */
"Checking for Wallet updates" = "Verificando se há atualizações da Carteira";

/* (No Commment) */
"Checking for more: Step %d of %d" = "Verificando se há mais: Etapa %1$d de %2$d";

/* No comment provided by engineer. */
"Close" = "Fechar";

/* (No Commment) */
"Close App" = "Fechar Aplicativo";

/* (No Commment) */
"Complete the steps below for ultimate security" = "Conclua as etapas abaixo para aumentar a segurança";

/* (No Commment) */
"Confirm Payment" = "Confirmar Pagamento";

/* (No Commment) */
"Confirm your PIN" = "Confirme seu PIN";

/* (No Commment) */
"Confirmed" = "Confirmado";

/* (No Commment) */
"Connection timed out. Please check your internet connection." = "Tempo limite da conexão esgotado. Verifique sua conexão à internet.";

/* (No Commment) */
"Continue" = "Continuar";

/* (No Commment) */
"Copied to clipboard" = "Copiado para a área de transferência";

/* (No Commment) */
"Copy Address" = "Copiar Endereço";

/* (No Commment) */
"Copy Wallet ID" = "Copiar ID de Carteira";

/* (No Commment) */
"Copy to clipboard" = "Copiar para a área de transferência";

/* (No Commment) */
"Copy xPub" = "Copiar xPub";

/* (No Commment) */
"Could not find transaction with hash %@ when reloading data" = "Não foi possível encontrar transação com hash %@ ao recarregar os dados";

/* (No Commment) */
"Could not get value when sent - please check your internet connection and try again." = "Não foi possível obter o valor enviado - por favor, verifique sua conexão à internet e tente novamente.";

/* (No Commment) */
"Create" = "Criar";

/* (No Commment) */
"Create New Wallet" = "Criar Nova Carteira";

/* (No Commment) */
"Create Wallet" = "Criar Carteira";

/* (No Commment) */
"Create new address" = "Criar novo endereço";

/* (No Commment) */
"Creating" = "Criando";

/* (No Commment) */
"Creating V3 Wallet" = "Criando Carteira V3";

/* (No Commment) */
"Creating Wallet" = "Criando Carteira";

/* (No Commment) */
"Creating new Wallet" = "Criando nova Carteira";

/* (No Commment) */
"Creating new address" = "Criando novo endereço";

/* (No Commment) */
"Current rate: %@ BTC" = "Taxa atual: %@ BTC";

/* (No Commment) */
"Customize the way you organize your bitcoin in your Blockchain Wallet" = "Personalize a forma como os bitcoins são organizados em sua Carteira Blockchain";

/* (No Commment) */
"Date" = "Data";

/* (No Commment) */
"Debug" = "Depuração";

/* (No Commment) */
"Decrypted PIN Password length 0" = "Extensão da Senha PIN decodificada: 0";

/* (No Commment) */
"Decrypting Private Key" = "Decodificando Chave Privada";

/* (No Commment) */
"Decrypting Wallet" = "Decodificando Carteira";

/* (No Commment) */
"Default" = "Padrão";

/* (No Commment) */
"Description" = "Descrição";

/* (No Commment) */
"Details" = "Detalhes";

/* (No Commment) */
"Disable" = "Desativar";

/* (No Commment) */
"Disabled" = "Desativado";

/* (No Commment) */
"Display" = "Exibir";

/* (No Commment) */
"Do you really want to log out?" = "Você realmente deseja sair?";

/* (No Commment) */
"Don't show again" = "Não exibir novamente";

/* No comment provided by engineer. */
"Done" = "Pronto";

/* (No Commment) */
"Downloading Wallet" = "Baixando Carteira";

/* (No Commment) */
"Easy one time wallet backup keeps you in control of your funds" = "O backup em um só procedimento mantém você no controle dos seus fundos";

/* (No Commment) */
"Edit" = "Editar";

/* (No Commment) */
"Email" = "E-mail";

/* (No Commment) */
"Email Notifications" = "Notificações por E-mail";

/* (No Commment) */
"Email Verified" = "E-mail Verificado";

/* (No Commment) */
"Empty response from server." = "Resposta nula do servidor.";

/* (No Commment) */
"Enable" = "Ativar";

/* (No Commment) */
"Enable 2-Step" = "Ativar Verificação em 2 Passos";

/* (No Commment) */
"Enable 2-Step for SMS" = "Ativar Verificação em 2 Passos para SMS";

/* (No Commment) */
"Enable Location Services" = "Ativar Serviços de Localização";

/* (No Commment) */
"Enable notifications to receive an email or SMS message whenever you receive bitcoin. Only labeled addresses and imported addresses are eligible to trigger notifications." = "Habilite as notificações via e-mail ou SMS sempre que receber bitcoins. Apenas endereços etiquetados e endereços importados podem gerar notificações.";

/* (No Commment) */
"Enable this option to prevent IP addresses that are known to be part of the Tor anonymizing network from accessing your wallet. The Tor network is frequently used by hackers attempting to access Blockchain users' wallets." = "Ative esta opção para impedir que endereços IP conhecidos por fazer parte da rede anônima Tor acessem sua carteira. A rede Tor é frequentemente utilizada por hackers que tentam acessar carteiras de usuários da Blockchain.";

/* (No Commment) */
"Enable this option to reveal a receive address when you swipe left on the PIN screen, making receiving bitcoin even faster. Five addresses will be loaded consecutively, after which logging in is required to show new addresses." = "Habilite esta opção para revelar um endereço de entrega quando você desliza a tela do PIN para a esquerda, agilizando ainda mais o recebimento de bitcoins. Cinco endereços serão carregados consecutivamente, depois dos quais será necessário fazer o login para exibir novos endereços.";

/* (No Commment) */
"Enable this option to reveal a receive address when you swipe left on the PIN screen, making receiving bitcoin even faster. Only one address will be loaded, logging in is required to show a new address." = "Habilite esta opção para revelar um endereço de entrega quando você desliza a tela do PIN para a esquerda, agilizando ainda mais o recebimento de bitcoins. Somente um endereço será carregado. Será necessário fazer o login para exibir um novo endereço.";

/* (No Commment) */
"Enabling this feature will allow all users with a registered Touch ID fingerprint on this device to access to your wallet." = "Ativar este recurso permitirá que todos os usuários com uma impressão digital do Touch ID registrada neste dispositivo acessem sua carteira.";

/* (No Commment) */
"Enjoying the Blockchain Wallet? Please take a moment to leave a review in the App Store and let others know about it." = "Gostando da Carteira Blockchain? Por favor, dedique um momento para fazer uma avaliação na App Store e contar aos outros sobre isso.";

/* (No Commment) */
"Enter %@ amount" = "Digitar valor %@";

/* (No Commment) */
"Enter Bitcoin address or select" = "Selecione ou digite o endereço Bitcoin";

/* (No Commment) */
"Enter PIN" = "Digitar PIN";

/* (No Commment) */
"Enter Password" = "Digitar Senha";

/* (No Commment) */
"Enter Verification Code" = "Digitar Código de Verificação";

/* (No Commment) */
"Enter your verification code" = "Digite seu código de verificação";

/* No comment provided by engineer. */
"Error" = "Erro";

/* (No Commment) */
"Error loading settings" = "Erro ao carregar as configurações.";

/* (No Commment) */
"Error updating settings" = "Erro ao atualizar configurações.";

/* (No Commment) */
"Everything you need to store, spend and receive your bitcoin" = "Tudo que você precisa para guardar, gastar e receber bitcoins";

/* (No Commment) */
"Extended Public Key" = "Chave pública Estendida";

/* (No Commment) */
"Failed To Load Wallet" = "Erro ao Carregar Carteira";

/* (No Commment) */
"Failed to validate server certificate" = "Erro na validação do certificado do servidor";

/* (No Commment) */
"Fee is too high (0.01 BTC limit)" = "Taxa muito alta (limite de 0,01 BTC)";

/* (No Commment) */
"Fee per KB" = "Taxa por KB";

/* (No Commment) */
"Fees" = "Taxas";

/* (No Commment) */
"Finished Signing Inputs" = "Assinatura das entradas concluída";

/* (No Commment) */
"For increased privacy, we generate a unique address for every payment. All addresses generated in your wallet can still receive funds, even if they no longer appear under Receive." = "Para maior privacidade, nós geramos um endereço único para cada pagamento. Todos os endereços gerados em sua carteira ainda podem receber fundos, mesmo se não aparecerem mais embaixo de Receber.";

/* (No Commment) */
"For your safety, we recommend you to transfer any balances in your imported addresses into your Blockchain wallet." = "Para sua segurança, recomendamos transferir qualquer saldo nos endereços importados para a Carteira Blockchain.";

/* (No Commment) */
"Forget Wallet" = "Descartar Carteira";

/* (No Commment) */
"Found %d, with %@" = "Encontrado %1$d, com 2%$@";

/* (No Commment) */
"From" = "De";

/* (No Commment) */
"From and destination address have to be different" = "Os endereços de remessa e destino devem ser diferentes";

/* (No Commment) */
"From and destination have to be different" = "O local de envio e o destinatário devem ser diferentes";

/* (No Commment) */
"Go to Settings" = "Acessar Configurações";

/* (No Commment) */
"Google Authenticator" = "Google Authenticator";

/* (No Commment) */
"Hint Stored" = "Dica Armazenada";

/* (No Commment) */
"How would you like to pair?" = "Como você gostaria de parear?";

/* (No Commment) */
"Identifier" = "Identificador";

/* (No Commment) */
"If you are a merchant, view your extended public key (xPub) and use the Blockchain Merchant app to receive funds." = "Se você é um estabelecimento, visualize sua chave pública estendida (xPub) e use o aplicativo Blockchain Merchant para receber fundos.";

/* (No Commment) */
"Import Private Key" = "Importar Chave Privada";

/* (No Commment) */
"Import address" = "Importar Endereço";

/* (No Commment) */
"Imported Addresses" = "Endereços Importados";

/* (No Commment) */
"Imported Addresses (Archived)" = "Endereços Importados (Arquivados)";

/* (No Commment) */
"Imported Private Key %@" = "Chave Privada Importada %@";

/* (No Commment) */
"Imported watch-only address %@" = "Endereço watch-only importado %@";

/* (No Commment) */
"Importing key" = "Importando chave";

/* (No Commment) */
"Incorrect PIN. Please retry." = "PIN Incorreto. Por favor, tente novamente.";

/* (No Commment) */
"Incorrect password" = "Senha incorreta";

/* (No Commment) */
"Incorrect private key" = "Chave privada incorreta";

/* (No Commment) */
"Increase fee" = "Aumentar a taxa";

/* (No Commment) */
"Information" = "Informações";

/* (No Commment) */
"Initializing Wallet" = "Inicializando a Carteira";

/* (No Commment) */
"Insufficient Funds" = "Fundos Insuficientes";

/* (No Commment) */
"Invalid Identifier" = "Identificador Inválido";

/* (No Commment) */
"Invalid Pairing Code" = "Código de Pareamento Inválido";

/* (No Commment) */
"Invalid Send Value" = "Valor de Envio Inválido";

/* (No Commment) */
"Invalid Shared Key" = "Chave Compartilhada Inválida";

/* (No Commment) */
"Invalid Status Code Returned %@" = "Código de status retornado inválido %@";

/* (No Commment) */
"Invalid Wallet ID" = "ID de Carteira Inválido";

/* (No Commment) */
"Invalid address: %@" = "Endereço Inválido: %@";

/* (No Commment) */
"Invalid email address." = "Endereço de e-mail inválido.";

/* (No Commment) */
"Invalid mobile number." = "Número de celular inválido.";

/* (No Commment) */
"Invalid recovery phrase. Please try again" = "Frase de Recuperação inválida. Por favor, tente novamente.";

/* (No Commment) */
"Invalid server response. Please check your internet connection." = "Resposta do servidor inválida. Verifique sua conexão à internet.";

/* (No Commment) */
"Invalid to bitcoin address" = "Inválido para um endereço bitcoin.";

/* (No Commment) */
"Invalid two-factor authentication type" = "Autenticação de 2 Fatores de tipo inválido";

/* (No Commment) */
"Invalid verification code. Please try again." = "Código de verificação inválido. Por favor, tente novamente.";

/* No comment provided by engineer. */
"It is important to make sure you write down your words exactly as they appear here and " = "É importante anotar as palavras exatamente como aparecem aqui e";

/* No comment provided by engineer. */
"Just now" = "Agora há pouco";

/* (No Commment) */
"Keep higher fee" = "Manter a taxa mais alta";

/* (No Commment) */
"Keep lower fee" = "Manter a taxa mais baixa";

/* (No Commment) */
"Keep your xPub private. Someone with access to your xPub will be able to see all of your funds and transactions." = "Mantenha seu xPub privado. Alguém com acesso ao seu xPub poderá ver todos os seus fundos e transações.";

/* (No Commment) */
"Key already imported" = "Chave já importada";

/* (No Commment) */
"Label" = "Etiqueta";

/* (No Commment) */
"Label Address" = "Etiquetar Endereço";

/* (No Commment) */
"Label must contain letters and numbers only" = "A etiqueta deve conter somente letras e números";

/* (No Commment) */
"Label must have less than 18 characters" = "A etiqueta deve ter menos de 18 caracteres";

/* (No Commment) */
"Large Transaction" = "Grande Transação";

/* (No Commment) */
"Learn More" = "Saiba Mais";

/* (No Commment) */
"Link Mobile" = "Vincular Celular";

/* (No Commment) */
"Load More Transactions" = "Carregar Mais Transações";

/* (No Commment) */
"Loading External Page" = "Carregando Página Externa";

/* (No Commment) */
"Loading transactions" = "Carregando transações";

/* (No Commment) */
"Local Currency" = "Moeda Local";

/* (No Commment) */
"Log in to my Wallet" = "Entrar em minha Carteira";

/* (No Commment) */
"Login existing Wallet" = "Entrar em Carteira existente";

/* (No Commment) */
"Logout" = "Sair";

/* (No Commment) */
"Logout and forget wallet" = "Sair e esquecer carteira";

/* (No Commment) */
"Lower fee" = "Reduzir taxa";

/* (No Commment) */
"Make Default" = "Tornar Padrão";

/* (No Commment) */
"Manual Pairing" = "Pareamento Manual";

/* (No Commment) */
"Manually" = "Manualmente";

/* (No Commment) */
"Merchant" = "Comerciante";

/* (No Commment) */
"Merchant Directory is currently unavailable. Please try again later." = "A Lista de Estabelecimentos está temporariamente indisponível. Por favor, tente novamente mais tarde.";

/* (No Commment) */
"Merchant Map" = "Mapa de Estabelecimentos";

/* (No Commment) */
"Merchant URL" = "URL do estabelecimento";

/* (No Commment) */
"Mobile Linked" = "Celular Vinculado";

/* (No Commment) */
"Mobile Number" = "Número de Celular";

/* No comment provided by engineer. */
"My Bitcoin Wallet" = "Minha Carteira Bitcoin";

/* (No Commment) */
"NOTE: The scanned private key does not correspond to this watch-only address. If you want to spend from this address, make sure that you scan the correct private key." = "OBSERVAÇÃO: a chave privada escaneada não corresponde a este endereço watch-only. Para gastar deste endereço, por favor, escaneie a chave privada correta.";

/* (No Commment) */
"Name" = "Nome";

/* (No Commment) */
"Needs BIP38 Password" = "Precisa de Senha BIP38";

/* (No Commment) */
"New Address" = "Novo endereço";

/* (No Commment) */
"New Email Address" = "Novo Endereço de E-mail";

/* (No Commment) */
"New Mobile Number" = "Novo Número de Celular";

/* (No Commment) */
"New PIN must be different" = "O novo PIN deve ser diferente.";

/* (No Commment) */
"New password must be different" = "A nova senha deve ser diferente.";

/* (No Commment) */
"New password must be different from your password hint" = "A nova senha deve ser diferente de sua dica de senha";

/* No comment provided by engineer. */
"Next word" = "Próxima palavra";

/* (No Commment) */
"No" = "Não";

/* (No Commment) */
"No Label" = "Nenhuma Etiqueta";

/* No comment provided by engineer. */
"No Password Entered" = "Nenhuma Senha Digitada";

/* (No Commment) */
"No internet connection available. Please check your network settings." = "Não há conexão à internet disponível. Por favor, verifique suas configurações de rede.";

/* (No Commment) */
"No internet connection." = "Sem conexão à internet.";

/* (No Commment) */
"Normal" = "Normal";

/* (No Commment) */
"Not Stored" = "Não armazenado";

/* (No Commment) */
"Not now" = "Agora Não";

/* (No Commment) */
"Notifications" = "Notificações";

/* No comment provided by engineer. */
"OK" = "OK";

/* (No Commment) */
"Open %@?" = "Abrir %@?";

/* (No Commment) */
"Open Mail App" = "Abrir App de E-mail";

/* (No Commment) */
"PIN" = "PIN";

/* (No Commment) */
"PIN Encrypted String is nil" = "A frase criptografada do PIN é nula";

/* (No Commment) */
"PIN Response Object key or value length 0" = "Comprimento 0 da chave ou do valor do objeto de resposta do PIN";

/* (No Commment) */
"PIN Response Object success length 0" = "Comprimento 0 bem-sucedido do objeto de resposta do PIN";

/* (No Commment) */
"PIN Saved Successfully" = "PIN salvo com êxito";

/* (No Commment) */
"PIN Validation Error" = "Erro na validação do PIN";

/* (No Commment) */
"PIN Validation cannot be completed. Please enter your wallet password manually." = "A validação do PIN não pôde ser concluída. Digite a senha da sua carteira.";

/* (No Commment) */
"PINs do not match" = "Os PINs não correspondem.";

/* (No Commment) */
"Parsing Pairing Code" = "Analisando código de pareamento";

/* (No Commment) */
"Password Hint" = "Dica de Senha";

/* (No Commment) */
"Password Required" = "Senha Requerida";

/* (No Commment) */
"Password changed. Please login to continue." = "Senha alterada. Entre para continuar.";

/* (No Commment) */
"Password must be different from your email" = "A senha deve ser diferente de seu e-mail.";

/* (No Commment) */
"Password must be less than or equal to 255 characters" = "A senha deve ter no máximo 255 caracteres.";

/* (No Commment) */
"Passwords do not match" = "As senhas não correspondem.";

/* (No Commment) */
"Payment Received" = "Pagamento recebido.";

/* (No Commment) */
"Payment Sent!" = "Pagamento Enviado!";

/* (No Commment) */
"Payments Sent" = "Pagamentos Enviados";

/* (No Commment) */
"Pending" = "Pendente";

/* (No Commment) */
"Pending (%@ Confirmations)" = "Pendente (%@ Confirmações)";

/* (No Commment) */
"Phrase Backed" = "Backup da frase realizado";

/* (No Commment) */
"Please Login" = "Por favor, faça o login";

/* (No Commment) */
"Please add an email address" = "Adicione um endereço de e-mail";

/* (No Commment) */
"Please check your email and click on the verification link." = "Por favor, abra sua caixa de e-mail e clique no link de verificação.";

/* (No Commment) */
"Please check your email. If you have already verified a login attempt, you should log in via our web wallet and pair your phone by scanning the QR code under Settings -> Wallet Information." = "Verifique seu e-mail. Se você já verificou uma tentativa de acesso, acesse a carteira web e faça o pareamento de seu celular escaneando o código QR em Configurações -> Informações da Carteira.";

/* (No Commment) */
"Please check your internet connection." = "Verifique sua conexão à internet.";

/* (No Commment) */
"Please choose another PIN" = "Escolha outro PIN";

/* (No Commment) */
"Please choose from the options below." = "Selecione entre as opções abaixo.";

/* (No Commment) */
"Please enter a fee greater than 0 BTC and at most 0.01 BTC" = "Digite uma taxa superior a 0 BTC e inferior a 0,01 BTC";

/* (No Commment) */
"Please enter a new PIN" = "Por favor, insira um novo PIN";

/* (No Commment) */
"Please enter your %@ 2FA code" = "Digite seu código 2FA %@";

/* (No Commment) */
"Please enter your 36 character wallet identifier correctly. It can be found in the welcome email on startup." = "Digite corretamente o Identificador de 36 caracteres da sua carteira. É possível encontrá-lo no e-mail de boas-vindas na inicialização.";

/* (No Commment) */
"Please enter your PIN" = "Por favor, insira o PIN";

/* (No Commment) */
"Please enter your recovery phrase with words separated by spaces" = "Digite a Frase de Recuperação, com as palavras separadas por espaços";

/* (No Commment) */
"Please login to load more addresses." = "Por favor, faça o log-in para carregar mais endereços.";

/* (No Commment) */
"Please lower the fee to an amount that is less than your balance" = "Por favor, diminua a taxa para um valor inferior ao seu saldo.";

/* (No Commment) */
"Please provide an email address." = "Por favor, forneça um endereço de e-mail.";

/* (No Commment) */
"Please refresh the pairing code and try again." = "Por favor, atualize o código de pareamento e tente novamente.";

/* (No Commment) */
"Please select a different address to send from." = "Por favor, selecione um endereço diferente do qual realizar o envio.";

/* (No Commment) */
"Please send %@ to bitcoin address.
%@" = "Por favor, envie %1$@ ao endereço bitcoin.
%2$@";

/* (No Commment) */
"Please send payment to bitcoin address (<a href=\"https://blockchain.info/wallet/bitcoin-faq\">help?</a>): %@" = "Por favor, envie pagamento ao endereço bitcoin (<a href=\"https://blockchain.info/wallet/bitcoin-faq\">ajuda?</a>): %@";

/* No comment provided by engineer. */
"Please try again" = "Por favor, tente novamente.";

/* (No Commment) */
"Please verify your email address first." = "Por favor, verifique antes seu endereço de e-mail.";

/* (No Commment) */
"Please verify your mobile number first." = "Por favor, verifique antes seu número de celular.";

/* (No Commment) */
"Preferences" = "Preferências";

/* (No Commment) */
"Preparing transfer" = "Preparando transferência";

/* (No Commment) */
"Privacy Policy" = "Política de Privacidade";

/* (No Commment) */
"Private Key Needed" = "Chave Privada Necessária";

/* (No Commment) */
"Processing key" = "Processando chave";

/* (No Commment) */
"Rate Blockchain Wallet" = "Avaliar a Carteira Blockchain";

/* (No Commment) */
"Receive" = "Receber";

/* (No Commment) */
"Receive to..." = "Receber em...";

/* (No Commment) */
"Received" = "Recebido";

/* (No Commment) */
"Recipients" = "Destinatários";

/* (No Commment) */
"Recover Funds" = "Recuperar fundos";

/* (No Commment) */
"Recovering Funds" = "Recuperando Fundos";

/* (No Commment) */
"Regular" = "Comum";

/* (No Commment) */
"Request" = "Solicitar";

/* (No Commment) */
"Request Amount" = "Solicitar Valor";

/* (No Commment) */
"Request failed. Please check your internet connection." = "Erro na solicitação. Verifique sua conexão à internet.";

/* (No Commment) */
"Resend verification SMS" = "Reenviar SMS de verificação";

/* (No Commment) */
"Resend verification email" = "Reenviar e-mail de verificação";

/* (No Commment) */
"Reset" = "Redefinir";

/* (No Commment) */
"Retrieving recommended fee" = "Obtendo taxa recomendada";

/* (No Commment) */
"Retry Validation" = "Tentar Validação novamente";

/* (No Commment) */
"SMS" = "SMS";

/* (No Commment) */
"SMS Notifications" = "Notificações via SMS";

/* (No Commment) */
"Save" = "Salvar";

/* (No Commment) */
"Scan Pairing Code" = "Escanear Código de Pareamento";

/* (No Commment) */
"Scan Private Key" = "Escanear Chave Privada";

/* (No Commment) */
"Scan QR Code" = "Escanear Código QR";

/* (No Commment) */
"Scan QR code" = "Escanear Código QR";

/* (No Commment) */
"Scan or copy this code into your Blockchain Merchant app to securely receive Bitcoin." = "Escaneie ou copie este código no seu aplicativo Blockchain Merchant para receber Bitcoin com segurança.";

/* No comment provided by engineer. */
"Second Password Incorrect" = "Segunda senha incorreta";

/* No comment provided by engineer. */
"Second Password Required" = "Segunda Senha Requerida";

/* (No Commment) */
"Security" = "Segurança";

/* (No Commment) */
"Security Center" = "Central de Segurança";

/* (No Commment) */
"Security Center completed - your wallet is safe and secure" = "Central de Segurança concluída - sua carteira está segura";

/* (No Commment) */
"Send" = "Enviar";

/* (No Commment) */
"Send from..." = "Enviar de...";

/* (No Commment) */
"Send to..." = "Enviar para...";

/* (No Commment) */
"Send verification SMS" = "Enviar SMS de verificação";

/* (No Commment) */
"Sending Transaction" = "Enviando Transação";

/* (No Commment) */
"Sent" = "Enviado";

/* (No Commment) */
"Sent to %@" = "Enviado para %@";

/* (No Commment) */
"Server URL" = "URL do servidor";

/* (No Commment) */
"Set as Default?" = "Definir como Padrão?";

/* (No Commment) */
"Settings" = "Configurações";

/* (No Commment) */
"Sharing your xPub authorizes others to track your transaction history. As authorized persons may be able to disrupt you from accessing your wallet, only share your xPub with people you trust." = "Ao compartilhar seu xPub, você autoriza outras pessoas a monitorarem seu histórico de transações. Como pessoas autorizadas podem impedir que você acesse sua carteira, compartilhe seu xPub somente com pessoas de confiança.";

/* (No Commment) */
"Show all 'Dont Show Again' alerts" = "Exibir todos os alertas 'Não Mostrar Novamente'";

/* No comment provided by engineer. */
"Signal %d was raised." = "O sinal %d foi criado.";

/* (No Commment) */
"Signing Input %d" = "Assinando Entrada %d";

/* (No Commment) */
"Signing Inputs" = "Assinando Entradas";

/* (No Commment) */
"Simulate surge" = "Simular aumento";

/* (No Commment) */
"Some funds cannot be transferred automatically." = "Alguns fundos podem não ser transferidos automaticamente.";

/* (No Commment) */
"Status" = "Status";

/* (No Commment) */
"Store Hint" = "Guardar Dica";

/* (No Commment) */
"Stored" = "Armazenado";

/* (No Commment) */
"Strong" = "Forte";

/* (No Commment) */
"Success" = "Sucesso";

/* (No Commment) */
"Success!" = "Sucesso!";

/* (No Commment) */
"Support" = "Suporte";

/* (No Commment) */
"Surge Occurring" = "Aumento Ocorrendo";

/* (No Commment) */
"Swipe to Receive" = "Deslize para Receber";

/* No comment provided by engineer. */
"Syncing Wallet" = "Sincronizando Carteira";

/* (No Commment) */
"Tap to copy this address. Share it with the sender via email or text." = "Toque para copiar este endereço. Compartilhe-o com o enviante por e-mail ou mensagem de texto.";

/* (No Commment) */
"Terms of Service" = "Termos de Serviço";

/* (No Commment) */
"The Bitcoin mining network is currently experiencing a high volume of activity, resulting in recommended fees that are higher than usual." = "A rede de mineração Bitcoin está com alto volume de atividade no momento, resultando em taxas recomendadas maiores do que o habitual.";

/* (No Commment) */
"The PIN you have selected is extremely common and may be easily guessed by someone with access to your phone within 3 tries. Would you like to use this PIN anyway?" = "O PIN que você escolheu é extremamente comum e pode ser descoberto em 3 tentativas por alguém com acesso ao seu telefone. Gostaria de usar este PIN mesmo assim?";

/* (No Commment) */
"The amount you want to send (%@) is greater than the maximum amount you can spend minus the fee (%@ - %@). Would you like to send %@?" = "O valor que você deseja enviar (%1$@) é superior ao valor máximo que você pode gastar, subtraindo-se a taxa (%2$@ - %3$@). Gostaria de enviar %4$@?";

/* (No Commment) */
"The fee you have specified is too low." = "A taxa que você especificou é muito baixa.";

/* (No Commment) */
"The private key you are attempting to import is encrypted. Please enter the password below." = "A chave privada que você está tentando importar está criptografada. Por favor, digite a senha abaixo.";

/* (No Commment) */
"There was a problem verifying your identity." = "Houve um problema ao verificar sua identidade.";

/* (No Commment) */
"There was an error importing this private key" = "Houve um erro ao importar esta chave privada";

/* (No Commment) */
"These options are recommended for advanced users only. Continue?" = "Estas opções são recomendadas apenas para usuários avançados. Continuar?";

/* (No Commment) */
"This action requires the private key for the Bitcoin address %@. Please scan the QR code." = "Esta ação requer a chave privada de seu endereço Bitcoin %@. Por favor, escaneie o código QR.";

/* (No Commment) */
"This action requires the second password for your bitcoin wallet. Please enter it below and press continue." = "Esta ação requer a segunda senha da sua carteira de bitcoin. Digite-a abaixo e pressione Continuar.";

/* (No Commment) */
"This address has already been used. Please login." = "Este endereço já foi utilizado. Por favor, faça seu login.";

/* (No Commment) */
"This address is not watch-only." = "Este endereço não é watch-only.";

/* (No Commment) */
"This is a watch-only address. To spend your funds from this wallet, please scan your private key." = "Este endereço é watch-only. Para utilizar os fundos desta carteira, escaneie sua chave privada.";

/* (No Commment) */
"This is an oversized bitcoin transaction. Your wallet needs to consolidate many smaller payments you've received in the past. This requires a relatively high fee in order to be confirmed quickly. If it’s fine for the transaction to take longer to confirm, you can reduce the fee manually by tapping \"Customize Fee.\"" = "Esta transação bitcoin é grande demais. Sua carteira precisa consolidar vários pagamentos menores que você recebeu no passado. Isto requer uma taxa relativamente alta para que sejam rapidamente confirmados. Se não for um problema que a transação demore mais para ser confirmada, você poderá reduzir a taxa manualmente, tocando em \"Personalizar Taxa\".";

/* (No Commment) */
"This is archived. Though you cannot send funds from here, any and all funds will remain safe. Simply unarchive to start using it again." = "Isto está arquivado. Embora você não possa enviar fundos por aqui, todos eles permanecerão seguros. Basta desarquivá-los para poder usá-los.";

/* (No Commment) */
"This name is already in use. Please choose a different name." = "Este nome já está em uso. Por favor, escolha um nome diferente.";

/* (No Commment) */
"This private key belongs to another address that is not watch only" = "Esta chave privada pertence a outro endereço que não é watch-only.";

/* (No Commment) */
"This transaction requires a higher fee for dust consumption due to the small amount of change to be returned." = "Esta transação requer uma taxa mais alta para dust consumption, devido ao pequeno valor de troco a ser devolvido.";

/* (No Commment) */
"This will allow the following alerts: Receive to watch-only, App Store review prompt, and Transfer All Funds." = "Isto permitirá os seguintes alertas: Receber em watch-only, App Store review prompt e Transferir Todos os Fundos.";

/* (No Commment) */
"This will erase all wallet data on this device. Please confirm you have your wallet information saved elsewhere otherwise any bitcoin in this wallet will be inaccessible!!" = "Isto apagará todos os dados da carteira neste dispositivo. Por favor, certifique-se de que as informações de sua carteira estão salvas em outro lugar. Caso contrário, todos os bitcoins nesta carteira ficarão inacessíveis!!";

/* (No Commment) */
"To" = "Para";

/* (No Commment) */
"Tor Requests" = "Solicitações Tor";

/* (No Commment) */
"Tor blocked" = "Tor bloqueado";

/* (No Commment) */
"Tor requests allowed" = "Solicitações Tor permitidas";

/* (No Commment) */
"Tor requests are currently allowed." = "Solicitações Tor estão permitidas.";

/* (No Commment) */
"Tor requests are currently blocked." = "Solicitações Tor estão bloqueadas.";

/* (No Commment) */
"Total Balance" = "Saldo Total";

/* (No Commment) */
"Touch ID has been locked due to too many failed attempts." = "O Touch ID foi bloqueado devido a diversas tentativas falhas.";

/* (No Commment) */
"Touch ID is not available on this device." = "O Touch ID não está disponível para este dispositivo.";

/* (No Commment) */
"Touch ID is not enabled on this device. To enable Touch ID, go to Settings->Touch ID & Passcode and add a fingerprint." = "O Touch ID não está ativado neste dispositivo. Para ativar o Touch ID, acesse Configurações -> Touch ID e Senha, e adicione uma impressão digital.";

/* (No Commment) */
"Transaction" = "Transação";

/* (No Commment) */
"Transaction Fees" = "Taxas de Transação";

/* (No Commment) */
"Transaction fee: %@" = "Taxa de transação: %@";

/* (No Commment) */
"Transaction fees impact how quickly the Bitcoin mining network will confirm your transactions, and depend on the current network conditions." = "As taxas de transação afetam a rapidez com que a rede de mineradores Bitcoin confirmará suas transações e dependem das condições da rede no momento da transação.";

/* (No Commment) */
"Transactions" = "Transações";

/* (No Commment) */
"Transactions with no fees may take a long time to confirm or may not be confirmed at all. Would you like to continue?" = "Transações sem taxas podem demorar muito tempo para ser confirmadas, podendo até não haver a confirmação de fato. Gostaria de continuar?";

/* (No Commment) */
"Transfer Funds" = "Transferir Fundos";

/* (No Commment) */
"Transferred" = "Transferido";

/* (No Commment) */
"Transferred funds from %d %@" = "Fundos Transferidos de %1$d %2$@";

/* (No Commment) */
"Transferred funds from %d %@. Outputs for %d %@ were too small." = "Fundos Transferidos de %1$d %2$@. As saídas de %3$d %4$@ estavam muito baixas.";

/* (No Commment) */
"Transferring all funds: Address %i of %i" = "Transferindo todos os fundos: Endereço %1$i de %2$i";

/* (No Commment) */
"Try again" = "Tentar novamente";

/* (No Commment) */
"UPGRADE YOUR WALLET" = "ATUALIZE SUA CARTEIRA";

/* (No Commment) */
"Unable to load wallet due to no server response. You may be offline or Blockchain is experiencing difficulties. Please try again later." = "Não foi possível carregar sua carteira devido à ausência de resposta do servidor. Você pode estar off-line ou a Blockchain está enfrentando dificuldades. Por favor, tente novamente mais tarde.";

/* (No Commment) */
"Unarchive" = "Desarquivar";

/* (No Commment) */
"Unarchive Address" = "Desarquivar Endereço";

/* (No Commment) */
"Unconfirmed" = "Não confirmado";

/* No comment provided by engineer. */
"Unhandled exception" = "Exceção não tratada";

/* (No Commment) */
"Unknown" = "Desconhecido";

/* (No Commment) */
"Unknown Touch ID error. Code: %ld" = "Erro desconhecido do Touch ID. Código: %ld";

/* (No Commment) */
"Unknown key format" = "Formato de chave desconhecido";

/* (No Commment) */
"Unsupported Private Key Format" = "Formato de Chave Privada não suportada";

/* (No Commment) */
"Unverified" = "Não verificado";

/* (No Commment) */
"Update" = "Atualização";

/* (No Commment) */
"Upgrade" = "Atualizar";

/* (No Commment) */
"Upgrade Wallet" = "Atualizar Carteira";

/* (No Commment) */
"Upgrade to V3" = "Atualizar para V3";

/* (No Commment) */
"Use Touch ID as PIN" = "Usar Touch ID como PIN";

/* (No Commment) */
"Use all funds" = "Usar todos os fundos";

/* (No Commment) */
"Use recommended values" = "Usar valores recomendados";

/* (No Commment) */
"Use total available minus fee: %@" = "Usar o total disponível menos a taxa: %@";

/* (No Commment) */
"User Declined" = "Usuário Recusou";

/* No comment provided by engineer. */
"VERIFY BACKUP" = "VERIFICAR BACKUP";

/* (No Commment) */
"Value when sent: %@" = "Valor quando enviado: %@";

/* (No Commment) */
"Verification email has been sent to %@." = "O e-mail de verificação foi enviado para %@.";

/* (No Commment) */
"Verified" = "Verificado";

/* (No Commment) */
"Verify" = "Verificar";

/* (No Commment) */
"Verify Email" = "Verificar E-mail";

/* (No Commment) */
"Verifying" = "Verificando";

/* (No Commment) */
"Wallet ID" = "ID de Carteira";

/* (No Commment) */
"Wallet Information" = "Informações de Carteira";

/* (No Commment) */
"Wallet JSON" = "JSON da carteira";

/* (No Commment) */
"Wallet Paired Successfully." = "Carteira Pareada com êxito.";

/* (No Commment) */
"Recovery Phrase" = "Frase de Recuperação";

/* (No Commment) */
"Warning" = "Aviso";

/* (No Commment) */
"Warning!!!" = "Aviso!!!";

/* (No Commment) */
"Warning: Your wallet identifier is sensitive information. Copying it may compromise the security of your wallet." = "Aviso: seu Identificador de Carteira é informação sensível. Copiá-la pode comprometer a segurança da sua carteira.";

/* (No Commment) */
"Watch Only" = "Watch-Only";

/* (No Commment) */
"We'll send the hint to your confirmed email address in case you request it." = "Enviaremos a dica ao seu endereço de e-mail confirmado caso você a solicite.";

/* (No Commment) */
"Weak" = "Fraca";

/* (No Commment) */
"WebSocket URL" = "WebSocket URL";

/* (No Commment) */
"Welcome" = "Bem-vindo!";

/* No comment provided by engineer. */
"Well done! Should you lose your password, you can restore funds in this wallet even if received in the future (except imported addresses) using the 12 word recovery phrase. Remember to keep your Recovery Phrase offline somewhere very safe and secure. Anyone with access to your Recovery Phrase has access to your bitcoin." = "Muito bem! Se perder sua senha, você pode restaurar os fundos nesta carteira com a frase de recuperação de 12 palavras, mesmo aqueles recebidos depois (exceto em endereços importados). Lembre-se de manter sua frase de recuperação off-line em lugar bem seguro. Qualquer pessoa com acesso à sua Frase de Recuperação tem acesso aos seus fundos.";

/* (No Commment) */
"We’ve detected a previous installation of Blockchain Wallet on your phone." = "Detectamos uma instalação anterior da Carteira Blockchain no seu celular.";

/* (No Commment) */
"What's this for?" = "Para que serve isso?";

/* (No Commment) */
"Where" = "Onde";

/* (No Commment) */
"Would you like to add the bitcoin address %@ to your address book?" = "Gostaria de adicionar o endereço bitcoin %@ ao seu catálogo de endereços?";

/* (No Commment) */
"Would you like to archive the addresses used?" = "Gostaria de arquivar os endereços usados?";

/* No comment provided by engineer. */
"Write the following 12 words onto a " = "Anota as 12 palavras seguintes numa";

/* (No Commment) */
"Wrong BIP38 Password" = "Senha BIP38 Incorreta";

/* (No Commment) */
"Yes" = "Sim";

/* (No Commment) */
"Yes, rate Blockchain Wallet" = "Sim, avaliar a Carteira Blockchain";

/* No comment provided by engineer. */
"Yesterday" = "Ontem";

/* (No Commment) */
"You are about to import a watch-only address, an address (or public key script) stored in the wallet without the corresponding private key. This means that the funds can be spent ONLY if you have the private key stored elsewhere. If you do not have the private key stored, do NOT instruct anyone to send you bitcoin to the watch-only address." = "Você está prestes a importar um endereço watch-only, um endereço (ou script de chave pública) armazenado na carteira sem a chave privada correspondente. Isto significa que os fundos podem ser utilizados SOMENTE se você tiver a chave privada armazenada em algum lugar. Se não tiver a chave privada armazenada, NÃO peça a ninguém que envie bitcoins ao endereço watch-only.";

/* (No Commment) */
"You are about to receive bitcoin to a watch-only address. You can only spend these funds if you have access to the private key. Continue?" = "Você está prestes a receber bitcoins num endereço watch-only. Você só poderá usar estes fundos se tiver acesso à chave privada. Deseja continuar?";

/* (No Commment) */
"You are now running our most secure Bitcoin wallet" = "Você está utilizando nossa carteira de bitcoin mais segura.";

/* No comment provided by engineer. */
"You backed up your funds successfully." = "O backup de seus fundos foi realizado com êxito.";

/* (No Commment) */
"You can enable 2-step Verification via SMS on your mobile phone. In order to use other authentication methods instead, please login to our web wallet." = "Você pode ativar a Verificação em 2 Passos por SMS no celular. Para usar outras formas de autenticação, acesse nossa carteira web.";

/* (No Commment) */
"You can now spend from this address." = "Agora você pode gastar a partir deste endereço.";

/* (No Commment) */
"You do not have an account set up for Mail. Please contact %@" = "Você não tem uma conta configurada para correios. Contate %@";

/* (No Commment) */
"You have no addresses with a spendable balance greater than or equal to the required dust threshold." = "Você não tem endereços com saldo disponível maior ou igual ao mínimo requerido.";

/* (No Commment) */
"You have no available funds to send from this address" = "Você não tem fundos disponíveis para enviar deste endereço.";

/* (No Commment) */
"You must disable SMS 2-Step Verification before changing your mobile number (%@)." = "Você precisa desativar a Verificação em 2 Passos por SMS antes de alterar seu número de celular (%@).";

/* (No Commment) */
"You must enter a destination address" = "Você precisa digitar um endereço de destino.";

/* (No Commment) */
"You must enter a label" = "Você precisa digitar uma etiqueta.";

/* (No Commment) */
"You must have at least one active address" = "Você deve ter ao menos um endereço ativo.";

/* (No Commment) */
"You must have two-factor authentication disabled to pair manually." = "Para parear manualmente, você precisa desativar a autenticação de dois fatores.";

/* (No Commment) */
"You must leave at least one active address" = "Você deve deixar ao menos um endereço ativo.";

/* (No Commment) */
"You should always pair or login if you have access to your Wallet ID and password. Recovering your funds will create a new Wallet ID. Would you like to continue?" = "Você deve fazer login ou parear seu dispositivo sempre que tiver acesso ao seu ID de Carteira e senha. Ao recuperar seus fundos, um novo ID de Carteira será criado. Gostaria de continuar?";

/* (No Commment) */
"You specified an exceptionally small transaction fee of %@. Your transaction may be stuck and possibly never be confirmed. To increase the likelihood for your transaction to confirm within approximately one hour (six blocks), we strongly recommend a fee of no less than %@." = "Você especificou uma taxa de transação excepcionalmente baixa de %1$@. Sua transação pode ficar travada e até mesmo nunca ser confirmada. Para aumentar a probabilidade de sua transação ser confirmada em aproximadamente uma hora (seis blocos), uma taxa não inferior a %2$@ é altamente recomendável.";

/* (No Commment) */
"You specified an exceptionally small transaction fee of %@. Your transaction may become stuck and possibly never confirm. To increase the likelihood for your transaction to confirm within approximately one hour (six blocks), we strongly recommend a fee of no less than %@. Since you don’t have sufficient funds, that means the Send amount will also have to be lowered to %@." = "Você especificou uma taxa de transação excepcionalmente baixa de %1$@. Sua transação pode ficar travada e até mesmo nunca ser confirmada. Para aumentar a probabilidade de sua transação ser confirmada em aproximadamente uma hora (seis blocos), uma taxa não inferior a %2$@ é altamente recomendável. Como você não tem fundos suficientes, isso significa que o valor de Envio também precisará ser diminuído para %3$@.";

/* (No Commment) */
"You specified an unusually high transaction fee of %@. Even if you lower the fee to %@, you can expect the transaction to confirm within the next 10 minutes (one block)." = "Você especificou uma taxa de transação excepcionalmente alta de %1$@. Mesmo se diminuir a taxa para %2$@, você pode esperar que a transação seja confirmada nos próximos 10 minutos (um bloco).";

/* (No Commment) */
"You will be leaving the app." = "Você sairá do aplicativo.";

/* (No Commment) */
"You've successfully imported a private key." = "Você importou uma chave privada com êxito.";

/* (No Commment) */
"You've successfully imported the private key for ​the address %@, and you can now spend from it. If you want to spend from this address, make sure you scan the correct private key." = "Você importou com êxito a chave privada do ​endereço %@, e já pode gastar a partir dele. Se deseja gastar a partir deste endereço, certifique-se de escanear a chave privada correta.";

/* (No Commment) */
"Your device appears to be jailbroken. The security of your wallet may be compromised." = "Seu dispositivo parece ter sido modificado ilicitamente. A segurança da sua carteira pode estar comprometida.";

/* (No Commment) */
"Your email has been verified." = "Seu e-mail foi verificado.";

/* (No Commment) */
"Your identity does not match our records." = "Sua identidade não coincide com os nossos registros.";

/* (No Commment) */
"Your mobile number has been verified." = "Seu número de celular foi verificado.";

/* (No Commment) */
"Your mobile phone can be used to enable two-factor authentication, helping to secure your wallet from unauthorized access." = "Seu celular pode ser utilizado para ativar a autenticação de dois fatores, protegendo sua carteira contra acesso não autorizado.";

/* (No Commment) */
"Your new password hint contains invalid characters. Please try again." = "Sua nova dica de senha contém caracteres inválidos. Por favor, tente novamente.";

/* (No Commment) */
"Your new password hint contains no text. Your password hint will be cleared." = "Sua nova dica de senha não contém texto. Sua dica de senha será apagada.";

/* (No Commment) */
"Your new password hint must be different from your password. Please try again." = "Sua nova dica de senha deve ser diferente da senha. Por favor, tente novamente.";

/* (No Commment) */
"Your new password hint must be different from your second password. Please try again." = "Sua nova dica de senha deve ser diferente da segunda senha. Por favor, tente novamente.";

/* (No Commment) */
"Your password hint has been updated." = "Sua dica de senha foi atualizada.";

/* (No Commment) */
"Your password is not strong enough. Please choose a different password." = "Sua senha não é forte o bastante. Por favor, escolha uma senha diferente.";

/* (No Commment) */
"Your transferred funds will be safe and secure, and you'll benefit from increased privacy and convenient backup and recovery features." = "Seus fundos transferidos estarão seguros, e você terá maior privacidade, além da conveniência dos recursos de backup e recuperação.";

/* (No Commment) */
"Your verified email address is used to send login codes when suspicious or unusual activity is detected, to remind you of your wallet login ID, and to send bitcoin payment alerts when you receive funds. We will not use your email address for marketing purposes." = "Seu endereço de e-mail verificado recebe códigos de acesso, quando atividade suspeita ou incomum for detectada. Também é usado para lembrar-lhe de seu ID de Carteira e enviar-lhe alertas de pagamento Bitcoin quando você receber fundos. Não usaremos o seu endereço de e-mail para marketing.";

/* (No Commment) */
"Your wallet does not contain this address." = "Sua carteira não contém este endereço.";

/* (No Commment) */
"Your wallet was successfully created." = "Sua carteira foi criada com êxito.";

/* (No Commment) */
"Yubi Key" = "Chave Yubi";

/* No comment provided by engineer. */
"eighth word" = "oitava palavra";

/* No comment provided by engineer. */
"eleventh word" = "décima primeira palavra";

/* No comment provided by engineer. */
"fifth word" = "quinta palavra";

/* No comment provided by engineer. */
"first word" = "primeira palavra";

/* No comment provided by engineer. */
"fourth word" = "quarta palavra";

/* (No Commment) */
"from" = "de";

/* No comment provided by engineer. */
"in this order." = "nesta ordem.";

/* No comment provided by engineer. */
"ninth word" = "nona palavra";

/* (No Commment) */
"or Continue" = "ou Continuar";

/* No comment provided by engineer. */
"piece of paper." = "folha de papel.";

/* No comment provided by engineer. */
"second word" = "segunda palavra";

/* No comment provided by engineer. */
"seventh word" = "sétima palavra";

/* No comment provided by engineer. */
"sixth word" = "sexta palavra";

/* No comment provided by engineer. */
"tenth word" = "décima palavra";

/* No comment provided by engineer. */
"third word" = "terceira palavra";

/* No comment provided by engineer. */
"twelfth word" = "décima segunda palavra";

/* No comment provided by engineer. */
"Fee" = "Taxa";

/* No comment provided by engineer. */
"Please contact support:\n%@" = "Entre em contato com o suporte:\n%@";

/* No comment provided by engineer. */
"Transfer Amount" = "Valor da transferência";

/* No comment provided by engineer. */
"Value when received: %@" = "Valor no recebimento: %@";

/* (No Commment) */
"Transfer All Funds" = "Transferir todos os fundos";

/* (No Commment) */
"Transfer all" = "Transferir tudo";

/* (No Commment) */
"Transfer imported addresses?" = "Transferir endereços importados?";

/* (No Commment) */
"Imported addresses are not backed up by your Recovery Phrase. To secure these funds, we recommend transferring these balances to include in your backup." = "Os endereços importados não são copiados pela sua Frase de Recuperação. Para proteger esses fundos, recomendamos que transfira esses saldos para que sejam incluídos no seu backup.";

/* (No Commment) */
"About Us" = "Quem somos";

/* (No Commment) */
"You currently have email notifications enabled. Changing your email will disable email notifications." = "Notificações de e-mail estão habilitadas. A troca de e-mail desabilitará as notificações de e-mail.";

/* (No Commment) */
"You currently have SMS notifications enabled. Changing your email will disable SMS notifications." = "Notificações de SMS estão habilitadas. A troca de e-mail desabilitará as notificações de SMS.";

/* (No Commment) */
"All rights reserved." = "Todos os direitos reservados.";

/* (No Commment) */
"Rate us" = "Classifique-nos";

/* (No Commment) */
"Free Merchant app" = "App de Comerciante gratuito";

/* (No Commment) */
"Cannot open Mail App" = "Impossível abrir o app Mail";

/* (No Commment) */
"Cannot open URL %@" = "Impossível abrir o URL %@";

/* (No Commment) */
"Would you like to tell us about your experience with Blockchain?" = "Gostaria de nos contar sobre sua experiência com a Blockchain?";

/* (No Commment) */
"You will be leaving the app." = "Você sairá do app.";

/* (No Commment) */
"Check Your Inbox" = "Verifique Sua Caixa de Entrada";

/* (No Commment) */
"Continue To Mail" = "Continuar Para o Mail";

/* (No Commment) */
"Look for an email from Blockchain and click the verification link to complete your wallet setup." = "Procure por um e-mail da Blockchain e clique no link de verificação para completar a configuração de sua carteira.";

/* (No Commment) */
"Backup Your Funds" = "Faça Backup de Seus Fundos";

/* (No Commment) */
"Backup Now" = "Fazer Backup Já";

/* (No Commment) */
"Congrats, you have bitcoin! Now let’s backup your wallet to ensure you can access your bitcoins if you forget your password." = "Parabéns, você tem bitcoin! Vamos agora fazer backup da sua carteira para assegurar que você possa acessar suas bitcoins, caso esqueça sua senha.";

/* (No Commment) */
"2-Step Verification" = "Verificação em 2 Etapas";

/* (No Commment) */
"Prevent unauthorized access to your wallet. Enable 2-step verification to increase wallet security." = "Previna o acesso não autorizado à sua carteira. Habilite a verificação em 2 etapas para aumentar a segurança da carteira.";

/* (No Commment) */
"Enable notifications to receive an email or SMS message whenever you receive bitcoin." = "Habilite as notificações para receber um e-mail ou mensagem SMS sempre que você receber bitcoin.";

/* (No Commment) */
"Not Now" = "Agora Não";

/* (No Commment) */
"I'll do this later" = "Farei mais tarde";

/* (No Commment) */
"May be at risk for a double spend." = "Pode estar em risco de pagar em dobro.";

/* (No Commment) */
"For your security, we do not keep any passwords on file. Backup your wallet to ensure your bitcoins are safe in case you lose your password." = "Para sua segurança, não guardamos nenhuma senha em registro. Faça backup de sua carteira para assegurar que suas bitcoins estejam protegidas, caso você perca sua senha.";

/* (No Commment) */
"Wallets" = "Carteiras";

/* (No Commment) */
"START BACKUP" = "INICIAR BACKUP";

/* (No Commment) */
"Backup Needed" = "Backup Necessário";

/* (No Commment) */
"Create a Wallet" = "Criar uma Carteira";

/* (No Commment) */
"Log In" = "Fazer Login";

/* (No Commment) */
"Please enter your password to log into your Blockchain wallet." = "Digite sua senha para fazer login em sua carteira Blockchain.";

/* (No Commment) */
"Forgot Password?" = "Esqueceu a Senha?";

/* (No Commment) */
"Or start over and " = "Ou recomece e";

/* (No Commment) */
"Update Email" = "Atualizar E-mail";

/* (No Commment) */
"Enter Email Address" = "Inserir E-mail";

/* (No Commment) */
"Update Mobile" = "Atualizar Celular";

/* (No Commment) */
"Enter Mobile Number" = "Digite Número do Celular";

/* (No Commment) */
"Balances" = "Saldos";

/* (No Commment) */
"Transactions occur when you send and receive bitcoin." = "Transações são realizadas quando você envia e recebe bitcoin.";

/* (No Commment) */
"Your Transactions" = "Suas Transações";

/* (No Commment) */
"Backup Complete" = "Backup Concluído";

/* (No Commment) */
"Backup Needed" = "Backup Necessário";

/* (No Commment) */
"Use your Recovery Phrase to restore your funds in case of a lost password.  Anyone with access to your Recovery Phrase can access your bitcoin, so keep it offline somewhere safe and secure." = "Use sua Frase de Recuperação para restaurar seus fundos em caso de perda de senha.  Qualquer pessoa com acesso à sua Frase de Recuperação pode acessar seus bitcoin; portanto, guarde-a off-line em um lugar seguro e protegido.";

/* (No Commment) */
"The following 12 word Recovery Phrase will give you access to your funds in case you lose your password." = "A Frase de Recuperação de 12 palavras a seguir dará acesso aos seus fundos caso você perca a sua senha.";

/* (No Commment) */
"Be sure to write down your phrase on a piece of paper and keep it somewhere safe and secure." = "Lembre-se de anotar sua frase em um papel e guardá-la em lugar seguro e protegido.";

/* (No Commment) */
"Write down the following 12 word Recovery Phrase exactly as they appear and in this order:" = "Anote a seguinte Frase de Recuperação de 12 palavras exatamente como aparecem e nesta ordem:";

/* (No Commment) */
"PREVIOUS" = "ANTERIOR";

/* (No Commment) */
"NEXT" = "PRÓXIMA";

/* (No Commment) */
"BACKUP AGAIN" = "BACKUP DE NOVO";

/* (No Commment) */
"Your verified email address is used to send payment alerts, ID reminders, and login codes." = "Seu e-mail confirmado é usado para enviar alertas de pagamento, lembretes de ID e códigos de login.";

/* (No Commment) */
<<<<<<< HEAD
"Your mobile phone can be used to enable two-factor authentication or to receive alerts." = "Seu celular pode ser usado para ativar a autenticação de dois fatores ou para receber alertas.";
=======
"Your mobile phone can be used to enable two-factor authentication or to receive alerts." = "Seu celular pode ser usado para ativar a autenticação de dois fatores ou para receber alertas.";

/* (No Commment) */
"Trade Completed" = "Negociação concluída";

/* (No Commment) */
"The trade you created on %@ has been completed!" = "A negociação criada em %@ foi concluída!";

/* (No Commment) */
"View details" = "Ver detalhes";

/* (No Commment) */
"Buy Bitcoin" = "Comprar Bitcoin";

/* (No Commment) */
"Your Transactions" = "Suas Transações";

/* (No Commment) */
"Transactions occur when you send and receive bitcoin." = "As transações ocorrem ao enviar e receber bitcoins.";
>>>>>>> 0db37170
<|MERGE_RESOLUTION|>--- conflicted
+++ resolved
@@ -1699,10 +1699,7 @@
 "Your verified email address is used to send payment alerts, ID reminders, and login codes." = "Seu e-mail confirmado é usado para enviar alertas de pagamento, lembretes de ID e códigos de login.";
 
 /* (No Commment) */
-<<<<<<< HEAD
 "Your mobile phone can be used to enable two-factor authentication or to receive alerts." = "Seu celular pode ser usado para ativar a autenticação de dois fatores ou para receber alertas.";
-=======
-"Your mobile phone can be used to enable two-factor authentication or to receive alerts." = "Seu celular pode ser usado para ativar a autenticação de dois fatores ou para receber alertas.";
 
 /* (No Commment) */
 "Trade Completed" = "Negociação concluída";
@@ -1720,5 +1717,4 @@
 "Your Transactions" = "Suas Transações";
 
 /* (No Commment) */
-"Transactions occur when you send and receive bitcoin." = "As transações ocorrem ao enviar e receber bitcoins.";
->>>>>>> 0db37170
+"Transactions occur when you send and receive bitcoin." = "As transações ocorrem ao enviar e receber bitcoins.";