//
//  TransactionsBitcoinCashViewController.m
//  Blockchain
//
//  Created by kevinwu on 2/21/18.
//  Copyright © 2018 Blockchain Luxembourg S.A. All rights reserved.
//

#import "TransactionsBitcoinCashViewController.h"
#import "NSNumberFormatter+Currencies.h"
#import "TransactionTableCell.h"
#import "Transaction.h"
#import "UIView+ChangeFrameAttribute.h"
#import "Blockchain-Swift.h"

@interface TransactionsViewController () <AddressSelectionDelegate>
@property (nonatomic) UILabel *noTransactionsTitle;
@property (nonatomic) UILabel *noTransactionsDescription;
@property (nonatomic) UIButton *getBitcoinButton;
@property (nonatomic) UIView *noTransactionsView;
@property (nonatomic) UILabel *filterSelectorView;
@property (nonatomic) UILabel *filterSelectorLabel;
@property (nonatomic) NSString *balance;
- (void)setupNoTransactionsViewInView:(UIView *)view assetType:(LegacyAssetType)assetType;
- (void)setupFilter;
- (uint64_t)getAmountForReceivedTransaction:(Transaction *)transaction;
@end

@interface TransactionsBitcoinCashViewController () <UITableViewDelegate, UITableViewDataSource>
@property (nonatomic) UITableView *tableView;
@property (nonatomic) UIRefreshControl *refreshControl;
@property (nonatomic) NSArray *transactions;
@end

@implementation TransactionsBitcoinCashViewController

- (void)viewDidLoad
{
    [super viewDidLoad];
    
    self.view.frame = [UIView rootViewSafeAreaFrameWithNavigationBar:YES tabBar:YES assetSelector:YES];
    
    [self setupFilter];

    self.tableView = [[UITableView alloc] initWithFrame:self.view.bounds];
    [self.tableView changeYPosition:self.filterSelectorView.frame.origin.y + self.filterSelectorView.frame.size.height];
    [self.tableView changeHeight:self.tableView.frame.size.height - self.filterSelectorView.frame.size.height];
    self.tableView.delegate = self;
    self.tableView.dataSource = self;
    self.tableView.separatorStyle = UITableViewCellSeparatorStyleNone;
    self.tableView.tableFooterView = [[UIView alloc] init];
    [self.view addSubview:self.tableView];
    
    
    [self setupPullToRefresh];

    [self setupNoTransactionsViewInView:self.tableView assetType:LegacyAssetTypeBitcoinCash];

    [self loadTransactions];
}

- (void)setupPullToRefresh
{
    // Tricky way to get the refreshController to work on a UIViewController - @see http://stackoverflow.com/a/12502450/2076094
    UITableViewController *tableViewController = [[UITableViewController alloc] init];
    tableViewController.tableView = self.tableView;
    self.refreshControl = [[UIRefreshControl alloc] init];
    [self.refreshControl addTarget:self
                            action:@selector(getHistoryAndRates)
                  forControlEvents:UIControlEventValueChanged];
    tableViewController.refreshControl = self.refreshControl;
}

- (void)viewWillAppear:(BOOL)animated
{
    [super viewWillAppear:animated];
    
    self.balance = @"";
    
    [self reload];
}

- (void)reload
{
    [self loadTransactions];
    
    [self updateBalance];
    
    [self.detailViewController didGetHistory];
}

- (void)updateBalance
{
    self.balance = [NSNumberFormatter formatBchWithSymbol:[self getBalance]];
}

- (uint64_t)getBalance
{
    if (self.filterIndex == FILTER_INDEX_ALL) {
        return [WalletManager.sharedInstance.wallet getBchBalance];
    } else if (self.filterIndex == FILTER_INDEX_IMPORTED_ADDRESSES) {
        return [WalletManager.sharedInstance.wallet getTotalBalanceForActiveLegacyAddresses:LegacyAssetTypeBitcoinCash];
    } else {
        return [[WalletManager.sharedInstance.wallet getBalanceForAccount:(int)self.filterIndex assetType:LegacyAssetTypeBitcoinCash] longLongValue];
    }
}

- (void)loadTransactions
{
    self.transactions = [WalletManager.sharedInstance.wallet getBitcoinCashTransactions:self.filterIndex];
    
    self.noTransactionsView.hidden = self.transactions.count > 0;
    
    [self.tableView reloadData];
    [self.refreshControl endRefreshing];
}

- (void)reloadSymbols
{
    [self reload];
    
    [self.detailViewController reloadSymbols];
}

- (void)getHistoryAndRates
{
    [[LoadingViewPresenter sharedInstance] showBusyViewWithLoadingText:BC_STRING_LOADING_LOADING_TRANSACTIONS];

    [WalletManager.sharedInstance.wallet performSelector:@selector(getBitcoinCashHistoryAndRates) withObject:nil afterDelay:0.1f];
}

- (void)didReceiveTransactionMessage
{
    [self performSelector:@selector(didGetNewTransaction) withObject:nil afterDelay:0.1f];
}

- (void)didGetNewTransaction
{
    Transaction *transaction = [self.transactions firstObject];
    
    if ([transaction.txType isEqualToString:TX_TYPE_SENT]) {
        [self.tableView reloadRowsAtIndexPaths:[NSArray arrayWithObject:[NSIndexPath indexPathForRow:0 inSection:0]] withRowAnimation:UITableViewRowAnimationFade];
    } else if ([transaction.txType isEqualToString:TX_TYPE_RECEIVED]) {
        
        [self.tableView reloadRowsAtIndexPaths:[NSArray arrayWithObject:[NSIndexPath indexPathForRow:0 inSection:0]] withRowAnimation:UITableViewRowAnimationFade];

        TabControllerManager *tabControllerManager = AppCoordinator.sharedInstance.tabControllerManager;
<<<<<<< HEAD
        if (tabControllerManager.tabViewController.selectedIndex == TabBarTabReceive && ![tabControllerManager isSending]) {
=======
        if (tabControllerManager.tabViewController.selectedIndex == [ConstantsObjcBridge tabReceive] && ![tabControllerManager isSending]) {
>>>>>>> a092a6b7
            uint64_t amount = [self getAmountForReceivedTransaction:transaction];
            [tabControllerManager paymentReceived:amount showBackupReminder:NO];
        }
    } else {
        [self.tableView reloadRowsAtIndexPaths:[NSArray arrayWithObject:[NSIndexPath indexPathForRow:0 inSection:0]] withRowAnimation:UITableViewRowAnimationFade];
    }
}

- (void)getAssetButtonClicked
{
    TabControllerManager *tabControllerManager = [AppCoordinator sharedInstance].tabControllerManager;
    [tabControllerManager receiveCoinClicked:nil];
}

#pragma mark - Table View Data Source

- (UITableViewCell *)tableView:(UITableView *)tableView cellForRowAtIndexPath:(NSIndexPath *)indexPath
{
    TransactionTableCell * cell = (TransactionTableCell*)[tableView dequeueReusableCellWithIdentifier:@"transaction"];
    
    Transaction * transaction = [self.transactions objectAtIndex:[indexPath row]];

    if (cell == nil) {
        cell = [[[NSBundle mainBundle] loadNibNamed:@"TransactionCell" owner:nil options:nil] objectAtIndex:0];
        cell.assetType = LegacyAssetTypeBitcoinCash;
    }
    
    cell.transaction = transaction;
    
    [cell reload];
    
    [cell changeBtcButtonTitleText:[NSNumberFormatter formatBchWithSymbol:ABS(transaction.amount)]];
    
    cell.selectionStyle = UITableViewCellSelectionStyleDefault;
    
    cell.selectedBackgroundView = [self selectedBackgroundViewForCell:cell];
    
    return cell;
}

- (UIView *)selectedBackgroundViewForCell:(UITableViewCell *)cell
{
    // Selected cell color
    UIView *v = [[UIView alloc] initWithFrame:CGRectMake(0,0,cell.frame.size.width,cell.frame.size.height)];
    [v setBackgroundColor:UIColor.brandPrimary];
    return v;
}

- (CGFloat)tableView:(UITableView *)tableView heightForRowAtIndexPath:(NSIndexPath *)indexPath
{
    return 65;
}

- (NSInteger)tableView:(UITableView *)tableView numberOfRowsInSection:(NSInteger)section
{
    return self.transactions.count;
}

- (void)tableView:(UITableView *)tableView didSelectRowAtIndexPath:(NSIndexPath *)indexPath
{
    [tableView deselectRowAtIndexPath:indexPath animated:YES];
    
    TransactionTableCell *cell = (TransactionTableCell *)[self.tableView cellForRowAtIndexPath:indexPath];
    
    [cell bitcoinCashTransactionClicked];
}

#pragma mark - Filtering

- (void)filterSelectorViewTapped
{
    [self showFilterMenu];
}

- (void)showFilterMenu
{
    BCAddressSelectionView *filterView = [[BCAddressSelectionView alloc] initWithWallet:WalletManager.sharedInstance.wallet selectMode:SelectModeFilter delegate:self];
    [[ModalPresenter sharedInstance] showModalWithContent:filterView closeType:ModalCloseTypeBack showHeader:YES headerText:[LocalizationConstantsObjcBridge balances] onDismiss:nil onResume:nil];
}

#pragma mark - Address Selection Delegate

- (LegacyAssetType)getAssetType
{
    return LegacyAssetTypeBitcoinCash;
}

- (void)didSelectFilter:(int)filter
{
    self.filterIndex = filter;
    if (filter == FILTER_INDEX_ALL) {
        self.filterSelectorLabel.text = BC_STRING_ALL_WALLETS;
    } else if (self.filterIndex == FILTER_INDEX_IMPORTED_ADDRESSES) {
        self.filterSelectorLabel.text = BC_STRING_IMPORTED_ADDRESSES;
    } else {
        self.filterSelectorLabel.text = [WalletManager.sharedInstance.wallet getLabelForAccount:filter assetType:LegacyAssetTypeBitcoinCash];
    }
    [self reload];
}

@end<|MERGE_RESOLUTION|>--- conflicted
+++ resolved
@@ -37,9 +37,9 @@
 - (void)viewDidLoad
 {
     [super viewDidLoad];
-    
+
     self.view.frame = [UIView rootViewSafeAreaFrameWithNavigationBar:YES tabBar:YES assetSelector:YES];
-    
+
     [self setupFilter];
 
     self.tableView = [[UITableView alloc] initWithFrame:self.view.bounds];
@@ -50,8 +50,8 @@
     self.tableView.separatorStyle = UITableViewCellSeparatorStyleNone;
     self.tableView.tableFooterView = [[UIView alloc] init];
     [self.view addSubview:self.tableView];
-    
-    
+
+
     [self setupPullToRefresh];
 
     [self setupNoTransactionsViewInView:self.tableView assetType:LegacyAssetTypeBitcoinCash];
@@ -74,18 +74,18 @@
 - (void)viewWillAppear:(BOOL)animated
 {
     [super viewWillAppear:animated];
-    
+
     self.balance = @"";
-    
+
     [self reload];
 }
 
 - (void)reload
 {
     [self loadTransactions];
-    
+
     [self updateBalance];
-    
+
     [self.detailViewController didGetHistory];
 }
 
@@ -108,9 +108,9 @@
 - (void)loadTransactions
 {
     self.transactions = [WalletManager.sharedInstance.wallet getBitcoinCashTransactions:self.filterIndex];
-    
+
     self.noTransactionsView.hidden = self.transactions.count > 0;
-    
+
     [self.tableView reloadData];
     [self.refreshControl endRefreshing];
 }
@@ -118,7 +118,7 @@
 - (void)reloadSymbols
 {
     [self reload];
-    
+
     [self.detailViewController reloadSymbols];
 }
 
@@ -137,19 +137,15 @@
 - (void)didGetNewTransaction
 {
     Transaction *transaction = [self.transactions firstObject];
-    
+
     if ([transaction.txType isEqualToString:TX_TYPE_SENT]) {
         [self.tableView reloadRowsAtIndexPaths:[NSArray arrayWithObject:[NSIndexPath indexPathForRow:0 inSection:0]] withRowAnimation:UITableViewRowAnimationFade];
     } else if ([transaction.txType isEqualToString:TX_TYPE_RECEIVED]) {
-        
+
         [self.tableView reloadRowsAtIndexPaths:[NSArray arrayWithObject:[NSIndexPath indexPathForRow:0 inSection:0]] withRowAnimation:UITableViewRowAnimationFade];
 
         TabControllerManager *tabControllerManager = AppCoordinator.sharedInstance.tabControllerManager;
-<<<<<<< HEAD
-        if (tabControllerManager.tabViewController.selectedIndex == TabBarTabReceive && ![tabControllerManager isSending]) {
-=======
         if (tabControllerManager.tabViewController.selectedIndex == [ConstantsObjcBridge tabReceive] && ![tabControllerManager isSending]) {
->>>>>>> a092a6b7
             uint64_t amount = [self getAmountForReceivedTransaction:transaction];
             [tabControllerManager paymentReceived:amount showBackupReminder:NO];
         }
@@ -169,24 +165,24 @@
 - (UITableViewCell *)tableView:(UITableView *)tableView cellForRowAtIndexPath:(NSIndexPath *)indexPath
 {
     TransactionTableCell * cell = (TransactionTableCell*)[tableView dequeueReusableCellWithIdentifier:@"transaction"];
-    
+
     Transaction * transaction = [self.transactions objectAtIndex:[indexPath row]];
 
     if (cell == nil) {
         cell = [[[NSBundle mainBundle] loadNibNamed:@"TransactionCell" owner:nil options:nil] objectAtIndex:0];
         cell.assetType = LegacyAssetTypeBitcoinCash;
     }
-    
+
     cell.transaction = transaction;
-    
+
     [cell reload];
-    
+
     [cell changeBtcButtonTitleText:[NSNumberFormatter formatBchWithSymbol:ABS(transaction.amount)]];
-    
+
     cell.selectionStyle = UITableViewCellSelectionStyleDefault;
-    
+
     cell.selectedBackgroundView = [self selectedBackgroundViewForCell:cell];
-    
+
     return cell;
 }
 
@@ -211,9 +207,9 @@
 - (void)tableView:(UITableView *)tableView didSelectRowAtIndexPath:(NSIndexPath *)indexPath
 {
     [tableView deselectRowAtIndexPath:indexPath animated:YES];
-    
+
     TransactionTableCell *cell = (TransactionTableCell *)[self.tableView cellForRowAtIndexPath:indexPath];
-    
+
     [cell bitcoinCashTransactionClicked];
 }
 
