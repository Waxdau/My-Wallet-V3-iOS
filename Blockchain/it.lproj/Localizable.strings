--- conflicted
+++ resolved
@@ -1699,10 +1699,7 @@
 "Your verified email address is used to send payment alerts, ID reminders, and login codes." = "Il tuo indirizzo email verificato è utilizzato per inviarti avvisi di pagamento, promemoria ID e codici di accesso.";
 
 /* (No Commment) */
-<<<<<<< HEAD
 "Your mobile phone can be used to enable two-factor authentication or to receive alerts." = "Il tuo telefono cellulare può essere usato per abilitare l'autenticazione a due fattori o per ricevere avvisi.";
-=======
-"Your mobile phone can be used to enable two-factor authentication or to receive alerts." = "Il tuo telefono cellulare può essere usato per abilitare l'autenticazione a due fattori o per ricevere avvisi.";
 
 /* (No Commment) */
 "Trade Completed" = "Transazione completata";
@@ -1720,5 +1717,4 @@
 "Your Transactions" = "Le tue transazioni";
 
 /* (No Commment) */
-"Transactions occur when you send and receive bitcoin." = "Le transazioni avvengono quando invii e ricevi bitcoin.";
->>>>>>> 0db37170
+"Transactions occur when you send and receive bitcoin." = "Le transazioni avvengono quando invii e ricevi bitcoin.";