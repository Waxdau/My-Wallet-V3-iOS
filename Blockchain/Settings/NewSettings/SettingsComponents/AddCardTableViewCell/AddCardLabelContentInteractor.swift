--- conflicted
+++ resolved
@@ -16,15 +16,9 @@
     // MARK: - Types
     
     typealias LocalizationString = LocalizationConstants.Settings.Cards
-<<<<<<< HEAD
     typealias InteractionState = LabelContent.State.Interaction
     typealias Descriptors = LabelContent.Value.Presentation.Content.Descriptors
-    
-=======
-    typealias InteractionState = LabelContentAsset.State.LabelItem.Interaction
-    typealias Descriptors = LabelContentAsset.Value.Presentation.LabelItem.Descriptors
-        
->>>>>>> 7fd2318f
+
     // MARK: - Properties
     
     let stateRelay = BehaviorRelay<InteractionState>(value: .loading)
