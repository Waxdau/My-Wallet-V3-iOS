//
//  SettingsTableViewController.m
//  Blockchain
//
//  Created by Kevin Wu on 7/13/15.
//  Copyright (c) 2015 Blockchain Luxembourg S.A. All rights reserved.
//

#import "SettingsTableViewController.h"
#import "SettingsSelectorTableViewController.h"
#import "SettingsWebViewController.h"
#import "SettingsTwoStepViewController.h"
#import "Blockchain-Swift.h"
#import "KeychainItemWrapper+SwipeAddresses.h"
#import "SettingsAboutUsViewController.h"
#import "BCVerifyEmailViewController.h"
#import "BCVerifyMobileNumberViewController.h"
#import "WebLoginViewController.h"

const int textFieldTagChangePasswordHint = 8;
const int textFieldTagVerifyMobileNumber = 7;
const int textFieldTagChangeMobileNumber = 6;

const int sectionProfile = 0;
const int profileWalletIdentifier = 0;
const int profileEmail = 1;
const int profileMobileNumber = 2;
const int profileWebLogin = 3;

const int sectionPreferences = 1;
const int preferencesEmailNotifications = 0;
const int preferencesLocalCurrency = 1;

const int sectionSecurity = 2;
const int securityTwoStep = 0;
const int securityPasswordChange = 1;
const int securityWalletRecoveryPhrase = 2;
const int PINChangePIN = 3;

const int aboutSection = 3;
const int aboutUs = 0;
const int aboutTermsOfService = 1;
const int aboutPrivacyPolicy = 2;
const int aboutCookiePolicy = 3;

@interface SettingsTableViewController () <UITextFieldDelegate, EmailDelegate, MobileNumberDelegate>

@property (nonatomic, copy) NSDictionary *availableCurrenciesDictionary;
@property (nonatomic, copy) NSDictionary *allCurrencySymbolsDictionary;

@property (nonatomic, copy) NSString *enteredEmailString;
@property (nonatomic, copy) NSString *emailString;

@property (nonatomic, copy) NSString *enteredMobileNumberString;
@property (nonatomic, copy) NSString *mobileNumberString;

@property (nonatomic) UITextField *changeFeeTextField;
@property (nonatomic) float currentFeePerKb;

@property (nonatomic) BOOL isVerifyingMobileNumber;
@property (nonatomic) BOOL isEnablingTwoStepSMS;
@property (nonatomic) BackupNavigationViewController *backupController;

@property (readonly, nonatomic) int PINTouchID;
@property (readonly, nonatomic) int PINSwipeToReceive;

@end

@implementation SettingsTableViewController

- (int)PINTouchID
{
    AppFeatureConfiguration *touchIDConfig = [AppFeatureConfigurator.sharedInstance configurationFor:AppFeatureTouchId];
    AppFeatureConfiguration *swipeToReceiveConfig = [AppFeatureConfigurator.sharedInstance configurationFor:AppFeatureSwipeToReceive];
    if (touchIDConfig.isEnabled && swipeToReceiveConfig.isEnabled) {
        return 4;
    } else if (touchIDConfig.isEnabled) {
        return 4;
    }
    return -1;
}

- (int)PINSwipeToReceive
{
    AppFeatureConfiguration *touchIDConfig = [AppFeatureConfigurator.sharedInstance configurationFor:AppFeatureTouchId];
    AppFeatureConfiguration *swipeToReceiveConfig = [AppFeatureConfigurator.sharedInstance configurationFor:AppFeatureSwipeToReceive];
    if (touchIDConfig.isEnabled && swipeToReceiveConfig.isEnabled) {
        return 5;
    } else if (touchIDConfig.isEnabled) {
        return -1;
    }
    return 4;
}

- (void)viewDidLoad
{
    [super viewDidLoad];

    self.tableView.backgroundColor = COLOR_TABLE_VIEW_BACKGROUND_LIGHT_GRAY;

    [[NSUserDefaults standardUserDefaults] setObject:[NSNumber numberWithBool:YES] forKey:USER_DEFAULTS_KEY_LOADED_SETTINGS];
    [self updateEmailAndMobileStrings];
    [self reload];

    [[NSNotificationCenter defaultCenter] addObserver:self selector:@selector(reload) name:NOTIFICATION_KEY_RELOAD_SETTINGS object:nil];
    [[NSNotificationCenter defaultCenter] addObserver:self selector:@selector(reloadAfterMultiAddressResponse) name:NOTIFICATION_KEY_RELOAD_SETTINGS_AFTER_MULTIADDRESS object:nil];
}

- (void)dealloc
{
    [[NSNotificationCenter defaultCenter] removeObserver:self];
    [[NSNotificationCenter defaultCenter] removeObserver:self];
}

- (void)viewWillAppear:(BOOL)animated
{
    [super viewWillAppear:animated];

    self.isEnablingTwoStepSMS = NO;

    SettingsNavigationController *navigationController = (SettingsNavigationController *)self.navigationController;
    navigationController.headerLabel.text = BC_STRING_SETTINGS;

    BOOL loadedSettings = [[[NSUserDefaults standardUserDefaults] objectForKey:USER_DEFAULTS_KEY_LOADED_SETTINGS] boolValue];
    if (!loadedSettings) {
        [self reload];
    }

    [[UIApplication sharedApplication] setStatusBarStyle:UIStatusBarStyleLightContent];
}

- (void)viewDidAppear:(BOOL)animated
{
    [super viewDidAppear:animated];

    [self.tableView reloadData];
}

- (void)reload
{
    DLog(@"Reloading settings");

    [self.backupController reload];

    [self getAccountInfo];
    [self getAllCurrencySymbols];
}

- (void)reloadAfterMultiAddressResponse
{
    [self.backupController reload];

    [self updateAccountInfo];
    [self updateCurrencySymbols];
}

- (void)getAllCurrencySymbols
{
    [[NSNotificationCenter defaultCenter] addObserver:self selector:@selector(didGetCurrencySymbols) name:NOTIFICATION_KEY_GET_ALL_CURRENCY_SYMBOLS_SUCCESS object:nil];

    [WalletManager.sharedInstance.wallet getBtcExchangeRates];
}

- (void)didGetCurrencySymbols
{
    [[NSNotificationCenter defaultCenter] removeObserver:self name:NOTIFICATION_KEY_GET_ALL_CURRENCY_SYMBOLS_SUCCESS object:nil];
    [self updateCurrencySymbols];
}

- (void)updateCurrencySymbols
{
    self.allCurrencySymbolsDictionary = WalletManager.sharedInstance.wallet.btcRates;

    [self reloadTableView];
}

- (void)getAccountInfo
{
    [[NSNotificationCenter defaultCenter] addObserver:self selector:@selector(didGetAccountInfo) name:NOTIFICATION_KEY_GET_ACCOUNT_INFO_SUCCESS object:nil];

    [WalletManager.sharedInstance.wallet getAccountInfo];
}

- (void)didGetAccountInfo
{
    [[NSNotificationCenter defaultCenter] removeObserver:self name:NOTIFICATION_KEY_GET_ACCOUNT_INFO_SUCCESS object:nil];
    [self updateAccountInfo];
}

- (void)updateAccountInfo
{
    [[NSUserDefaults standardUserDefaults] setObject:[NSNumber numberWithBool:YES] forKey:USER_DEFAULTS_KEY_LOADED_SETTINGS];

    DLog(@"SettingsTableViewController: gotAccountInfo");

    if ([WalletManager.sharedInstance.wallet getFiatCurrencies] != nil) {
        self.availableCurrenciesDictionary = [WalletManager.sharedInstance.wallet getFiatCurrencies];
    }

    [self updateEmailAndMobileStrings];

    if ([self.alertTargetViewController isMemberOfClass:[SettingsTwoStepViewController class]]) {
        SettingsTwoStepViewController *twoStepViewController = (SettingsTwoStepViewController *)self.alertTargetViewController;
        [twoStepViewController updateUI];
    }

    [self reloadTableView];
}

- (void)updateEmailAndMobileStrings
{
    NSString *emailString = [WalletManager.sharedInstance.wallet getEmail];

    if (emailString != nil) {
        self.emailString = emailString;
    }

    NSString *mobileNumberString = [WalletManager.sharedInstance.wallet getSMSNumber];

    if (mobileNumberString != nil) {
        self.mobileNumberString = mobileNumberString;
    }
}

- (void)reloadTableView
{
    [self.tableView reloadData];
}

+ (UIFont *)fontForCell
{
    return [UIFont fontWithName:FONT_MONTSERRAT_LIGHT size:FONT_SIZE_MEDIUM];
}

+ (UIFont *)fontForCellSubtitle
{
    return [UIFont fontWithName:FONT_MONTSERRAT_LIGHT size:FONT_SIZE_EXTRA_SMALL];
}

- (UITableViewCell *)adjustFontForCell:(UITableViewCell *)cell
{
    UILabel *cellTextLabel = [[UILabel alloc] initWithFrame:CGRectZero];
    cellTextLabel.text = cell.textLabel.text;
    [cellTextLabel sizeToFit];
    if (cellTextLabel.frame.size.width > cell.contentView.frame.size.width * 2/3) {
        cell.textLabel.font = [UIFont fontWithName:FONT_HELVETICA_NUEUE size:FONT_SIZE_EXTRA_SMALL];
        cell.detailTextLabel.font = [UIFont fontWithName:FONT_HELVETICA_NUEUE size:FONT_SIZE_EXTRA_SMALL];
    }

    if (cellTextLabel.frame.size.width > cell.contentView.frame.size.width * 4/5) {
        cell.textLabel.font = [UIFont fontWithName:FONT_HELVETICA_NUEUE size:FONT_SIZE_EXTRA_EXTRA_EXTRA_SMALL];
        cell.detailTextLabel.font = [UIFont fontWithName:FONT_HELVETICA_NUEUE size:FONT_SIZE_EXTRA_EXTRA_EXTRA_SMALL];
    }

    return cell;
}

- (CurrencySymbol *)getLocalSymbolFromLatestResponse
{
    return WalletManager.sharedInstance.latestMultiAddressResponse.symbol_local;
}

- (CurrencySymbol *)getBtcSymbolFromLatestResponse
{
    return WalletManager.sharedInstance.latestMultiAddressResponse.symbol_btc;
}

- (void)alertUserOfErrorLoadingSettings
{
    UIAlertController *alertForErrorLoading = [UIAlertController alertControllerWithTitle:BC_STRING_SETTINGS_ERROR_LOADING_TITLE message:BC_STRING_SETTINGS_ERROR_LOADING_MESSAGE preferredStyle:UIAlertControllerStyleAlert];
    [alertForErrorLoading addAction:[UIAlertAction actionWithTitle:BC_STRING_OK style:UIAlertActionStyleCancel handler:nil]];
    [self presentViewController:alertForErrorLoading animated:YES completion:nil];
    [[NSUserDefaults standardUserDefaults] setObject:[NSNumber numberWithBool:NO] forKey:USER_DEFAULTS_KEY_LOADED_SETTINGS];
}

- (void)alertUserOfSuccess:(NSString *)successMessage
{
    UIAlertController *alertForSuccess = [UIAlertController alertControllerWithTitle:[LocalizationConstantsObjcBridge success] message:successMessage preferredStyle:UIAlertControllerStyleAlert];
    [alertForSuccess addAction:[UIAlertAction actionWithTitle:BC_STRING_OK style:UIAlertActionStyleCancel handler:nil]];
    if (self.alertTargetViewController) {
        [self.alertTargetViewController presentViewController:alertForSuccess animated:YES completion:nil];
    } else {
        [self.navigationController presentViewController:alertForSuccess animated:YES completion:nil];
    }

    [self reload];
}

- (void)alertUserOfError:(NSString *)errorMessage
{
    UIAlertController *alertForError = [UIAlertController alertControllerWithTitle:BC_STRING_ERROR message:errorMessage preferredStyle:UIAlertControllerStyleAlert];
    [alertForError addAction:[UIAlertAction actionWithTitle:BC_STRING_OK style:UIAlertActionStyleCancel handler:nil]];
    if (self.alertTargetViewController) {
        [self.alertTargetViewController presentViewController:alertForError animated:YES completion:nil];
    } else {
        [self.navigationController presentViewController:alertForError animated:YES completion:nil];
    }
}

#pragma mark - Actions

- (void)walletIdentifierClicked
{
    UIAlertController *alert = [UIAlertController alertControllerWithTitle:BC_STRING_SETTINGS_COPY_GUID message:BC_STRING_SETTINGS_COPY_GUID_WARNING preferredStyle:UIAlertControllerStyleActionSheet];
    UIAlertAction *copyAction = [UIAlertAction actionWithTitle:BC_STRING_COPY_TO_CLIPBOARD style:UIAlertActionStyleDestructive handler:^(UIAlertAction * _Nonnull action) {
        DLog("User confirmed copying GUID");
        [UIPasteboard generalPasteboard].string = WalletManager.sharedInstance.wallet.guid;
    }];
    UIAlertAction *cancelAction = [UIAlertAction actionWithTitle:BC_STRING_CANCEL style:UIAlertActionStyleCancel handler:nil];
    [alert addAction:cancelAction];
    [alert addAction:copyAction];
    [self presentViewController:alert animated:YES completion:nil];
}

- (void)emailClicked
{
    BCVerifyEmailViewController *verifyEmailController = [[BCVerifyEmailViewController alloc] initWithEmailDelegate:self];
    [self.navigationController pushViewController:verifyEmailController animated:YES];
}

#pragma mark - Email Delegate

- (BOOL)isEmailVerified
{
    return [WalletManager.sharedInstance.wallet hasVerifiedEmail];
}

- (NSString *)getEmail
{
    return [WalletManager.sharedInstance.wallet getEmail];
}

- (void)changeEmail:(NSString *)emailString
{
    [[NSNotificationCenter defaultCenter] addObserver:self selector:@selector(changeEmailSuccess) name:NOTIFICATION_KEY_CHANGE_EMAIL_SUCCESS object:nil];

    self.enteredEmailString = emailString;

    [WalletManager.sharedInstance.wallet changeEmail:emailString];
}

#pragma mark - Mobile Delegate

- (BOOL)isMobileVerified
{
    return [WalletManager.sharedInstance.wallet hasVerifiedMobileNumber];
}

- (NSString *)getMobileNumber
{
    return [WalletManager.sharedInstance.wallet getSMSNumber];
}

- (void)changeMobileNumber:(NSString *)newNumber
{
    self.enteredMobileNumberString = newNumber;
    
    [[NSNotificationCenter defaultCenter] addObserver:self selector:@selector(changeMobileNumberSuccess) name:NOTIFICATION_KEY_CHANGE_MOBILE_NUMBER_SUCCESS object:nil];
    [[NSNotificationCenter defaultCenter] addObserver:self selector:@selector(changeMobileNumberError) name:NOTIFICATION_KEY_CHANGE_MOBILE_NUMBER_ERROR object:nil];
    
    [WalletManager.sharedInstance.wallet changeMobileNumber:newNumber];
}

- (BOOL)showVerifyAlertIfNeeded
{
    BOOL shouldShowVerifyAlert = self.isVerifyingMobileNumber;

    if (shouldShowVerifyAlert) {
        [self alertUserToVerifyMobileNumber];
        self.isVerifyingMobileNumber = NO;
    }

    return shouldShowVerifyAlert;
}

- (void)mobileNumberClicked
{
    if ([WalletManager.sharedInstance.wallet getTwoStepType] == TWO_STEP_AUTH_TYPE_SMS) {
        UIAlertController *alertToDisableTwoFactorSMS = [UIAlertController alertControllerWithTitle:[NSString stringWithFormat:BC_STRING_SETTINGS_SECURITY_TWO_STEP_VERIFICATION_ENABLED_ARGUMENT, BC_STRING_SETTINGS_SECURITY_TWO_STEP_VERIFICATION_SMS] message:[NSString stringWithFormat:BC_STRING_SETTINGS_SECURITY_MUST_DISABLE_TWO_FACTOR_SMS_ARGUMENT, self.mobileNumberString] preferredStyle:UIAlertControllerStyleAlert];
        [alertToDisableTwoFactorSMS addAction:[UIAlertAction actionWithTitle:BC_STRING_OK style:UIAlertActionStyleCancel handler:nil]];
        if (self.alertTargetViewController) {
            [self.alertTargetViewController presentViewController:alertToDisableTwoFactorSMS animated:YES completion:nil];
        } else {
            [self presentViewController:alertToDisableTwoFactorSMS animated:YES completion:nil];
        }
        return;
    }

    BCVerifyMobileNumberViewController *verifyMobileNumberController = [[BCVerifyMobileNumberViewController alloc] initWithMobileDelegate:self];
    [self.navigationController pushViewController:verifyMobileNumberController animated:YES];
}

- (void)aboutUsClicked
{
    SettingsAboutUsViewController *aboutViewController = [[SettingsAboutUsViewController alloc] init];
    [self presentViewController:aboutViewController animated:YES completion:nil];
}

- (void)termsOfServiceClicked
{
    SettingsWebViewController *aboutViewController = [[SettingsWebViewController alloc] init];
<<<<<<< HEAD
    aboutViewController.urlTargetString = [URL_BLOCKCHAIN_COM stringByAppendingString:URL_SUFFIX_TERMS_OF_SERVICE];
=======
    aboutViewController.urlTargetString = [ConstantsObjcBridge termsOfServiceURLString];
>>>>>>> c9c27d06
    BCNavigationController *navigationController = [[BCNavigationController alloc] initWithRootViewController:aboutViewController title:BC_STRING_SETTINGS_TERMS_OF_SERVICE];
    [self presentViewController:navigationController animated:YES completion:nil];
}

- (void)showPrivacyPolicy
{
    SettingsWebViewController *aboutViewController = [[SettingsWebViewController alloc] init];
<<<<<<< HEAD
    aboutViewController.urlTargetString = [URL_BLOCKCHAIN_COM stringByAppendingString:URL_SUFFIX_PRIVACY_POLICY];
=======
    aboutViewController.urlTargetString = [ConstantsObjcBridge privacyPolicyURLString];
>>>>>>> c9c27d06
    BCNavigationController *navigationController = [[BCNavigationController alloc] initWithRootViewController:aboutViewController title:BC_STRING_SETTINGS_PRIVACY_POLICY];
    [self presentViewController:navigationController animated:YES completion:nil];
}

- (void)showCookiePolicy
{
    SettingsWebViewController *aboutViewController = [[SettingsWebViewController alloc] init];
<<<<<<< HEAD
    aboutViewController.urlTargetString = [URL_BLOCKCHAIN_COM stringByAppendingString:URL_SUFFIX_COOKIE_POLICY];
    BCNavigationController *navigationController = [[BCNavigationController alloc] initWithRootViewController:aboutViewController title:BC_STRING_SETTINGS_COOKIE_POLICY];
=======
    aboutViewController.urlTargetString = [ConstantsObjcBridge cookiePolicyURLString];
    BCNavigationController *navigationController = [[BCNavigationController alloc] initWithRootViewController:aboutViewController title:[LocalizationConstantsObjcBridge cookiePolicy]];
>>>>>>> c9c27d06
    [self presentViewController:navigationController animated:YES completion:nil];
}

#pragma mark - Change Fee per KB

- (NSString *)convertFloatToString:(float)floatNumber forDisplay:(BOOL)isForDisplay
{
    NSNumberFormatter *feePerKbFormatter = [[NSNumberFormatter alloc] init];
    feePerKbFormatter.numberStyle = NSNumberFormatterDecimalStyle;
    feePerKbFormatter.maximumFractionDigits = 8;
    NSNumber *amountNumber = [NSNumber numberWithFloat:floatNumber];
    NSString *displayString = [feePerKbFormatter stringFromNumber:amountNumber];
    if (isForDisplay) {
        return displayString;
    } else {
        NSString *decimalSeparator = [[NSLocale currentLocale] objectForKey:NSLocaleDecimalSeparator];
        NSString *numbersWithDecimalSeparatorString = [[NSString alloc] initWithFormat:@"%@%@", NUMBER_KEYPAD_CHARACTER_SET_STRING, decimalSeparator];
        NSCharacterSet *characterSetFromString = [NSCharacterSet characterSetWithCharactersInString:displayString];
        NSCharacterSet *numbersAndDecimalCharacterSet = [NSCharacterSet characterSetWithCharactersInString:numbersWithDecimalSeparatorString];

        if (![numbersAndDecimalCharacterSet isSupersetOfSet:characterSetFromString]) {
            // Current keypad will not support this character set; return string with known decimal separators "," and "."
            feePerKbFormatter.locale = [NSLocale localeWithLocaleIdentifier:LOCALE_IDENTIFIER_EN_US];

            if ([decimalSeparator isEqualToString:@"."]) {
                return [feePerKbFormatter stringFromNumber:amountNumber];;
            } else {
                [feePerKbFormatter setDecimalSeparator:decimalSeparator];
                return [feePerKbFormatter stringFromNumber:amountNumber];
            }
        }

        return displayString;
    }
}

#pragma mark - Change Mobile Number

- (void)changeMobileNumberSuccess
{
    [[NSNotificationCenter defaultCenter] removeObserver:self name:NOTIFICATION_KEY_CHANGE_MOBILE_NUMBER_SUCCESS object:nil];
    [[NSNotificationCenter defaultCenter] removeObserver:self name:NOTIFICATION_KEY_CHANGE_MOBILE_NUMBER_ERROR object:nil];

    self.mobileNumberString = self.enteredMobileNumberString;

    [self getAccountInfo];

    [self alertUserToVerifyMobileNumber];
}

- (void)changeMobileNumberError
{
    self.isEnablingTwoStepSMS = NO;
    [self alertUserOfError:BC_STRING_SETTINGS_ERROR_INVALID_MOBILE_NUMBER];
    [[NSNotificationCenter defaultCenter] removeObserver:self name:NOTIFICATION_KEY_CHANGE_MOBILE_NUMBER_SUCCESS object:nil];
    [[NSNotificationCenter defaultCenter] removeObserver:self name:NOTIFICATION_KEY_CHANGE_MOBILE_NUMBER_ERROR object:nil];
}

- (void)alertUserToVerifyMobileNumber
{
    self.isVerifyingMobileNumber = YES;

    UIAlertController *alertForVerifyingMobileNumber = [UIAlertController alertControllerWithTitle:BC_STRING_SETTINGS_VERIFY_ENTER_CODE message:[[NSString alloc] initWithFormat:BC_STRING_SETTINGS_SENT_TO_ARGUMENT, self.mobileNumberString] preferredStyle:UIAlertControllerStyleAlert];
    [alertForVerifyingMobileNumber addAction:[UIAlertAction actionWithTitle:BC_STRING_SETTINGS_VERIFY_MOBILE_RESEND style:UIAlertActionStyleDefault handler:^(UIAlertAction * _Nonnull action) {
        [self changeMobileNumber:self.mobileNumberString];
    }]];
    [alertForVerifyingMobileNumber addAction:[UIAlertAction actionWithTitle:BC_STRING_SETTINGS_VERIFY style:UIAlertActionStyleDefault handler:^(UIAlertAction * _Nonnull action) {
        [self verifyMobileNumber:[[alertForVerifyingMobileNumber textFields] firstObject].text];
    }]];
    [alertForVerifyingMobileNumber addAction:[UIAlertAction actionWithTitle:BC_STRING_CANCEL style:UIAlertActionStyleCancel handler:^(UIAlertAction * _Nonnull action) {
        // If the user cancels right after adding a legitimate number, update accountInfo
        self.isEnablingTwoStepSMS = NO;
        [self getAccountInfo];
    }]];
    [alertForVerifyingMobileNumber addTextFieldWithConfigurationHandler:^(UITextField * _Nonnull textField) {
        BCSecureTextField *secureTextField = (BCSecureTextField *)textField;
        secureTextField.autocapitalizationType = UITextAutocapitalizationTypeNone;
        secureTextField.autocorrectionType = UITextAutocorrectionTypeNo;
        secureTextField.spellCheckingType = UITextSpellCheckingTypeNo;
        secureTextField.tag = TAG_TEXTFIELD_VERIFY_MOBILE_NUMBER;
        secureTextField.delegate = self;
        secureTextField.returnKeyType = UIReturnKeyDone;
        secureTextField.placeholder = BC_STRING_ENTER_VERIFICATION_CODE;
    }];
    if (self.alertTargetViewController) {
        [self.alertTargetViewController presentViewController:alertForVerifyingMobileNumber animated:YES completion:nil];
    } else {
        [self.navigationController presentViewController:alertForVerifyingMobileNumber animated:YES completion:nil];
    }}

- (void)verifyMobileNumber:(NSString *)code
{
    [WalletManager.sharedInstance.wallet verifyMobileNumber:code];
    [self addObserversForVerifyingMobileNumber];
    // Mobile number error appears through sendEvent
}

- (void)addObserversForVerifyingMobileNumber
{
    [[NSNotificationCenter defaultCenter] addObserver:self selector:@selector(verifyMobileNumberSuccess) name:NOTIFICATION_KEY_VERIFY_MOBILE_NUMBER_SUCCESS object:nil];
    [[NSNotificationCenter defaultCenter] addObserver:self selector:@selector(verifyMobileNumberError) name:NOTIFICATION_KEY_VERIFY_MOBILE_NUMBER_ERROR object:nil];
}

- (void)verifyMobileNumberSuccess
{
    self.isVerifyingMobileNumber = NO;

    [self removeObserversForVerifyingMobileNumber];

    if (self.isEnablingTwoStepSMS) {
        [self enableTwoStepForSMS];
        return;
    }

    [self alertUserOfSuccess:BC_STRING_SETTINGS_MOBILE_NUMBER_VERIFIED];
}

- (void)verifyMobileNumberError
{
    [self removeObserversForVerifyingMobileNumber];
    self.isEnablingTwoStepSMS = NO;
}

- (void)removeObserversForVerifyingMobileNumber
{
    [[NSNotificationCenter defaultCenter] removeObserver:self name:NOTIFICATION_KEY_VERIFY_MOBILE_NUMBER_SUCCESS object:nil];
    [[NSNotificationCenter defaultCenter] removeObserver:self name:NOTIFICATION_KEY_VERIFY_MOBILE_NUMBER_ERROR object:nil];
}

#pragma mark - Web login

- (void)webLoginClicked
{
    WebLoginViewController *webLoginViewController = [[WebLoginViewController alloc] init];
    [self.navigationController pushViewController:webLoginViewController animated:YES];
}

#pragma mark - Change Swipe to Receive

- (void)switchSwipeToReceiveTapped
{
    BOOL swipeToReceiveEnabled = BlockchainSettings.sharedAppInstance.swipeToReceiveEnabled;

    if (!swipeToReceiveEnabled) {
        UIAlertController *swipeToReceiveAlert = [UIAlertController alertControllerWithTitle:BC_STRING_SETTINGS_PIN_SWIPE_TO_RECEIVE message:BC_STRING_SETTINGS_SWIPE_TO_RECEIVE_IN_FIVES_FOOTER preferredStyle:UIAlertControllerStyleAlert];
        [swipeToReceiveAlert addAction:[UIAlertAction actionWithTitle:BC_STRING_ENABLE style:UIAlertActionStyleDefault handler:^(UIAlertAction * _Nonnull action) {
            BlockchainSettings.sharedAppInstance.swipeToReceiveEnabled = !swipeToReceiveEnabled;
            // Clear all swipe addresses in case default account has changed
            if (!swipeToReceiveEnabled) {
                [AssetAddressRepository.sharedInstance removeAllSwipeAddresses];
            }
        }]];
        [swipeToReceiveAlert addAction:[UIAlertAction actionWithTitle:BC_STRING_CANCEL style:UIAlertActionStyleCancel handler:^(UIAlertAction * _Nonnull action) {
            NSIndexPath *indexPath = [NSIndexPath indexPathForRow:self.PINSwipeToReceive inSection:sectionSecurity];
            [self.tableView reloadRowsAtIndexPaths:[NSArray arrayWithObject:indexPath] withRowAnimation:UITableViewRowAnimationAutomatic];
        }]];
        [self presentViewController:swipeToReceiveAlert animated:YES completion:nil];
    } else {
        BlockchainSettings.sharedAppInstance.swipeToReceiveEnabled = !swipeToReceiveEnabled;
        // Clear all swipe addresses in case default account has changed
        if (!swipeToReceiveEnabled) {
            [AssetAddressRepository.sharedInstance removeAllSwipeAddresses];
        }
    }
}

#pragma mark - Change Touch ID

- (void)switchTouchIDTapped
{
    [AuthenticationManager.sharedInstance canAuthenticateUsingBiometryWithAndReply:^(BOOL success, NSString * _Nullable errorMessage) {
        if (success) {
            [self toggleTouchID];
        } else {
            BlockchainSettings.sharedAppInstance.touchIDEnabled = NO;
            UIAlertController *alertTouchIDError = [UIAlertController alertControllerWithTitle:BC_STRING_ERROR message:errorMessage preferredStyle:UIAlertControllerStyleAlert];
            [alertTouchIDError addAction:[UIAlertAction actionWithTitle:BC_STRING_OK style:UIAlertActionStyleCancel handler:^(UIAlertAction * _Nonnull action) {
                NSIndexPath *indexPath = [NSIndexPath indexPathForRow:self.PINTouchID inSection:sectionSecurity];
                [self.tableView reloadRowsAtIndexPaths:[NSArray arrayWithObject:indexPath] withRowAnimation:UITableViewRowAnimationAutomatic];
            }]];
            [self presentViewController:alertTouchIDError animated:YES completion:nil];
        }
    }];
}

- (void)toggleTouchID
{
    BOOL touchIDEnabled = BlockchainSettings.sharedAppInstance.touchIDEnabled;

    if (!(touchIDEnabled == YES)) {
        UIAlertController *alertForTogglingTouchID = [UIAlertController alertControllerWithTitle:BC_STRING_SETTINGS_PIN_USE_TOUCH_ID_AS_PIN message:BC_STRING_TOUCH_ID_WARNING preferredStyle:UIAlertControllerStyleAlert];
        [alertForTogglingTouchID addAction:[UIAlertAction actionWithTitle:BC_STRING_CANCEL style:UIAlertActionStyleCancel handler:^(UIAlertAction * _Nonnull action) {
            NSIndexPath *indexPath = [NSIndexPath indexPathForRow:self.PINTouchID inSection:sectionSecurity];
            [self.tableView reloadRowsAtIndexPaths:[NSArray arrayWithObject:indexPath] withRowAnimation:UITableViewRowAnimationAutomatic];
        }]];
        [alertForTogglingTouchID addAction:[UIAlertAction actionWithTitle:BC_STRING_CONTINUE style:UIAlertActionStyleDefault handler:^(UIAlertAction * _Nonnull action) {
            [AuthenticationCoordinator.sharedInstance validatePin];
        }]];
        [self presentViewController:alertForTogglingTouchID animated:YES completion:nil];
    } else {
        [KeychainItemWrapper removePinFromKeychain];
        BlockchainSettings.sharedAppInstance.touchIDEnabled = !touchIDEnabled;
    }
}

#pragma mark - Change notifications

- (BOOL)emailNotificationsEnabled
{
    return [WalletManager.sharedInstance.wallet emailNotificationsEnabled];
}

- (void)toggleEmailNotifications
{
    NSIndexPath *indexPath = [NSIndexPath indexPathForRow:preferencesEmailNotifications inSection:sectionPreferences];

    if (Reachability.hasInternetConnection) {
        if ([self emailNotificationsEnabled]) {
            [WalletManager.sharedInstance.wallet disableEmailNotifications];
        } else {
            if ([WalletManager.sharedInstance.wallet getEmailVerifiedStatus] == YES) {
                [WalletManager.sharedInstance.wallet enableEmailNotifications];
            } else {
                [self alertUserOfError:BC_STRING_PLEASE_VERIFY_EMAIL_ADDRESS_FIRST];
                [self.tableView reloadRowsAtIndexPaths:[NSArray arrayWithObject:indexPath] withRowAnimation:UITableViewRowAnimationAutomatic];
                return;
            }
        }

        UITableViewCell *changeEmailNotificationsCell = [self.tableView cellForRowAtIndexPath:indexPath];
        changeEmailNotificationsCell.userInteractionEnabled = NO;
        [self addObserversForChangingNotifications];
    } else {
        [AlertViewPresenter.sharedInstance showNoInternetConnectionAlert];
        [self.tableView reloadRowsAtIndexPaths:[NSArray arrayWithObject:indexPath] withRowAnimation:UITableViewRowAnimationAutomatic];
    }
}

- (void)addObserversForChangingNotifications
{
    [[NSNotificationCenter defaultCenter] addObserver:self selector:@selector(changeNotificationsSuccess) name:NOTIFICATION_KEY_CHANGE_NOTIFICATIONS_SUCCESS object:nil];
    [[NSNotificationCenter defaultCenter] addObserver:self selector:@selector(changeNotificationsError) name:NOTIFICATION_KEY_CHANGE_NOTIFICATIONS_ERROR object:nil];
}

- (void)removeObserversForChangingNotifications
{
    [[NSNotificationCenter defaultCenter] removeObserver:self name:NOTIFICATION_KEY_CHANGE_NOTIFICATIONS_SUCCESS object:nil];
    [[NSNotificationCenter defaultCenter] removeObserver:self name:NOTIFICATION_KEY_CHANGE_NOTIFICATIONS_ERROR object:nil];
}

- (void)changeNotificationsSuccess
{
    [self removeObserversForChangingNotifications];

    SettingsNavigationController *navigationController = (SettingsNavigationController *)self.navigationController;
    [navigationController.busyView fadeIn];

    UITableViewCell *changeEmailNotificationsCell = [self.tableView cellForRowAtIndexPath:[NSIndexPath indexPathForRow:preferencesEmailNotifications inSection:sectionPreferences]];
    changeEmailNotificationsCell.userInteractionEnabled = YES;
}

- (void)changeNotificationsError
{
    [self removeObserversForChangingNotifications];
    NSIndexPath *indexPath = [NSIndexPath indexPathForRow:preferencesEmailNotifications inSection:sectionPreferences];

    UITableViewCell *changeEmailNotificationsCell = [self.tableView cellForRowAtIndexPath:indexPath];
    changeEmailNotificationsCell.userInteractionEnabled = YES;

    [self.tableView reloadRowsAtIndexPaths:[NSArray arrayWithObject:indexPath] withRowAnimation:UITableViewRowAnimationAutomatic];
}

#pragma mark - Change Two Step

- (void)showTwoStep
{
    [self performSingleSegueWithIdentifier:SEGUE_IDENTIFIER_TWO_STEP sender:nil];
}

- (void)alertUserToChangeTwoStepVerification
{
    NSString *alertTitle;
    BOOL isTwoStepEnabled = YES;
    int twoStepType = [WalletManager.sharedInstance.wallet getTwoStepType];
    if (twoStepType == TWO_STEP_AUTH_TYPE_SMS) {
        alertTitle = [NSString stringWithFormat:BC_STRING_SETTINGS_SECURITY_TWO_STEP_VERIFICATION_ENABLED_ARGUMENT, BC_STRING_SETTINGS_SECURITY_TWO_STEP_VERIFICATION_SMS];
    } else if (twoStepType == TWO_STEP_AUTH_TYPE_GOOGLE) {
        alertTitle = [NSString stringWithFormat:BC_STRING_SETTINGS_SECURITY_TWO_STEP_VERIFICATION_ENABLED_ARGUMENT, BC_STRING_SETTINGS_SECURITY_TWO_STEP_VERIFICATION_GOOGLE];
    } else if (twoStepType == TWO_STEP_AUTH_TYPE_YUBI_KEY){
        alertTitle = [NSString stringWithFormat:BC_STRING_SETTINGS_SECURITY_TWO_STEP_VERIFICATION_ENABLED_ARGUMENT, BC_STRING_SETTINGS_SECURITY_TWO_STEP_VERIFICATION_YUBI_KEY];
    } else if (twoStepType == TWO_STEP_AUTH_TYPE_NONE) {
        alertTitle = BC_STRING_SETTINGS_SECURITY_TWO_STEP_VERIFICATION_DISABLED;
        isTwoStepEnabled = NO;
    } else {
        alertTitle = BC_STRING_SETTINGS_SECURITY_TWO_STEP_VERIFICATION_ENABLED;
    }

    UIAlertController *alertForChangingTwoStep = [UIAlertController alertControllerWithTitle:alertTitle message:BC_STRING_SETTINGS_SECURITY_TWO_STEP_VERIFICATION_MESSAGE_SMS_ONLY preferredStyle:UIAlertControllerStyleAlert];
    [alertForChangingTwoStep addAction:[UIAlertAction actionWithTitle:BC_STRING_CANCEL style:UIAlertActionStyleCancel handler: nil]];
    [alertForChangingTwoStep addAction:[UIAlertAction actionWithTitle:isTwoStepEnabled ? BC_STRING_DISABLE : BC_STRING_ENABLE style:UIAlertActionStyleDefault handler:^(UIAlertAction * _Nonnull action) {
        [self changeTwoStepVerification];
    }]];

    if (self.alertTargetViewController) {
        [self.alertTargetViewController presentViewController:alertForChangingTwoStep animated:YES completion:nil];
    } else {
        [self presentViewController:alertForChangingTwoStep animated:YES completion:nil];
    }
}

- (void)changeTwoStepVerification
{
    if (!Reachability.hasInternetConnection) {
        [AlertViewPresenter.sharedInstance showNoInternetConnectionAlert];
        return;
    }

    if ([WalletManager.sharedInstance.wallet getTwoStepType] == TWO_STEP_AUTH_TYPE_NONE) {
        self.isEnablingTwoStepSMS = YES;
        if ([WalletManager.sharedInstance.wallet getSMSVerifiedStatus] == YES) {
            [self enableTwoStepForSMS];
        } else {
            [self mobileNumberClicked];
        }
    } else {
        [self disableTwoStep];
    }
}

- (void)enableTwoStepForSMS
{
    [self prepareForForChangingTwoStep];
    [WalletManager.sharedInstance.wallet enableTwoStepVerificationForSMS];
}

- (void)disableTwoStep
{
    [self prepareForForChangingTwoStep];
    [WalletManager.sharedInstance.wallet disableTwoStepVerification];
}

- (void)prepareForForChangingTwoStep
{
    UITableViewCell *enableTwoStepCell = [self.tableView cellForRowAtIndexPath:[NSIndexPath indexPathForRow:securityTwoStep inSection:sectionSecurity]];
    enableTwoStepCell.userInteractionEnabled = NO;
    [[NSNotificationCenter defaultCenter] addObserver:self selector:@selector(changeTwoStepSuccess) name:NOTIFICATION_KEY_CHANGE_TWO_STEP_SUCCESS object:nil];
    [[NSNotificationCenter defaultCenter] addObserver:self selector:@selector(changeTwoStepError) name:NOTIFICATION_KEY_CHANGE_TWO_STEP_ERROR object:nil];
}

- (void)doneChangingTwoStep
{
    UITableViewCell *enableTwoStepCell = [self.tableView cellForRowAtIndexPath:[NSIndexPath indexPathForRow:securityTwoStep inSection:sectionSecurity]];
    enableTwoStepCell.userInteractionEnabled = YES;
    [[NSNotificationCenter defaultCenter] removeObserver:self name:NOTIFICATION_KEY_CHANGE_TWO_STEP_SUCCESS object:nil];
    [[NSNotificationCenter defaultCenter] removeObserver:self name:NOTIFICATION_KEY_CHANGE_TWO_STEP_ERROR object:nil];
}

- (void)changeTwoStepSuccess
{
    if (self.isEnablingTwoStepSMS) {
        [self alertUserOfSuccess:BC_STRING_TWO_STEP_ENABLED_SUCCESS];
    } else {
        [self alertUserOfSuccess:BC_STRING_TWO_STEP_DISABLED_SUCCESS];
    }
    self.isEnablingTwoStepSMS = NO;

    [self doneChangingTwoStep];
}

- (void)changeTwoStepError
{
    self.isEnablingTwoStepSMS = NO;
    [self alertUserOfError:BC_STRING_TWO_STEP_ERROR];
    [self doneChangingTwoStep];
    [self getAccountInfo];
}

#pragma mark - Change Email

- (BOOL)hasAddedEmail
{
    return [WalletManager.sharedInstance.wallet getEmail] ? YES : NO;
}

- (NSString *)getUserEmail
{
    return [WalletManager.sharedInstance.wallet getEmail];
}

- (void)alertUserToChangeEmail:(BOOL)hasAddedEmail
{
    NSString *alertViewTitle = hasAddedEmail ? BC_STRING_SETTINGS_CHANGE_EMAIL :BC_STRING_ADD_EMAIL;

    UIAlertController *alertForChangingEmail = [UIAlertController alertControllerWithTitle:alertViewTitle message:BC_STRING_PLEASE_PROVIDE_AN_EMAIL_ADDRESS preferredStyle:UIAlertControllerStyleAlert];
    [alertForChangingEmail addAction:[UIAlertAction actionWithTitle:BC_STRING_CANCEL style:UIAlertActionStyleCancel handler:^(UIAlertAction * _Nonnull action) {
        // If the user cancels right after adding a legitimate email address, update accountInfo
        UITableViewCell *emailCell = [self.tableView cellForRowAtIndexPath:[NSIndexPath indexPathForRow:profileEmail inSection:sectionProfile]];
        if (([emailCell.detailTextLabel.text isEqualToString:BC_STRING_SETTINGS_UNVERIFIED] && [alertForChangingEmail.title isEqualToString:BC_STRING_SETTINGS_CHANGE_EMAIL]) || ![[self getUserEmail] isEqualToString:self.emailString]) {
            [self getAccountInfo];
        }
    }]];
    [alertForChangingEmail addAction:[UIAlertAction actionWithTitle:BC_STRING_SETTINGS_VERIFY style:UIAlertActionStyleDefault handler:^(UIAlertAction * _Nonnull action) {

        NSString *newEmail = [[alertForChangingEmail textFields] firstObject].text;

        if ([[[newEmail lowercaseString] stringByReplacingOccurrencesOfString:@" " withString:@""] isEqualToString:[[[self getUserEmail] lowercaseString] stringByReplacingOccurrencesOfString:@" " withString:@""]]) {
            [self alertUserOfError:BC_STRING_SETTINGS_NEW_EMAIL_MUST_BE_DIFFERENT];
            return;
        }

        if ([WalletManager.sharedInstance.wallet emailNotificationsEnabled]) {
            [self alertUserAboutDisablingEmailNotifications:newEmail];
        } else {
            [self changeEmail:newEmail];
        }

    }]];
    [alertForChangingEmail addTextFieldWithConfigurationHandler:^(UITextField * _Nonnull textField) {
        BCSecureTextField *secureTextField = (BCSecureTextField *)textField;
        secureTextField.autocapitalizationType = UITextAutocapitalizationTypeNone;
        secureTextField.spellCheckingType = UITextSpellCheckingTypeNo;
        secureTextField.returnKeyType = UIReturnKeyDone;
        secureTextField.text = hasAddedEmail ? [self getUserEmail] : @"";
    }];

    if (self.alertTargetViewController) {
        [self.alertTargetViewController presentViewController:alertForChangingEmail animated:YES completion:nil];
    } else {
        [self presentViewController:alertForChangingEmail animated:YES completion:nil];
    }
}

- (void)alertUserAboutDisablingEmailNotifications:(NSString *)newEmail
{
    self.enteredEmailString = newEmail;

    UIAlertController *alertForChangingEmail = [UIAlertController alertControllerWithTitle:BC_STRING_SETTINGS_NEW_EMAIL_ADDRESS message:BC_STRING_SETTINGS_NEW_EMAIL_ADDRESS_WARNING_DISABLE_NOTIFICATIONS preferredStyle:UIAlertControllerStyleAlert];
    [alertForChangingEmail addAction:[UIAlertAction actionWithTitle:BC_STRING_CANCEL style:UIAlertActionStyleCancel handler:nil]];
    [alertForChangingEmail addAction:[UIAlertAction actionWithTitle:BC_STRING_CONTINUE style:UIAlertActionStyleDefault handler:^(UIAlertAction * _Nonnull action) {
        [self disableNotificationsThenChangeEmail:newEmail];
    }]];

    if (self.alertTargetViewController) {
        [self.alertTargetViewController presentViewController:alertForChangingEmail animated:YES completion:nil];
    } else {
        [self presentViewController:alertForChangingEmail animated:YES completion:nil];
    }
}

- (void)disableNotificationsThenChangeEmail:(NSString *)newEmail
{
    SettingsNavigationController *navigationController = (SettingsNavigationController *)self.navigationController;
    [navigationController.busyView fadeIn];

    [WalletManager.sharedInstance.wallet disableEmailNotifications];

    [[NSNotificationCenter defaultCenter] addObserver:self selector:@selector(changeEmailAfterDisablingNotifications) name:[ConstantsObjcBridge notificationKeyBackupSuccess] object:nil];
}

- (void)changeEmailAfterDisablingNotifications
{
    [[NSNotificationCenter defaultCenter] removeObserver:self name:[ConstantsObjcBridge notificationKeyBackupSuccess] object:nil];
    [self changeEmail:self.enteredEmailString];
}

- (void)alertUserToVerifyEmail
{
    UIAlertController *alertForVerifyingEmail = [UIAlertController alertControllerWithTitle:[[NSString alloc] initWithFormat:BC_STRING_VERIFICATION_EMAIL_SENT_TO_ARGUMENT, self.emailString] message:BC_STRING_PLEASE_CHECK_AND_CLICK_EMAIL_VERIFICATION_LINK preferredStyle:UIAlertControllerStyleAlert];
    [alertForVerifyingEmail addAction:[UIAlertAction actionWithTitle:BC_STRING_SETTINGS_VERIFY_EMAIL_RESEND style:UIAlertActionStyleDefault handler:^(UIAlertAction * _Nonnull action) {
        [self resendVerificationEmail];
    }]];
    [alertForVerifyingEmail addAction:[UIAlertAction actionWithTitle:BC_STRING_OPEN_MAIL_APP style:UIAlertActionStyleDefault handler:^(UIAlertAction * _Nonnull action) {
        NSURL *mailURL = [NSURL URLWithString:[ConstantsObjcBridge mailUrl]];
        if ([[UIApplication sharedApplication] canOpenURL:mailURL]) {
            [[UIApplication sharedApplication] openURL:mailURL];
        }
    }]];
    [alertForVerifyingEmail addAction:[UIAlertAction actionWithTitle:BC_STRING_OK style:UIAlertActionStyleCancel handler:^(UIAlertAction * _Nonnull action) {
        [self getAccountInfo];
    }]];

    if (self.alertTargetViewController) {
        [self.alertTargetViewController presentViewController:alertForVerifyingEmail animated:YES completion:nil];
    } else {
        [self.navigationController presentViewController:alertForVerifyingEmail animated:YES completion:nil];
    }}

- (void)resendVerificationEmail
{
    [[NSNotificationCenter defaultCenter] addObserver:self selector:@selector(resendVerificationEmailSuccess) name:NOTIFICATION_KEY_RESEND_VERIFICATION_EMAIL_SUCCESS object:nil];

    [WalletManager.sharedInstance.wallet resendVerificationEmail:self.emailString];
}

- (void)resendVerificationEmailSuccess
{
    [[NSNotificationCenter defaultCenter] removeObserver:self name:NOTIFICATION_KEY_RESEND_VERIFICATION_EMAIL_SUCCESS object:nil];

    [self alertUserToVerifyEmail];
}

- (void)changeEmailSuccess
{
    [[NSNotificationCenter defaultCenter] removeObserver:self name:NOTIFICATION_KEY_CHANGE_EMAIL_SUCCESS object:nil];

    self.emailString = self.enteredEmailString;

    dispatch_time_t delayTime = dispatch_time(DISPATCH_TIME_NOW, 0.5f * NSEC_PER_SEC);
    dispatch_after(delayTime, dispatch_get_main_queue(), ^{
        [self alertUserToVerifyEmail];
    });
}

#pragma mark - Wallet Recovery Phrase

- (void)showBackup
{
    if (!self.backupController) {
        UIStoryboard *storyboard = [UIStoryboard storyboardWithName:STORYBOARD_NAME_BACKUP bundle: nil];
        self.backupController = [storyboard instantiateViewControllerWithIdentifier:NAVIGATION_CONTROLLER_NAME_BACKUP];
    }

    self.backupController.wallet = WalletManager.sharedInstance.wallet;

    self.backupController.modalTransitionStyle = UIModalTransitionStyleCoverVertical;
    [self presentViewController:self.backupController animated:YES completion:nil];
}

#pragma mark - Change Password

- (void)changePassword
{
    [self performSingleSegueWithIdentifier:SEGUE_IDENTIFIER_CHANGE_PASSWORD sender:nil];
}

#pragma mark - TextField Delegate

- (BOOL)textFieldShouldReturn:(UITextField *)textField
{
    __weak SettingsTableViewController *weakSelf = self;

    if (self.alertTargetViewController) {
        [self.alertTargetViewController dismissViewControllerAnimated:YES completion:^{
            if (textField.tag == TAG_TEXTFIELD_VERIFY_MOBILE_NUMBER) {
                [weakSelf verifyMobileNumber:textField.text];

            } else if (textField.tag == TAG_TEXTFIELD_CHANGE_MOBILE_NUMBER) {
                [weakSelf changeMobileNumber:textField.text];
            }
        }];
        return YES;
    }

    [self dismissViewControllerAnimated:YES completion:^{
        if (textField.tag == TAG_TEXTFIELD_VERIFY_MOBILE_NUMBER) {
            [weakSelf verifyMobileNumber:textField.text];

        } else if (textField.tag == TAG_TEXTFIELD_CHANGE_MOBILE_NUMBER) {
            [weakSelf changeMobileNumber:textField.text];
        }
    }];

    return YES;
}

- (BOOL)textField:(UITextField *)textField shouldChangeCharactersInRange:(NSRange)range replacementString:(NSString *)string
{
    if (textField == self.changeFeeTextField) {

        NSString *newString = [textField.text stringByReplacingCharactersInRange:range withString:string];
        NSArray  *points = [newString componentsSeparatedByString:@"."];
        NSArray  *commas = [newString componentsSeparatedByString:[[NSLocale currentLocale] objectForKey:NSLocaleDecimalSeparator]];

        // Only one comma or point in input field allowed
        if ([points count] > 2 || [commas count] > 2)
            return NO;

        // Only 1 leading zero
        if (points.count == 1 || commas.count == 1) {
            if (range.location == 1 && ![string isEqualToString:@"."] && ![string isEqualToString:[[NSLocale currentLocale] objectForKey:NSLocaleDecimalSeparator]] && [textField.text isEqualToString:@"0"]) {
                return NO;
            }
        }

        NSString *decimalSeparator = [[NSLocale currentLocale] objectForKey:NSLocaleDecimalSeparator];
        NSString *numbersWithDecimalSeparatorString = [[NSString alloc] initWithFormat:@"%@%@", NUMBER_KEYPAD_CHARACTER_SET_STRING, decimalSeparator];
        NSCharacterSet *characterSetFromString = [NSCharacterSet characterSetWithCharactersInString:newString];
        NSCharacterSet *numbersAndDecimalCharacterSet = [NSCharacterSet characterSetWithCharactersInString:numbersWithDecimalSeparatorString];

        // Only accept numbers and decimal representations
        if (![numbersAndDecimalCharacterSet isSupersetOfSet:characterSetFromString]) {
            return NO;
        }
    }

    return YES;
}

#pragma mark - Segue

- (void)performSingleSegueWithIdentifier:(NSString *)identifier sender:(id)sender
{
    if ([[self navigationController] topViewController] == self) {
        [self performSegueWithIdentifier:identifier sender:sender];
    }
}

- (void)prepareForSegue:(UIStoryboardSegue *)segue sender:(id)sender
{
    if ([segue.identifier isEqualToString:SEGUE_IDENTIFIER_CURRENCY]) {
        SettingsSelectorTableViewController *settingsSelectorTableViewController = segue.destinationViewController;
        settingsSelectorTableViewController.itemsDictionary = self.availableCurrenciesDictionary;
    } else if ([segue.identifier isEqualToString:SEGUE_IDENTIFIER_TWO_STEP]) {
        SettingsTwoStepViewController *twoStepViewController = (SettingsTwoStepViewController *)segue.destinationViewController;
        twoStepViewController.settingsController = self;
        self.alertTargetViewController = twoStepViewController;
    }
}

#pragma mark - Table view data source

- (void)tableView:(UITableView *)tableView didSelectRowAtIndexPath:(NSIndexPath *)indexPath
{
    [tableView deselectRowAtIndexPath:indexPath animated:NO];

    switch (indexPath.section) {
        case sectionProfile: {
            switch (indexPath.row) {
                case profileWalletIdentifier: {
                    [self walletIdentifierClicked];
                    return;
                }
                case profileEmail: {
                    [self emailClicked];
                    return;
                }
                case profileMobileNumber: {
                    [self mobileNumberClicked];
                    return;
                }
                case profileWebLogin: {
                    [self webLoginClicked];
                    return;
                }
            }
            return;
        }
        case sectionPreferences: {
            switch (indexPath.row) {
                case preferencesLocalCurrency: {
                    [self performSingleSegueWithIdentifier:SEGUE_IDENTIFIER_CURRENCY sender:nil];
                    return;
                }
            }
            return;
        }
        case sectionSecurity: {
            if (indexPath.row == securityTwoStep) {
                [self showTwoStep];
                return;
            } else if (indexPath.row == securityPasswordChange) {
                [self changePassword];
                return;
            } else if (indexPath.row == securityWalletRecoveryPhrase) {
                [self showBackup];
                return;
            } else if (indexPath.row == PINChangePIN) {
                [AuthenticationCoordinator.sharedInstance changePin];
                return;
            }
            return;
        }
        case aboutSection: {
            switch (indexPath.row) {
                case aboutUs: {
                    [self aboutUsClicked];
                    return;
                }
                case aboutTermsOfService: {
                    [self termsOfServiceClicked];
                    return;
                }
                case aboutPrivacyPolicy: {
                    [self showPrivacyPolicy];
                    return;
                }
                case aboutCookiePolicy: {
                    [self showCookiePolicy];
                    return;
                }
            }
            return;
        }
    }
}

- (NSInteger)numberOfSectionsInTableView:(UITableView *)tableView
{
    return 4;
}

- (NSInteger)tableView:(UITableView *)tableView numberOfRowsInSection:(NSInteger)section
{
    switch (section) {
        case sectionProfile: return 4;
        case sectionPreferences: return 2;
        case sectionSecurity: {
            NSInteger numberOfRows = 0;

            if (self.PINTouchID > 0 && self.PINSwipeToReceive > 0) {
                numberOfRows = 5;
            } else if (self.PINTouchID > 0 || self.PINSwipeToReceive > 0) {
                numberOfRows = 4;
            } else {
                numberOfRows = 3;
            }

            return [WalletManager.sharedInstance.wallet didUpgradeToHd] ? numberOfRows + 1 : numberOfRows;
        }
        case aboutSection: return 4;
        default: return 0;
    }
}

- (UIView *)tableView:(UITableView *)tableView viewForHeaderInSection:(NSInteger)section
{
    UIView *view = [[UIView alloc] initWithFrame:CGRectMake(0, 0, self.view.frame.size.width, 45)];
    view.backgroundColor = COLOR_TABLE_VIEW_BACKGROUND_LIGHT_GRAY;

    UILabel *label = [[UILabel alloc] initWithFrame:CGRectMake(20, 20, self.view.frame.size.width, 14)];
    label.textColor = COLOR_BLOCKCHAIN_BLUE;
    label.font = [UIFont fontWithName:FONT_MONTSERRAT_REGULAR size:FONT_SIZE_SMALL_MEDIUM];

    [view addSubview:label];

    NSString *labelString = [self titleForHeaderInSection:section];

    label.text = labelString;

    return view;
}

- (CGFloat)tableView:(UITableView *)tableView heightForHeaderInSection:(NSInteger)section
{
    return 45.0f;
}

- (UITableViewCell *)tableView:(UITableView *)tableView cellForRowAtIndexPath:(NSIndexPath *)indexPath
{
    NSString *cellIdentifier = [NSString stringWithFormat:@"s%li-r%li", (long)indexPath.section, (long)indexPath.row];
    UITableViewCell *cell = [tableView dequeueReusableCellWithIdentifier:cellIdentifier];

    if (cell == nil) {
        if (indexPath.section == sectionProfile && indexPath.row == profileWalletIdentifier) {
            cell = [[UITableViewCell alloc] initWithStyle:UITableViewCellStyleSubtitle reuseIdentifier:cellIdentifier];
        } else {
            cell = [[UITableViewCell alloc] initWithStyle:UITableViewCellStyleValue1 reuseIdentifier:cellIdentifier];
            cell.textLabel.textColor = COLOR_TEXT_DARK_GRAY;
            cell.textLabel.font = [SettingsTableViewController fontForCell];
            cell.detailTextLabel.font = [SettingsTableViewController fontForCell];
            cell.textLabel.adjustsFontSizeToFitWidth = YES;
            cell.detailTextLabel.adjustsFontSizeToFitWidth = YES;
        }
    }

    switch (indexPath.section) {
        case sectionProfile: {
            switch (indexPath.row) {
                case profileWalletIdentifier: {
                    cell.textLabel.font = [SettingsTableViewController fontForCell];
                    cell.textLabel.textColor = COLOR_TEXT_DARK_GRAY;
                    cell.textLabel.text = BC_STRING_SETTINGS_WALLET_ID;
                    cell.detailTextLabel.text = WalletManager.sharedInstance.wallet.guid;
                    cell.detailTextLabel.font = [SettingsTableViewController fontForCellSubtitle];
                    cell.detailTextLabel.textColor = [UIColor grayColor];
                    cell.detailTextLabel.adjustsFontSizeToFitWidth = YES;
                    return cell;
                }
                case profileEmail: {
                    cell.textLabel.text = BC_STRING_SETTINGS_EMAIL;
                    cell.accessoryType = UITableViewCellAccessoryDisclosureIndicator;

                    if ([self getUserEmail] != nil && [WalletManager.sharedInstance.wallet getEmailVerifiedStatus] == YES) {
                        cell.detailTextLabel.text = BC_STRING_SETTINGS_VERIFIED;
                        cell.detailTextLabel.textColor = COLOR_BUTTON_GREEN;
                    } else {
                        cell.detailTextLabel.text = BC_STRING_SETTINGS_UNVERIFIED;
                        cell.detailTextLabel.textColor = COLOR_BLOCKCHAIN_RED_WARNING;
                    }
                    return [self adjustFontForCell:cell];
                }
                case profileMobileNumber: {
                    cell.textLabel.text = BC_STRING_SETTINGS_MOBILE_NUMBER;
                    if ([WalletManager.sharedInstance.wallet hasVerifiedMobileNumber]) {
                        cell.detailTextLabel.text = BC_STRING_SETTINGS_VERIFIED;
                        cell.detailTextLabel.textColor = COLOR_BUTTON_GREEN;
                    } else {
                        cell.detailTextLabel.text = BC_STRING_SETTINGS_UNVERIFIED;
                        cell.detailTextLabel.textColor = COLOR_BLOCKCHAIN_RED_WARNING;
                    }
                    cell.accessoryType = UITableViewCellAccessoryDisclosureIndicator;
                    return [self adjustFontForCell:cell];
                }
                case profileWebLogin: {
                    cell.textLabel.text = BC_STRING_LOG_IN_TO_WEB_WALLET;
                    cell.accessoryType = UITableViewCellAccessoryDisclosureIndicator;
                    return [self adjustFontForCell:cell];
                }
            }
        }
        case sectionPreferences: {
            switch (indexPath.row) {
                case preferencesEmailNotifications: {
                    cell.accessoryType = UITableViewCellAccessoryNone;
                    cell.textLabel.text = BC_STRING_SETTINGS_EMAIL_NOTIFICATIONS;
                    cell.selectionStyle = UITableViewCellSelectionStyleNone;
                    UISwitch *switchForEmailNotifications = [[UISwitch alloc] init];
                    switchForEmailNotifications.on = [self emailNotificationsEnabled];
                    [switchForEmailNotifications addTarget:self action:@selector(toggleEmailNotifications) forControlEvents:UIControlEventTouchUpInside];
                    cell.accessoryView = switchForEmailNotifications;
                    return cell;
                }
                case preferencesLocalCurrency: {
                    cell.accessoryType = UITableViewCellAccessoryDisclosureIndicator;
                    NSString *selectedCurrencyCode = [self getLocalSymbolFromLatestResponse].code;
                    NSString *currencyName = self.availableCurrenciesDictionary[selectedCurrencyCode];
                    cell.textLabel.text = BC_STRING_SETTINGS_LOCAL_CURRENCY;
                    cell.detailTextLabel.text = [[NSString alloc] initWithFormat:@"%@ (%@)", currencyName, self.allCurrencySymbolsDictionary[selectedCurrencyCode][@"symbol"]];
                    if (currencyName == nil || self.allCurrencySymbolsDictionary[selectedCurrencyCode][@"symbol"] == nil) {
                        cell.detailTextLabel.text = @"";
                    }
                    return cell;
                }
            }
        }
        case sectionSecurity: {
            if (indexPath.row == securityTwoStep) {
                cell.textLabel.text = BC_STRING_SETTINGS_SECURITY_TWO_STEP_VERIFICATION;
                cell.accessoryType = UITableViewCellAccessoryDisclosureIndicator;
                int authType = [WalletManager.sharedInstance.wallet getTwoStepType];
                cell.detailTextLabel.textColor = COLOR_BUTTON_GREEN;
                if (authType == TWO_STEP_AUTH_TYPE_SMS) {
                    cell.detailTextLabel.text = BC_STRING_SETTINGS_SECURITY_TWO_STEP_VERIFICATION_SMS;
                } else if (authType == TWO_STEP_AUTH_TYPE_GOOGLE) {
                    cell.detailTextLabel.text = BC_STRING_SETTINGS_SECURITY_TWO_STEP_VERIFICATION_GOOGLE;
                } else if (authType == TWO_STEP_AUTH_TYPE_YUBI_KEY) {
                    cell.detailTextLabel.text = BC_STRING_SETTINGS_SECURITY_TWO_STEP_VERIFICATION_YUBI_KEY;
                } else if (authType == TWO_STEP_AUTH_TYPE_NONE) {
                    cell.detailTextLabel.text = BC_STRING_DISABLED;
                    cell.detailTextLabel.textColor = COLOR_BLOCKCHAIN_RED_WARNING;
                } else {
                    cell.detailTextLabel.text = BC_STRING_UNKNOWN;
                }
                return [self adjustFontForCell:cell];
            }
            else if (indexPath.row == securityPasswordChange) {
                cell.textLabel.text = BC_STRING_SETTINGS_SECURITY_CHANGE_PASSWORD;
                cell.accessoryType = UITableViewCellAccessoryDisclosureIndicator;
                return [self adjustFontForCell:cell];
            }
            else if (indexPath.row == securityWalletRecoveryPhrase) {
                cell.textLabel.font = [SettingsTableViewController fontForCell];
                cell.textLabel.text = BC_STRING_WALLET_RECOVERY_PHRASE;
                if (WalletManager.sharedInstance.wallet.isRecoveryPhraseVerified) {
                    cell.detailTextLabel.text = BC_STRING_SETTINGS_VERIFIED;
                    cell.detailTextLabel.textColor = COLOR_BUTTON_GREEN;
                } else {
                    cell.detailTextLabel.text = BC_STRING_SETTINGS_UNCONFIRMED;
                    cell.detailTextLabel.textColor = COLOR_BLOCKCHAIN_RED_WARNING;
                }
                cell.accessoryType = UITableViewCellAccessoryDisclosureIndicator;
                return [self adjustFontForCell:cell];
            } else if (indexPath.row == PINChangePIN) {
                cell.textLabel.text = BC_STRING_CHANGE_PIN;
                cell.accessoryType = UITableViewCellAccessoryDisclosureIndicator;
                return cell;
            } else if (indexPath.row == self.PINTouchID) {
                cell.textLabel.adjustsFontSizeToFitWidth = YES;
                cell.detailTextLabel.adjustsFontSizeToFitWidth = YES;
                cell.selectionStyle = UITableViewCellSelectionStyleNone;
                cell.textLabel.font = [SettingsTableViewController fontForCell];
                cell.textLabel.text = BC_STRING_SETTINGS_PIN_USE_TOUCH_ID_AS_PIN;
                UISwitch *switchForTouchID = [[UISwitch alloc] init];
                BOOL touchIDEnabled = BlockchainSettings.sharedAppInstance.touchIDEnabled;
                switchForTouchID.on = touchIDEnabled;
                [switchForTouchID addTarget:self action:@selector(switchTouchIDTapped) forControlEvents:UIControlEventTouchUpInside];
                cell.accessoryView = switchForTouchID;
                return cell;
            } else if (indexPath.row == self.PINSwipeToReceive) {
                cell.textLabel.adjustsFontSizeToFitWidth = YES;
                cell.detailTextLabel.adjustsFontSizeToFitWidth = YES;
                cell.selectionStyle = UITableViewCellSelectionStyleNone;
                cell.textLabel.font = [SettingsTableViewController fontForCell];
                cell.textLabel.text = BC_STRING_SETTINGS_PIN_SWIPE_TO_RECEIVE;
                UISwitch *switchForSwipeToReceive = [[UISwitch alloc] init];
                BOOL swipeToReceiveEnabled = BlockchainSettings.sharedAppInstance.swipeToReceiveEnabled;
                switchForSwipeToReceive.on = swipeToReceiveEnabled;
                [switchForSwipeToReceive addTarget:self action:@selector(switchSwipeToReceiveTapped) forControlEvents:UIControlEventTouchUpInside];
                cell.accessoryView = switchForSwipeToReceive;
                return cell;
            }
        }
        case aboutSection: {
            cell.accessoryType = UITableViewCellAccessoryDisclosureIndicator;
            switch (indexPath.row) {
                case aboutUs: {
                    cell.textLabel.text = BC_STRING_SETTINGS_ABOUT_US;
                    return cell;
                }
                case aboutTermsOfService: {
                    cell.textLabel.text = BC_STRING_SETTINGS_TERMS_OF_SERVICE;
                    return cell;
                }
                case aboutPrivacyPolicy: {
                    cell.textLabel.text = BC_STRING_SETTINGS_PRIVACY_POLICY;
                    return cell;
                }
                case aboutCookiePolicy: {
<<<<<<< HEAD
                    cell.textLabel.text = BC_STRING_SETTINGS_COOKIE_POLICY;
=======
                    cell.textLabel.text = [LocalizationConstantsObjcBridge cookiePolicy];
>>>>>>> c9c27d06
                    return cell;
                }
            }
        }        default: return nil;
    }

    return cell;
}

- (NSIndexPath *)tableView:(UITableView *)tableView willSelectRowAtIndexPath:(NSIndexPath *)indexPath
{
    if (indexPath.section == sectionProfile && indexPath.row == profileWalletIdentifier) {
        return indexPath;
    }

    BOOL hasLoadedAccountInfoDictionary = WalletManager.sharedInstance.wallet.hasLoadedAccountInfo ? YES : NO;

    if (!hasLoadedAccountInfoDictionary || [[[NSUserDefaults standardUserDefaults] objectForKey:USER_DEFAULTS_KEY_LOADED_SETTINGS] boolValue] == NO) {
        [self alertUserOfErrorLoadingSettings];
        return nil;
    } else {
        return indexPath;
    }
}

#pragma mark - Table View Helpers

- (NSString *)titleForHeaderInSection:(NSInteger)section
{
    switch (section) {
        case sectionProfile: return BC_STRING_SETTINGS_PROFILE;
        case sectionPreferences: return BC_STRING_SETTINGS_PREFERENCES;
        case sectionSecurity: return BC_STRING_SETTINGS_SECURITY;
        case aboutSection: return BC_STRING_SETTINGS_ABOUT;
        default: return nil;
    }
}

#pragma mark Security Center Helpers

- (void)verifyEmailTapped
{
    [self emailClicked];
}

- (void)changeTwoStepTapped
{
    [self alertUserToChangeTwoStepVerification];
}

@end<|MERGE_RESOLUTION|>--- conflicted
+++ resolved
@@ -399,11 +399,8 @@
 - (void)termsOfServiceClicked
 {
     SettingsWebViewController *aboutViewController = [[SettingsWebViewController alloc] init];
-<<<<<<< HEAD
-    aboutViewController.urlTargetString = [URL_BLOCKCHAIN_COM stringByAppendingString:URL_SUFFIX_TERMS_OF_SERVICE];
-=======
     aboutViewController.urlTargetString = [ConstantsObjcBridge termsOfServiceURLString];
->>>>>>> c9c27d06
+
     BCNavigationController *navigationController = [[BCNavigationController alloc] initWithRootViewController:aboutViewController title:BC_STRING_SETTINGS_TERMS_OF_SERVICE];
     [self presentViewController:navigationController animated:YES completion:nil];
 }
@@ -411,11 +408,7 @@
 - (void)showPrivacyPolicy
 {
     SettingsWebViewController *aboutViewController = [[SettingsWebViewController alloc] init];
-<<<<<<< HEAD
-    aboutViewController.urlTargetString = [URL_BLOCKCHAIN_COM stringByAppendingString:URL_SUFFIX_PRIVACY_POLICY];
-=======
     aboutViewController.urlTargetString = [ConstantsObjcBridge privacyPolicyURLString];
->>>>>>> c9c27d06
     BCNavigationController *navigationController = [[BCNavigationController alloc] initWithRootViewController:aboutViewController title:BC_STRING_SETTINGS_PRIVACY_POLICY];
     [self presentViewController:navigationController animated:YES completion:nil];
 }
@@ -423,13 +416,8 @@
 - (void)showCookiePolicy
 {
     SettingsWebViewController *aboutViewController = [[SettingsWebViewController alloc] init];
-<<<<<<< HEAD
-    aboutViewController.urlTargetString = [URL_BLOCKCHAIN_COM stringByAppendingString:URL_SUFFIX_COOKIE_POLICY];
-    BCNavigationController *navigationController = [[BCNavigationController alloc] initWithRootViewController:aboutViewController title:BC_STRING_SETTINGS_COOKIE_POLICY];
-=======
     aboutViewController.urlTargetString = [ConstantsObjcBridge cookiePolicyURLString];
     BCNavigationController *navigationController = [[BCNavigationController alloc] initWithRootViewController:aboutViewController title:[LocalizationConstantsObjcBridge cookiePolicy]];
->>>>>>> c9c27d06
     [self presentViewController:navigationController animated:YES completion:nil];
 }
 
@@ -1348,11 +1336,7 @@
                     return cell;
                 }
                 case aboutCookiePolicy: {
-<<<<<<< HEAD
-                    cell.textLabel.text = BC_STRING_SETTINGS_COOKIE_POLICY;
-=======
                     cell.textLabel.text = [LocalizationConstantsObjcBridge cookiePolicy];
->>>>>>> c9c27d06
                     return cell;
                 }
             }
