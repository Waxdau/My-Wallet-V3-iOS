--- conflicted
+++ resolved
@@ -1,10 +1,6 @@
 // Copyright © Blockchain Luxembourg S.A. All rights reserved.
 
 import AnalyticsKit
-<<<<<<< HEAD
-=======
-import BuySellUIKit
->>>>>>> c703fdff
 import DashboardUIKit
 import DIKit
 import InterestKit
@@ -48,15 +44,9 @@
 
     @Inject var airdropRouter: AirdropRouterAPI
     private var settingsRouterAPI: SettingsRouterAPI?
-<<<<<<< HEAD
     private var buyRouter: PlatformUIKit.RouterAPI!
     private var sellRouter: PlatformUIKit.SellRouter!
-    private var backupRouter: SettingsUIKit.BackupRouterAPI?
-=======
-    private var buyRouter: BuySellUIKit.RouterAPI!
-    private var sellRouter: BuySellUIKit.SellRouter!
     private var backupRouter: DashboardBackupRouterAPI?
->>>>>>> c703fdff
     
     // MARK: - UIViewController Properties
     
@@ -330,8 +320,9 @@
     }
 
     func startBackupFlow() {
-        backupRouter = BackupFundsCustodialRouter()
-        backupRouter?.start()
+        let router: DashboardBackupRouterAPI = resolve()
+        backupRouter = router
+        router.start()
     }
 
     private func createAccountsAndAddressesViewController() -> UIViewController {
