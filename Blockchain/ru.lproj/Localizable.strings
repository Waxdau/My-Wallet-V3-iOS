--- conflicted
+++ resolved
@@ -1699,10 +1699,7 @@
 "Your verified email address is used to send payment alerts, ID reminders, and login codes." = "Ваш проверенный адрес эл. почты используется для отправки уведомлений о платежах, напоминаний ID и кодов входа.";
 
 /* (No Commment) */
-<<<<<<< HEAD
 "Your mobile phone can be used to enable two-factor authentication or to receive alerts." = "Ваш мобильный телефон может быть использован для подключения двухфакторной аутентификации или получения уведомлений.";
-=======
-"Your mobile phone can be used to enable two-factor authentication or to receive alerts." = "Ваш мобильный телефон может быть использован для подключения двухфакторной аутентификации или получения уведомлений.";
 
 /* (No Commment) */
 "Trade Completed" = "Сделка завершена";
@@ -1720,5 +1717,4 @@
 "Your Transactions" = "Ваши транзакции";
 
 /* (No Commment) */
-"Transactions occur when you send and receive bitcoin." = "Транзакции происходят, когда вы отправляете и получаете биткоины.";
->>>>>>> 0db37170
+"Transactions occur when you send and receive bitcoin." = "Транзакции происходят, когда вы отправляете и получаете биткоины.";