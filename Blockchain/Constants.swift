--- conflicted
+++ resolved
@@ -138,11 +138,8 @@
         static let forgotPassword = "https://support.blockchain.com/hc/en-us/articles/211205343-I-forgot-my-password-What-can-you-do-to-help-"
         static let blockchainWalletLogin = "https://login.blockchain.com"
         static let lockbox = "https://blockchain.com/lockbox"
-<<<<<<< HEAD
         static let stellarMinimumBalanceInfo = "https://www.stellar.org/developers/guides/concepts/fees.html#minimum-account-balance"
-=======
         static let airdropWaitlist = blockchainHome + "/waitlist"
->>>>>>> 1e6f96ee
     }
     struct Wallet {
         static let swipeToReceiveAddressCount = 5
