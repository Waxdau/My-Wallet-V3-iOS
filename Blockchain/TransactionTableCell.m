--- conflicted
+++ resolved
@@ -30,40 +30,7 @@
         
         NSDate *date = [NSDate dateWithTimeIntervalSince1970:transaction.time];
         
-<<<<<<< HEAD
         dateLabel.text = [NSDateFormatter timeAgoStringFromDate:date];
-=======
-        long long secondsAgo  = -round([date timeIntervalSinceNow]);
-        
-        if (secondsAgo <= 1) { // Just now
-            dateLabel.text = NSLocalizedString(@"Just now", nil);
-        } else if (secondsAgo < 60) { // 0 - 59 seconds
-            dateLabel.text = [NSString stringWithFormat:NSLocalizedString(@"%lld seconds ago", nil), secondsAgo];
-        } else if (secondsAgo / 60 == 1) { // 1 minute
-            dateLabel.text = NSLocalizedString(@"1 minute ago", nil);
-        } else if (secondsAgo < 60 * 60) {  // 1 to 59 minutes
-            dateLabel.text = [NSString stringWithFormat:NSLocalizedString(@"%lld minutes ago", nil), secondsAgo / 60];
-        } else if (secondsAgo / 60 / 60 == 1) { // 1 hour ago
-            dateLabel.text = NSLocalizedString(@"1 hour ago", nil);
-        } else if ([[NSCalendar currentCalendar] respondsToSelector:@selector(isDateInToday:)] && secondsAgo < 60 * 60 * 24 && [[NSCalendar currentCalendar] isDateInToday:date]) { // 1 to 23 hours ago, but only if today
-            dateLabel.text = [NSString stringWithFormat:NSLocalizedString(@"%lld hours ago", nil), secondsAgo / 60 / 60];
-        } else if([[NSCalendar currentCalendar] respondsToSelector:@selector(isDateInYesterday:)] && [[NSCalendar currentCalendar] isDateInYesterday:date]) { // yesterday
-            dateLabel.text = NSLocalizedString(@"Yesterday", nil);
-        } else if([[[NSCalendar currentCalendar] components:NSCalendarUnitYear fromDate:date] year] == [[[NSCalendar currentCalendar] components:NSCalendarUnitYear fromDate:[NSDate date]] year]) { // month + day (this year)
-            NSDateFormatter* dateFormatter = [[NSDateFormatter alloc] init];
-            NSString *longFormatWithDateAndYear = [NSDateFormatter dateFormatFromTemplate:@"MMMM d y" options:0 locale:[NSLocale currentLocale]];
-            [dateFormatter setDateFormat:longFormatWithDateAndYear];
-            
-            dateLabel.text = [dateFormatter stringFromDate:date];
-        } else { // month + year (last year or earlier)
-            NSDateFormatter* dateFormatter = [[NSDateFormatter alloc] init];
-            NSString *longFormatWithYear = [NSDateFormatter dateFormatFromTemplate:@"MMMM y" options:0 locale:[NSLocale currentLocale]];
-            [dateFormatter setDateFormat:longFormatWithYear];
-            
-            dateLabel.text = [dateFormatter stringFromDate:date];
-        }
->>>>>>> f4704f6f
-
     } else {
         dateLabel.hidden = YES;
     }
