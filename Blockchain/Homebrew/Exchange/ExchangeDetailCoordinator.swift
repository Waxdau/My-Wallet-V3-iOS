//
//  ExchangeDetailCoordinator.swift
//  Blockchain
//
//  Created by Alex McGregor on 9/5/18.
//  Copyright © 2018 Blockchain Luxembourg S.A. All rights reserved.
//

import Foundation

protocol ExchangeDetailCoordinatorDelegate: class {
    func coordinator(_ detailCoordinator: ExchangeDetailCoordinator, updated models: [ExchangeCellModel])
    func coordinator(_ detailCoordinator: ExchangeDetailCoordinator, completedTransaction: OrderTransaction)
}

class ExchangeDetailCoordinator: NSObject {
    
    enum Event {
        case pageLoaded(ExchangeDetailViewController.PageModel)
        case confirmExchange(OrderTransaction)
        case updateConfirmDetails(OrderTransaction, Conversion)
    }

    enum Action {
        case confirmExchange
        case sentTransaction
    }

    fileprivate weak var delegate: ExchangeDetailCoordinatorDelegate?
    fileprivate weak var interface: ExchangeDetailInterface?
    let tradeExecution: TradeExecutionAPI
    fileprivate var accountRepository: AssetAccountRepository {
        get {
            return AssetAccountRepository.shared
        }
    }
    
    init(
        delegate: ExchangeDetailCoordinatorDelegate,
        interface: ExchangeDetailInterface,
        dependencies: ExchangeDependencies
    ) {
        self.delegate = delegate
        self.interface = interface
        self.tradeExecution = dependencies.tradeExecution
        super.init()
    }

// swiftlint:disable function_body_length
    func handle(event: Event) {
        switch event {
        case .updateConfirmDetails(let orderTransaction, let conversion):
            interface?.mostRecentConversion = conversion
            handle(event: .pageLoaded(.confirm(orderTransaction, conversion)))
        case .pageLoaded(let model):
            
            // TODO: These are placeholder `ViewModels`
            // and are not to be shipped. That being said,
            // they do demonstrate how to use `ExchangeCellModel`
            // to display the correct cellTypes.
            
            var cellModels: [ExchangeCellModel] = []
            
            switch model {
            case .confirm(let orderTransaction, let conversion):
                interface?.updateBackgroundColor(#colorLiteral(red: 0.89, green: 0.95, blue: 0.97, alpha: 1))
                interface?.updateTitle(LocalizationConstants.Exchange.confirmExchange)
                
                let pair = ExchangeCellModel.TradingPair(
                    model: TradingPairView.confirmationModel(for: conversion)
                )

                let value = ExchangeCellModel.Plain(
                    description: LocalizationConstants.Exchange.value,
                    value: valueString(for: conversion.quote.currencyRatio.counter.fiat.value, currencyCode: conversion.quote.currencyRatio.counter.fiat.symbol)
                )
                
                let fees = ExchangeCellModel.Plain(
                    description: LocalizationConstants.Exchange.fees,
                    value: orderTransaction.fees + " " + orderTransaction.from.address.assetType.symbol
                )
                
                let receive = ExchangeCellModel.Plain(
                    description: LocalizationConstants.Exchange.receive,
                    value: orderTransaction.amountToReceive + " " + TradingPair(string: conversion.quote.pair)!.to.symbol,
                    bold: true
                )
                
                let sendTo = ExchangeCellModel.Plain(
                    description: LocalizationConstants.Exchange.sendTo,
                    value: accountRepository.nameOfAccountContaining(address: orderTransaction.destination.address.address)
                )
                
                let paragraphStyle = NSMutableParagraphStyle()
                paragraphStyle.alignment = .center
                
                let attributedTextFont = UIFont(name: Constants.FontNames.montserratRegular, size: 16.0)
                    ?? UIFont.systemFont(ofSize: 16.0, weight: .regular)
                let attributedText = NSAttributedString(
                    string: LocalizationConstants.Exchange.amountVariation +  " \n\n " + LocalizationConstants.Exchange.orderStartDisclaimer,
                    attributes: [NSAttributedString.Key.foregroundColor: #colorLiteral(red: 0.64, green: 0.64, blue: 0.64, alpha: 1),
                                 NSAttributedString.Key.font: attributedTextFont,
                                 NSAttributedString.Key.paragraphStyle: paragraphStyle]
                )
                
                let text = ExchangeCellModel.Text(
                    attributedString: attributedText
                )
                
                cellModels.append(contentsOf: [
                    .tradingPair(pair),
                    .plain(value),
                    .plain(fees),
                    .plain(receive),
                    .plain(sendTo),
                    .text(text)
                    ]
                )

                interface?.mostRecentOrderTransaction = orderTransaction
                interface?.mostRecentConversion = conversion

                delegate?.coordinator(self, updated: cellModels)
            case .locked(let orderTransaction, let conversion):
                interface?.updateBackgroundColor(.brandPrimary)
                interface?.updateTitle(LocalizationConstants.Exchange.exchangeLocked)
                interface?.navigationBarVisibility(.hidden)
                
                let pair = ExchangeCellModel.TradingPair(
                    model: TradingPairView.confirmationModel(for: conversion)
                )
                
                let value = ExchangeCellModel.Plain(
                    description: LocalizationConstants.Exchange.value,
                    value: valueString(for: conversion.quote.currencyRatio.counter.fiat.value, currencyCode: conversion.quote.currencyRatio.counter.fiat.symbol)
                )
                
                let fees = ExchangeCellModel.Plain(
                    description: LocalizationConstants.Exchange.fees,
                    value: orderTransaction.fees + " " + orderTransaction.from.address.assetType.symbol
                )
                
                let receive = ExchangeCellModel.Plain(
                    description: LocalizationConstants.Exchange.receive,
                    value: orderTransaction.amountToReceive + " " + TradingPair(string: conversion.quote.pair)!.to.symbol,
                    bold: true
                )
                
                let sendTo = ExchangeCellModel.Plain(
                    description: LocalizationConstants.Exchange.sendTo,
                    value: accountRepository.nameOfAccountContaining(address: orderTransaction.destination.address.address)
                )

                var orderId = ExchangeCellModel.Plain(
                    description: LocalizationConstants.Exchange.orderID,
                    value: orderTransaction.orderIdentifier ?? ""
                )
                orderId.descriptionActionBlock = {
                    guard let text = $0.text else { return }
                    UIPasteboard.general.string = text
                    $0.animate(
                        fromText: orderTransaction.orderIdentifier ?? "",
                        toIntermediateText: LocalizationConstants.copiedToClipboard,
                        speed: 1,
                        gestureReceiver: $0
                    )
                }
                
                let paragraphStyle = NSMutableParagraphStyle()
                paragraphStyle.alignment = .center

<<<<<<< HEAD
                let attributedTextFont = UIFont(name: Constants.FontNames.montserratRegular, size: 16.0)
                    ?? UIFont.systemFont(ofSize: 16.0, weight: .regular)
                let attributedText = NSAttributedString(
                    string: LocalizationConstants.Exchange.amountVariation +  " \n\n " + LocalizationConstants.Exchange.orderStartDisclaimer,
                    attributes: [NSAttributedString.Key.foregroundColor: #colorLiteral(red: 1, green: 1, blue: 1, alpha: 1),
                                 NSAttributedString.Key.font: attributedTextFont,
                                 NSAttributedString.Key.paragraphStyle: paragraphStyle]
                )

                let text = ExchangeCellModel.Text(
                    attributedString: attributedText
                )
=======
                // Setting an empty text in the exchange locked view since we want the space
                let text = ExchangeCellModel.Text(attributedString: NSAttributedString())
>>>>>>> efe4bd35

                cellModels.append(contentsOf: [
                    .tradingPair(pair),
                    .plain(value),
                    .plain(fees),
                    .plain(receive),
                    .plain(sendTo),
                    .plain(orderId),
                    .text(text)
                    ]
                )

                delegate?.coordinator(self, updated: cellModels)
            case .overview(let trade):
                interface?.updateBackgroundColor(#colorLiteral(red: 1, green: 1, blue: 1, alpha: 1))
                interface?.updateTitle(trade.amountReceivedCrypto + LocalizationConstants.Exchange.orderID + " " + trade.identifier)
                interface?.navigationBarVisibility(.visible)
                
                let status = ExchangeCellModel.Plain(
                    description: LocalizationConstants.Exchange.status,
                    value: trade.status.displayValue,
                    backgroundColor: #colorLiteral(red: 0.9450980392, green: 0.9529411765, blue: 0.9607843137, alpha: 1),
                    statusVisibility: .visible,
                    statusTintColor: trade.status.tintColor
                )
                
                let value = ExchangeCellModel.Plain(
                    description: LocalizationConstants.Exchange.value,
                    value: valueString(for: trade.amountFiatValue, currencyCode: trade.amountFiatSymbol),
                    backgroundColor: #colorLiteral(red: 0.9450980392, green: 0.9529411765, blue: 0.9607843137, alpha: 1)
                )
                
                let exchange = ExchangeCellModel.Plain(
                    description: LocalizationConstants.Exchange.exchange,
                    value: trade.amountDepositedCrypto,
                    backgroundColor: #colorLiteral(red: 0.9450980392, green: 0.9529411765, blue: 0.9607843137, alpha: 1)
                )
                
                let receive = ExchangeCellModel.Plain(
                    description: LocalizationConstants.Exchange.receive,
                    value: trade.amountReceivedCrypto,
                    backgroundColor: #colorLiteral(red: 0.9450980392, green: 0.9529411765, blue: 0.9607843137, alpha: 1),
                    bold: true
                )
                
                let fees = ExchangeCellModel.Plain(
                    description: LocalizationConstants.Exchange.fees,
                    value: trade.feeDisplayValue,
                    backgroundColor: #colorLiteral(red: 0.9450980392, green: 0.9529411765, blue: 0.9607843137, alpha: 1)
                )

                var orderId = ExchangeCellModel.Plain(
                    description: LocalizationConstants.Exchange.orderID,
                    value: trade.identifier,
                    backgroundColor: #colorLiteral(red: 0.9450980392, green: 0.9529411765, blue: 0.9607843137, alpha: 1)
                )
                orderId.descriptionActionBlock = {
                    guard let text = $0.text else { return }
                    UIPasteboard.general.string = text
                    $0.animate(
                        fromText: trade.identifier,
                        toIntermediateText: LocalizationConstants.copiedToClipboard,
                        speed: 1,
                        gestureReceiver: $0
                    )
                }
                
                cellModels.append(contentsOf: [
                    .plain(status),
                    .plain(value),
                    .plain(exchange),
                    .plain(receive),
                    .plain(fees),
                    .plain(orderId)
                    ]
                )
                
                if let description = trade.statusDescription {

                    let paragraphStyle = NSMutableParagraphStyle()
                    paragraphStyle.alignment = .center

                    let attributedTextFont = UIFont(name: Constants.FontNames.montserratRegular, size: 12.0)
                        ?? UIFont.systemFont(ofSize: 12.0, weight: .regular)
                    let attributedText = NSAttributedString(
                        string: description,
                        attributes: [NSAttributedString.Key.foregroundColor: #colorLiteral(red: 0.64, green: 0.64, blue: 0.64, alpha: 1),
                                     NSAttributedString.Key.font: attributedTextFont,
                                     NSAttributedString.Key.paragraphStyle: paragraphStyle]
                    )

                    let text = ExchangeCellModel.Text(
                        attributedString: attributedText
                    )
                    cellModels.append(contentsOf: [
                            .text(text)
                        ]
                    )
                }

                delegate?.coordinator(self, updated: cellModels)
            }
        case .confirmExchange(let transaction):
            guard let lastConversion = interface?.mostRecentConversion else {
                Logger.shared.error("No conversion to use")
                return
            }
            guard tradeExecution.isExecuting == false else { return }
            interface?.loadingVisibility(.visible, action: .confirmExchange)
            
            tradeExecution.buildAndSend(
                with: lastConversion,
                from: transaction.from,
                to: transaction.destination,
                success: { [weak self] orderTransaction in
                    guard let this = self else { return }

                    NotificationCenter.default.post(
                        Notification(name: Constants.NotificationKeys.exchangeSubmitted)
                    )

                    this.interface?.loadingVisibility(.hidden, action: .confirmExchange)
                    ExchangeCoordinator.shared.handle(
                        event: .sentTransaction(
                            orderTransaction: orderTransaction,
                            conversion: lastConversion
                        )
                    )
                    this.delegate?.coordinator(this, completedTransaction: transaction)
            }) { [weak self] errorDescription in
                guard let this = self else { return }
                this.interface?.loadingVisibility(.hidden, action: .confirmExchange)
                AlertViewPresenter.shared.standardError(message: errorDescription)
            }
        }
    }
}
// swiftlint:enable function_body_length

extension ExchangeDetailCoordinator {
    // TICKET: IOS-1328 Find a better place for this
    func valueString(for amount: String, currencyCode: String) -> String {
        if let currencySymbol =  BlockchainSettings.sharedAppInstance().fiatSymbolFromCode(currencyCode: currencyCode) {
            // $2.34
            // `Partner` models already have the currency symbol appended.
            return amount.contains(currencySymbol) ? amount : currencySymbol + amount
        } else {
            // 2.34 USD
            return amount + " " + currencyCode
        }
    }
}<|MERGE_RESOLUTION|>--- conflicted
+++ resolved
@@ -14,7 +14,7 @@
 }
 
 class ExchangeDetailCoordinator: NSObject {
-    
+
     enum Event {
         case pageLoaded(ExchangeDetailViewController.PageModel)
         case confirmExchange(OrderTransaction)
@@ -34,7 +34,7 @@
             return AssetAccountRepository.shared
         }
     }
-    
+
     init(
         delegate: ExchangeDetailCoordinatorDelegate,
         interface: ExchangeDetailInterface,
@@ -53,19 +53,19 @@
             interface?.mostRecentConversion = conversion
             handle(event: .pageLoaded(.confirm(orderTransaction, conversion)))
         case .pageLoaded(let model):
-            
+
             // TODO: These are placeholder `ViewModels`
             // and are not to be shipped. That being said,
             // they do demonstrate how to use `ExchangeCellModel`
             // to display the correct cellTypes.
-            
+
             var cellModels: [ExchangeCellModel] = []
-            
+
             switch model {
             case .confirm(let orderTransaction, let conversion):
                 interface?.updateBackgroundColor(#colorLiteral(red: 0.89, green: 0.95, blue: 0.97, alpha: 1))
                 interface?.updateTitle(LocalizationConstants.Exchange.confirmExchange)
-                
+
                 let pair = ExchangeCellModel.TradingPair(
                     model: TradingPairView.confirmationModel(for: conversion)
                 )
@@ -74,26 +74,26 @@
                     description: LocalizationConstants.Exchange.value,
                     value: valueString(for: conversion.quote.currencyRatio.counter.fiat.value, currencyCode: conversion.quote.currencyRatio.counter.fiat.symbol)
                 )
-                
+
                 let fees = ExchangeCellModel.Plain(
                     description: LocalizationConstants.Exchange.fees,
                     value: orderTransaction.fees + " " + orderTransaction.from.address.assetType.symbol
                 )
-                
+
                 let receive = ExchangeCellModel.Plain(
                     description: LocalizationConstants.Exchange.receive,
                     value: orderTransaction.amountToReceive + " " + TradingPair(string: conversion.quote.pair)!.to.symbol,
                     bold: true
                 )
-                
+
                 let sendTo = ExchangeCellModel.Plain(
                     description: LocalizationConstants.Exchange.sendTo,
                     value: accountRepository.nameOfAccountContaining(address: orderTransaction.destination.address.address)
                 )
-                
+
                 let paragraphStyle = NSMutableParagraphStyle()
                 paragraphStyle.alignment = .center
-                
+
                 let attributedTextFont = UIFont(name: Constants.FontNames.montserratRegular, size: 16.0)
                     ?? UIFont.systemFont(ofSize: 16.0, weight: .regular)
                 let attributedText = NSAttributedString(
@@ -102,11 +102,11 @@
                                  NSAttributedString.Key.font: attributedTextFont,
                                  NSAttributedString.Key.paragraphStyle: paragraphStyle]
                 )
-                
+
                 let text = ExchangeCellModel.Text(
                     attributedString: attributedText
                 )
-                
+
                 cellModels.append(contentsOf: [
                     .tradingPair(pair),
                     .plain(value),
@@ -125,27 +125,27 @@
                 interface?.updateBackgroundColor(.brandPrimary)
                 interface?.updateTitle(LocalizationConstants.Exchange.exchangeLocked)
                 interface?.navigationBarVisibility(.hidden)
-                
+
                 let pair = ExchangeCellModel.TradingPair(
                     model: TradingPairView.confirmationModel(for: conversion)
                 )
-                
+
                 let value = ExchangeCellModel.Plain(
                     description: LocalizationConstants.Exchange.value,
                     value: valueString(for: conversion.quote.currencyRatio.counter.fiat.value, currencyCode: conversion.quote.currencyRatio.counter.fiat.symbol)
                 )
-                
+
                 let fees = ExchangeCellModel.Plain(
                     description: LocalizationConstants.Exchange.fees,
                     value: orderTransaction.fees + " " + orderTransaction.from.address.assetType.symbol
                 )
-                
+
                 let receive = ExchangeCellModel.Plain(
                     description: LocalizationConstants.Exchange.receive,
                     value: orderTransaction.amountToReceive + " " + TradingPair(string: conversion.quote.pair)!.to.symbol,
                     bold: true
                 )
-                
+
                 let sendTo = ExchangeCellModel.Plain(
                     description: LocalizationConstants.Exchange.sendTo,
                     value: accountRepository.nameOfAccountContaining(address: orderTransaction.destination.address.address)
@@ -165,27 +165,12 @@
                         gestureReceiver: $0
                     )
                 }
-                
+
                 let paragraphStyle = NSMutableParagraphStyle()
                 paragraphStyle.alignment = .center
 
-<<<<<<< HEAD
-                let attributedTextFont = UIFont(name: Constants.FontNames.montserratRegular, size: 16.0)
-                    ?? UIFont.systemFont(ofSize: 16.0, weight: .regular)
-                let attributedText = NSAttributedString(
-                    string: LocalizationConstants.Exchange.amountVariation +  " \n\n " + LocalizationConstants.Exchange.orderStartDisclaimer,
-                    attributes: [NSAttributedString.Key.foregroundColor: #colorLiteral(red: 1, green: 1, blue: 1, alpha: 1),
-                                 NSAttributedString.Key.font: attributedTextFont,
-                                 NSAttributedString.Key.paragraphStyle: paragraphStyle]
-                )
-
-                let text = ExchangeCellModel.Text(
-                    attributedString: attributedText
-                )
-=======
                 // Setting an empty text in the exchange locked view since we want the space
                 let text = ExchangeCellModel.Text(attributedString: NSAttributedString())
->>>>>>> efe4bd35
 
                 cellModels.append(contentsOf: [
                     .tradingPair(pair),
@@ -203,7 +188,7 @@
                 interface?.updateBackgroundColor(#colorLiteral(red: 1, green: 1, blue: 1, alpha: 1))
                 interface?.updateTitle(trade.amountReceivedCrypto + LocalizationConstants.Exchange.orderID + " " + trade.identifier)
                 interface?.navigationBarVisibility(.visible)
-                
+
                 let status = ExchangeCellModel.Plain(
                     description: LocalizationConstants.Exchange.status,
                     value: trade.status.displayValue,
@@ -211,26 +196,26 @@
                     statusVisibility: .visible,
                     statusTintColor: trade.status.tintColor
                 )
-                
+
                 let value = ExchangeCellModel.Plain(
                     description: LocalizationConstants.Exchange.value,
                     value: valueString(for: trade.amountFiatValue, currencyCode: trade.amountFiatSymbol),
                     backgroundColor: #colorLiteral(red: 0.9450980392, green: 0.9529411765, blue: 0.9607843137, alpha: 1)
                 )
-                
+
                 let exchange = ExchangeCellModel.Plain(
                     description: LocalizationConstants.Exchange.exchange,
                     value: trade.amountDepositedCrypto,
                     backgroundColor: #colorLiteral(red: 0.9450980392, green: 0.9529411765, blue: 0.9607843137, alpha: 1)
                 )
-                
+
                 let receive = ExchangeCellModel.Plain(
                     description: LocalizationConstants.Exchange.receive,
                     value: trade.amountReceivedCrypto,
                     backgroundColor: #colorLiteral(red: 0.9450980392, green: 0.9529411765, blue: 0.9607843137, alpha: 1),
                     bold: true
                 )
-                
+
                 let fees = ExchangeCellModel.Plain(
                     description: LocalizationConstants.Exchange.fees,
                     value: trade.feeDisplayValue,
@@ -252,7 +237,7 @@
                         gestureReceiver: $0
                     )
                 }
-                
+
                 cellModels.append(contentsOf: [
                     .plain(status),
                     .plain(value),
@@ -262,7 +247,7 @@
                     .plain(orderId)
                     ]
                 )
-                
+
                 if let description = trade.statusDescription {
 
                     let paragraphStyle = NSMutableParagraphStyle()
@@ -295,7 +280,7 @@
             }
             guard tradeExecution.isExecuting == false else { return }
             interface?.loadingVisibility(.visible, action: .confirmExchange)
-            
+
             tradeExecution.buildAndSend(
                 with: lastConversion,
                 from: transaction.from,
