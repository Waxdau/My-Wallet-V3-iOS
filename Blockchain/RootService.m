//
//  RootService.m
//  Blockchain
//
//  Created by Kevin Wu on 8/15/16.
//  Copyright © 2016 Blockchain Luxembourg S.A. All rights reserved.
//

#import "RootService.h"

#import <QuartzCore/QuartzCore.h>

#import "BuyBitcoinViewController.h"
#import "SessionManager.h"
#import "AppDelegate.h"
#import "MultiAddressResponse.h"
#import "Wallet.h"
#import "BCFadeView.h"
#import "TabViewController.h"
#import "ReceiveCoinsViewController.h"
#import "SendViewController.h"
#import "TransactionsViewController.h"
#import "BCCreateWalletView.h"
#import "BCManualPairView.h"
#import "Transaction.h"
#import "UIDevice+Hardware.h"
#import "UncaughtExceptionHandler.h"
#import "UITextField+Blocks.h"
#import "PairingCodeParser.h"
#import "PrivateKeyReader.h"
#import "MerchantMapViewController.h"
#import "NSData+Hex.h"
#import "Reachability.h"
#import "SideMenuViewController.h"
#import "BCWelcomeView.h"
#import "BCWebViewController.h"
#import "KeychainItemWrapper.h"
#import "UpgradeViewController.h"
#import <LocalAuthentication/LocalAuthentication.h>
#import "UIViewController+AutoDismiss.h"
#import "DeviceIdentifier.h"
#import "DebugTableViewController.h"
#import "KeychainItemWrapper+Credentials.h"
#import "KeychainItemWrapper+SwipeAddresses.h"
#import "NSString+SHA256.h"
#import "Blockchain-Swift.h"
#import "ContactsViewController.h"
#import "ContactTransaction.h"
#import "BuyBitcoinNavigationController.h"
#import <JavaScriptCore/JavaScriptCore.h>

#define URL_SUPPORT_FORGOT_PASSWORD @"https://support.blockchain.com/hc/en-us/articles/211205343-I-forgot-my-password-What-can-you-do-to-help-"
#define USER_DEFAULTS_KEY_DID_FAIL_TOUCH_ID_SETUP @"didFailTouchIDSetup"
#define USER_DEFAULTS_KEY_SHOULD_SHOW_TOUCH_ID_SETUP @"shouldShowTouchIDSetup"

@implementation RootService

RootService * app;

@synthesize wallet;
@synthesize modalView;
@synthesize latestResponse;

typedef enum {
    ShowTypeNone = 100,
    ShowTypeSendCoins = 200,
    ShowTypeNewContact = 300,
    ShowTypeNewPayment = 400
} ShowType;

ShowType showType;

enum {
    ShowReminderTypeNone,
    ShowReminderTypeTwoFactor,
    ShowReminderTypeEmail
};

typedef NSInteger ShowReminderType;

ShowReminderType showReminderType;

SideMenuViewController *sideMenuViewController;
UIImageView *curtainImageView;

UNNotification *pushNotificationPendingAction;

void (^addPrivateKeySuccess)(NSString *);
void (^secondPasswordSuccess)(NSString *);

- (id)init {
    
    if (self = [super init]) {
        [self setupBtcFormatter];
        [self setupLocalCurrencyFormatter];
        
        self.modalChain = [[NSMutableArray alloc] init];
        app = self;
    }
    
    return self;
}

- (void)transitionToIndex:(NSInteger)newIndex
{
    if (newIndex == 0)
    [self sendCoinsClicked:nil];
    else if (newIndex == 1)
    [self transactionsClicked:nil];
    else if (newIndex == 2)
    [self receiveCoinClicked:nil];
}

- (void)swipeLeft
{
    if (_tabViewController.selectedIndex < 2)
    {
        NSInteger newIndex = _tabViewController.selectedIndex + 1;
        [self transitionToIndex:newIndex];
    }
}

- (void)swipeRight
{
    if (_tabViewController.selectedIndex)
    {
        NSInteger newIndex = _tabViewController.selectedIndex - 1;
        [self transitionToIndex:newIndex];
    }
}

- (CertificatePinner *)certificatePinner
{
#ifdef ENABLE_CERTIFICATE_PINNING
    if ([[NSUserDefaults standardUserDefaults] boolForKey:USER_DEFAULTS_KEY_DEBUG_ENABLE_CERTIFICATE_PINNING]) {
        if (!_certificatePinner) _certificatePinner = [[CertificatePinner alloc] init];
        _certificatePinner.delegate = self;
        return _certificatePinner;
    } else {
        return nil;
    }
#else
    return nil;
#endif
}

#pragma mark - Application Lifecycle

- (BOOL)application:(UIApplication *)application didFinishLaunchingWithOptions:(NSDictionary *)launchOptions
{
    AppDelegate *appDelegate = (AppDelegate *)[[UIApplication sharedApplication] delegate];
    app.window = appDelegate.window;
    
    [[NSUserDefaults standardUserDefaults] registerDefaults:@{USER_DEFAULTS_KEY_DEBUG_ENABLE_CERTIFICATE_PINNING : @YES}];
    [[NSUserDefaults standardUserDefaults] registerDefaults:@{USER_DEFAULTS_KEY_SWIPE_TO_RECEIVE_ENABLED : @YES}];
#ifndef ENABLE_DEBUG_MENU
    [[NSUserDefaults standardUserDefaults] setObject:ENV_INDEX_PRODUCTION forKey:USER_DEFAULTS_KEY_ENV];
    [[NSUserDefaults standardUserDefaults] setBool:YES forKey:USER_DEFAULTS_KEY_DEBUG_ENABLE_CERTIFICATE_PINNING];
    
    [[NSUserDefaults standardUserDefaults] removeObjectForKey:USER_DEFAULTS_KEY_DEBUG_SECURITY_REMINDER_CUSTOM_TIMER];
    [[NSUserDefaults standardUserDefaults] removeObjectForKey:USER_DEFAULTS_KEY_DEBUG_APP_REVIEW_PROMPT_CUSTOM_TIMER];
    [[NSUserDefaults standardUserDefaults] setBool:NO forKey:USER_DEFAULTS_KEY_DEBUG_SIMULATE_ZERO_TICKER];
    [[NSUserDefaults standardUserDefaults] setBool:NO forKey:USER_DEFAULTS_KEY_DEBUG_SIMULATE_SURGE];

    [[NSUserDefaults standardUserDefaults] synchronize];
#endif
    
    [SessionManager setupSharedSessionConfiguration:[NSURLSessionConfiguration defaultSessionConfiguration] delegate:self.certificatePinner queue:nil];
    
    [self.certificatePinner pinCertificate];
    
    [self checkForNewInstall];
    
    [self persistServerSessionIDForNewUIWebViews];
    
    [self disableUIWebViewCaching];
    
    busyLabel.font = [UIFont fontWithName:FONT_MONTSERRAT_REGULAR size:FONT_SIZE_SMALL_MEDIUM];
    
    // Allocate the global wallet
    self.wallet = [[Wallet alloc] init];
    self.wallet.delegate = self;
    
    // Send email when exceptions are caught
#ifndef DEBUG
    NSSetUncaughtExceptionHandler(&HandleException);
#endif
    
    // Black status bar
    [[UIApplication sharedApplication] setStatusBarStyle:UIStatusBarStyleDefault];
    
    [[NSNotificationCenter defaultCenter] addObserverForName:NOTIFICATION_KEY_LOADING_TEXT object:nil queue:nil usingBlock:^(NSNotification * notification) {
        self.loadingText = [notification object];
    }];
    
    app.window.backgroundColor = [UIColor whiteColor];
    
    [self setupSideMenu];
    
    [app.window makeKeyAndVisible];
    
    // Default view in TabViewController: transactionsViewController
    [_tabViewController setActiveViewController:_transactionsViewController];
    [app.window.rootViewController.view addSubview:busyView];
    
    busyView.frame = app.window.frame;
    busyView.alpha = 0.0f;
    
    // Load settings
    symbolLocal = [[NSUserDefaults standardUserDefaults] boolForKey:USER_DEFAULTS_KEY_SYMBOL_LOCAL];
    
    [self showWelcomeOrPinScreen];
    
<<<<<<< HEAD
#ifdef ENABLE_DEBUG_MENU
    [self requestAuthorizationForPushNotifications];
#endif
=======
    app.mainTitleLabel.font = [UIFont fontWithName:FONT_MONTSERRAT_REGULAR size:FONT_SIZE_TOP_BAR_TEXT];
    
    secondPasswordDescriptionLabel.font = [UIFont fontWithName:FONT_GILL_SANS_REGULAR size:FONT_SIZE_SMALL_MEDIUM];
    secondPasswordTextField.font = [UIFont fontWithName:FONT_MONTSERRAT_REGULAR size:FONT_SIZE_SMALL];
    secondPasswordButton.titleLabel.font = [UIFont fontWithName:FONT_MONTSERRAT_REGULAR size:FONT_SIZE_LARGE];
    
>>>>>>> c57a1bd4
    [self setupBuyWebView];
    
    return YES;
}

- (void)applicationWillResignActive:(UIApplication *)application
{
    if (!curtainImageView) {
        [self setupCurtainView];
    }
    
    [self hideSendAndReceiveKeyboards];
    
    if (createWalletView) {
        [createWalletView hideKeyboard];
    }
    
    if (manualPairView) {
        [manualPairView hideKeyboard];
    }
    
    if ([mainPasswordTextField isFirstResponder]) {
        [mainPasswordTextField resignFirstResponder];
    }
    
    // Show the LaunchImage so the list of running apps does not show the user's information
    dispatch_after(dispatch_time(DISPATCH_TIME_NOW, (int64_t)(0.25 * NSEC_PER_SEC)), dispatch_get_main_queue(), ^{
        // Small delay so we don't change the view while it's zooming out
        
        [self.window addSubview:curtainImageView];
        [self.window bringSubviewToFront:curtainImageView];
        
        [UIView animateWithDuration:ANIMATION_DURATION animations:^{
            curtainImageView.alpha = 1;
        } completion:^(BOOL finished) {
            // Dismiss any ViewControllers that are used modally, except for the MerchantViewController
            if (_tabViewController.presentedViewController == _bcWebViewController) {
                [_bcWebViewController dismissViewControllerAnimated:NO completion:nil];
            }
        }];
    });
    
    if (self.pinEntryViewController.verifyOnly) {
        [self.pinEntryViewController reset];
    }
}

- (void)applicationDidEnterBackground:(UIApplication *)application
{
    if ([[NSUserDefaults standardUserDefaults] boolForKey:USER_DEFAULTS_KEY_SWIPE_TO_RECEIVE_ENABLED] &&
        [self.wallet isInitialized] &&
        [self.wallet didUpgradeToHd]) {
        
        int numberOfAddressesToDerive = SWIPE_TO_RECEIVE_ADDRESS_COUNT;
        NSArray *swipeAddresses = [KeychainItemWrapper getSwipeAddresses];
        if (swipeAddresses) {
            numberOfAddressesToDerive = SWIPE_TO_RECEIVE_ADDRESS_COUNT - (int)swipeAddresses.count;
        }
        
        for (int receiveIndex = 0; receiveIndex < numberOfAddressesToDerive; receiveIndex++) {
            [self.wallet incrementReceiveIndexOfDefaultAccount];
            NSString *swipeAddress = [app.wallet getReceiveAddressOfDefaultAccount];
            [KeychainItemWrapper addSwipeAddress:swipeAddress];
        }
            
        [self.pinEntryViewController setupQRCode];
    }
    
    [self.loginTimer invalidate];
    
    [app.window.rootViewController dismissViewControllerAnimated:NO completion:nil];
    
    [self hideSendAndReceiveKeyboards];
    
    // Close all modals
    [app closeAllModals];
    
    self.topViewControllerDelegate = nil;
    
    // Close screens that shouldn't be in the foreground when returning to the wallet
    if (_backupNavigationViewController) {
        [_backupNavigationViewController dismissViewControllerAnimated:NO completion:nil];
    }
    
    if (_settingsNavigationController) {
        [_settingsNavigationController dismissViewControllerAnimated:NO completion:nil];
    }
    
    app.transactionsViewController.loadedAllTransactions = NO;
    app.transactionsViewController.messageIdentifier = nil;
    app.wallet.isFetchingTransactions = NO;
    app.wallet.isFilteringTransactions = NO;
    
    [createWalletView showPassphraseTextField];
    
    [self closeSideMenu];
    
    // Close PIN Modal in case we are setting it (after login or when changing the PIN)
    if (self.pinEntryViewController.verifyOnly == NO || self.pinEntryViewController.inSettings == NO) {
        [self closePINModal:NO];
    }
    
    // Show pin modal before we close the app so the PIN verify modal gets shown in the list of running apps and immediately after we restart
    if ([self isPinSet]) {
        [self showPinModalAsView:YES];
        [self.pinEntryViewController reset];
    }
    
    BOOL hasGuidAndSharedKey = [KeychainItemWrapper guid] && [KeychainItemWrapper sharedKey];
    
    BOOL hasTransactions;
    BOOL hideBuyNotificationCardUntilTransactionsExist = [[NSUserDefaults standardUserDefaults] boolForKey:USER_DEFAULTS_KEY_SHOULD_HIDE_BUY_NOTIFICATION_CARD_UNTIL_TRANSACTIONS_EXIST];
    
    if ([wallet isInitialized]) {
        
        if (hideBuyNotificationCardUntilTransactionsExist) hasTransactions = [app.wallet getTotalActiveBalance] > 0 || app.latestResponse.transactions.count > 0;
        
        if (hasGuidAndSharedKey) [[NSUserDefaults standardUserDefaults] setBool:YES forKey:USER_DEFAUTS_KEY_HAS_ENDED_FIRST_SESSION];
        
        [self beginBackgroundUpdateTask];
        
        [self logout];
    }
    
    if ([[NSUserDefaults standardUserDefaults] boolForKey:USER_DEFAULTS_KEY_HAS_SEEN_ALL_CARDS]) {
        [[NSUserDefaults standardUserDefaults] setBool:YES forKey:USER_DEFAULTS_KEY_SHOULD_HIDE_ALL_CARDS];
    }
    
    if ([[NSUserDefaults standardUserDefaults] boolForKey:USER_DEFAULTS_KEY_DID_FAIL_TOUCH_ID_SETUP] &&
        ![[NSUserDefaults standardUserDefaults] boolForKey:USER_DEFAULTS_KEY_TOUCH_ID_ENABLED]) {
        [[NSUserDefaults standardUserDefaults] setBool:YES forKey:USER_DEFAULTS_KEY_SHOULD_SHOW_TOUCH_ID_SETUP];
    }
    
    if (hideBuyNotificationCardUntilTransactionsExist && hasTransactions) {
        [[NSUserDefaults standardUserDefaults] setBool:NO forKey:USER_DEFAULTS_KEY_SHOULD_HIDE_BUY_NOTIFICATION_CARD];
        [[NSUserDefaults standardUserDefaults] setBool:NO forKey:USER_DEFAULTS_KEY_SHOULD_HIDE_BUY_NOTIFICATION_CARD_UNTIL_TRANSACTIONS_EXIST];
    }

    [self setupBuyWebView];
    
    [self.wallet.webSocket closeWithCode:WEBSOCKET_CODE_BACKGROUNDED_APP reason:WEBSOCKET_CLOSE_REASON_USER_BACKGROUNDED];
    
    if (hasGuidAndSharedKey) {
        [SessionManager resetSessionWithCompletionHandler:^{
            // completion handler must be non-null
        }];
    }
}

- (void)applicationWillEnterForeground:(UIApplication *)application
{
    // The PIN modal is shown on EnterBackground, but we don't want to override the modal with the welcome screen
    if ([self isPinSet]) {
#ifdef ENABLE_TOUCH_ID
        if ([[NSUserDefaults standardUserDefaults] boolForKey:USER_DEFAULTS_KEY_TOUCH_ID_ENABLED]) {
            [self authenticateWithTouchID];
        }
#endif
        return;
    }
    
    if (![wallet isInitialized]) {
        [app showWelcome];
        
        if ([KeychainItemWrapper guid] && [KeychainItemWrapper sharedKey]) {
            [self showPasswordModal];
        }
    }
}

- (void)applicationDidBecomeActive:(UIApplication *)application
{
    // Fade out the LaunchImage
    [UIView animateWithDuration:0.25 animations:^{
        curtainImageView.alpha = 0;
    } completion:^(BOOL finished) {
        [curtainImageView removeFromSuperview];
    }];
    
#ifdef ENABLE_SWIPE_TO_RECEIVE
    if (self.pinEntryViewController.verifyOnly) {
        [self.pinEntryViewController setupQRCode];
    }
#endif
    
    [self performSelector:@selector(showPinModalIfBackgroundedDuringLoad) withObject:nil afterDelay:0.3];
}

- (BOOL)application:(UIApplication *)application openURL:(nonnull NSURL *)url options:(nonnull NSDictionary<UIApplicationOpenURLOptionsKey,id> *)options
{
    if (![self isPinSet]) {
        if ([[url absoluteString] isEqualToString:[NSString stringWithFormat:@"%@%@", PREFIX_BLOCKCHAIN_WALLET_URI, @"loginAuthorized"]]) {
            [self manualPairClicked:nil];
            return YES;
        } else {
            return NO;
        }
    }
    
    NSString *absoluteURL = [url absoluteString];
    
    if ([absoluteURL hasPrefix:PREFIX_BLOCKCHAIN_WALLET_URI]) {
        // redirect from browser to app - do nothing.
        return YES;
    } else if ([absoluteURL hasPrefix:PREFIX_BLOCKCHAIN_URI]) {
        
        [app closeModalWithTransition:kCATransitionFade];

        NSDictionary *dict = [self parseURI:absoluteURL prefix:PREFIX_BLOCKCHAIN_URI];
        NSString *identifier = [dict objectForKey:DICTIONARY_KEY_ID];
        NSString *name = [dict objectForKey:DICTIONARY_KEY_NAME];
        
        showType = ShowTypeNewContact;
        
        _contactsViewController = [[ContactsViewController alloc] initWithInvitation:identifier name:name];
        
        return YES;
    }
    
    [app closeModalWithTransition:kCATransitionFade];
    
    NSDictionary *dict = [self parseURI:absoluteURL prefix:PREFIX_BITCOIN_URI];
    NSString * addr = [dict objectForKey:DICTIONARY_KEY_ADDRESS];
    NSString * amount = [dict objectForKey:DICTIONARY_KEY_AMOUNT];
    
    showType = ShowTypeSendCoins;
    
    if (!_sendViewController) {
        // really no reason to lazyload anymore...
        _sendViewController = [[SendViewController alloc] initWithNibName:NIB_NAME_SEND_COINS bundle:[NSBundle mainBundle]];
    }
    
    [_sendViewController setAmountStringFromUrlHandler:amount withToAddress:addr];
    [_sendViewController reload];
    
    return YES;
}

- (void)userNotificationCenter:(UNUserNotificationCenter *)center willPresentNotification:(UNNotification *)notification withCompletionHandler:(void (^)(UNNotificationPresentationOptions))completionHandler
{
    pushNotificationPendingAction = notification;
    
    [self.wallet getMessages];
}

- (void)userNotificationCenter:(UNUserNotificationCenter *)center didReceiveNotificationResponse:(UNNotificationResponse *)response withCompletionHandler:(void (^)())completionHandler
{
    DLog(@"User received remote notification");
    NSString *type = [response.notification.request.content.userInfo objectForKey:DICTIONARY_KEY_TYPE];
    NSString *invitationSent = [response.notification.request.content.userInfo objectForKey:DICTIONARY_KEY_ID];
    
    if ([type isEqualToString:PUSH_NOTIFICATION_TYPE_CONTACT_REQUEST]) {
        showType = ShowTypeNewContact;
        _contactsViewController = [[ContactsViewController alloc] initWithAcceptedInvitation:invitationSent];
    } else if ([type isEqualToString:PUSH_NOTIFICATION_TYPE_PAYMENT]) {
        showType = ShowTypeNewPayment;
        _transactionsViewController.messageIdentifier = invitationSent;
    }
}

- (void)application:(UIApplication *)application didRegisterForRemoteNotificationsWithDeviceToken:(NSData *)deviceToken
{
    const char *data = [deviceToken bytes];
    NSMutableString *token = [NSMutableString string];
    
    for (NSUInteger i = 0; i < [deviceToken length]; i++) {
        [token appendFormat:@"%02.2hhX", data[i]];
    }
    
    self.deviceToken = [token copy];
}

- (void)application:(UIApplication *)application didReceiveRemoteNotification:(NSDictionary *)userInfo fetchCompletionHandler:(nonnull void (^)(UIBackgroundFetchResult))completionHandler
{
    DLog(@"didReceiveRemoteNotification");
}

- (void)applicationWillTerminate:(UIApplication *)application
{
    [[NSUserDefaults standardUserDefaults] setBool:YES forKey:USER_DEFAULTS_KEY_SHOULD_HIDE_ALL_CARDS];
    [[NSUserDefaults standardUserDefaults] setBool:YES forKey:USER_DEFAULTS_KEY_HAS_SEEN_ALL_CARDS];
    [[NSUserDefaults standardUserDefaults] setBool:YES forKey:USER_DEFAULTS_KEY_SHOULD_HIDE_BUY_NOTIFICATION_CARD];
}

#pragma mark - Setup

- (void)requestAuthorizationForPushNotifications
{
    if (SYSTEM_VERSION_LESS_THAN(@"10.0")) {
        [[UIApplication sharedApplication] registerUserNotificationSettings:[UIUserNotificationSettings settingsForTypes:(UIUserNotificationTypeSound | UIUserNotificationTypeAlert | UIUserNotificationTypeBadge) categories:nil]];
        [[UIApplication sharedApplication] registerForRemoteNotifications];
    } else {
        UNUserNotificationCenter *center = [UNUserNotificationCenter currentNotificationCenter];
        center.delegate = self;
        [center requestAuthorizationWithOptions:(UNAuthorizationOptionSound | UNAuthorizationOptionAlert | UNAuthorizationOptionBadge) completionHandler:^(BOOL granted, NSError * _Nullable error) {
             if (!error) {
                 [[UIApplication sharedApplication] registerForRemoteNotifications];
                 DLog( @"Push registration success." );
             } else {
                 DLog( @"Push registration FAILED" );
                 DLog( @"ERROR: %@ - %@", error.localizedFailureReason, error.localizedDescription );
                 DLog( @"SUGGESTIONS: %@ - %@", error.localizedRecoveryOptions, error.localizedRecoverySuggestion );
             }  
         }];
    }
}

- (void)registerDeviceForPushNotifications
{
    // TODO: test deregistering from the server
    
    NSMutableURLRequest *notificationsRequest = [[NSMutableURLRequest alloc] initWithURL:[NSURL URLWithString:[NSString stringWithFormat:URL_PUSH_NOTIFICATIONS_SERVER_ARGUMENT_GUID_ARGUMENT_SHAREDKEY_ARGUMENT_TOKEN_ARGUMENT_LENGTH_ARGUMENT, URL_SERVER, [self.wallet guid], [self.wallet sharedKey], self.deviceToken, (unsigned long)[self.deviceToken length]]]];
    [notificationsRequest setHTTPMethod:@"POST"];
    
    NSURLSessionDataTask *dataTask = [[SessionManager sharedSession] dataTaskWithRequest:notificationsRequest completionHandler:^(NSData * _Nullable data, NSURLResponse * _Nullable response, NSError * _Nullable error) {
        if (error) {
            DLog(@"Error registering device with backend: %@", [error localizedDescription]);
        }
        NSError *jsonError;
        NSDictionary *result = [NSJSONSerialization JSONObjectWithData:data options:0 error:&jsonError];
        if (jsonError) {
            DLog(@"Error parsing response from registering device with backend: %@", [error localizedDescription]);
        } else {
            DLog(@"Register notifications result: %@", result);
        }
    }];
    
    [dataTask resume];
}

- (void)setupBtcFormatter
{
    self.btcFormatter = [[NSNumberFormatter alloc] init];
    [_btcFormatter setMaximumFractionDigits:8];
    [_btcFormatter setNumberStyle:NSNumberFormatterDecimalStyle];
}

- (void)setupLocalCurrencyFormatter
{
    self.localCurrencyFormatter = [[NSNumberFormatter alloc] init];
    [_localCurrencyFormatter setMinimumFractionDigits:2];
    [_localCurrencyFormatter setMaximumFractionDigits:2];
    [_localCurrencyFormatter setNumberStyle:NSNumberFormatterDecimalStyle];
}

- (void)persistServerSessionIDForNewUIWebViews
{
    NSHTTPCookieStorage *cookieStorage = [NSHTTPCookieStorage sharedHTTPCookieStorage];
    [cookieStorage setCookieAcceptPolicy:NSHTTPCookieAcceptPolicyAlways];
}

- (void)disableUIWebViewCaching
{
    NSURLCache *sharedCache = [[NSURLCache alloc] initWithMemoryCapacity:0 diskCapacity:0 diskPath:nil];
    [NSURLCache setSharedURLCache:sharedCache];
}

- (void)setupSideMenu
{
    _slidingViewController = [[ECSlidingViewController alloc] init];
    _slidingViewController.topViewController = _tabViewController;
    sideMenuViewController = [[SideMenuViewController alloc] init];
    _slidingViewController.underLeftViewController = sideMenuViewController;
    _window.rootViewController = _slidingViewController;
}

- (void)showWelcomeOrPinScreen
{
    // Not paired yet
    if (![KeychainItemWrapper guid] || ![KeychainItemWrapper sharedKey]) {
        [self showWelcome];
        [self checkAndWarnOnJailbrokenPhones];
    }
    // Paired
    else {
        
        [[NSUserDefaults standardUserDefaults] setBool:YES forKey:USER_DEFAULTS_KEY_HAS_SEEN_ALL_CARDS];
        [[NSUserDefaults standardUserDefaults] setBool:YES forKey:USER_DEFAULTS_KEY_SHOULD_HIDE_ALL_CARDS];
        
        // If the PIN is set show the pin modal
        if ([self isPinSet]) {
            [self showPinModalAsView:YES];
#ifdef ENABLE_TOUCH_ID
            if ([[NSUserDefaults standardUserDefaults] boolForKey:USER_DEFAULTS_KEY_TOUCH_ID_ENABLED]) {
                [self authenticateWithTouchID];
            }
#endif
        } else {
            // No PIN set we need to ask for the main password
            [self showPasswordModal];
            [self checkAndWarnOnJailbrokenPhones];
        }
        
        [[NSNotificationCenter defaultCenter] addObserver:self selector:@selector(reloadSideMenu) name:NOTIFICATION_KEY_GET_ACCOUNT_INFO_SUCCESS object:nil];
        
        [self migratePasswordAndPinFromNSUserDefaults];
    }
    
    // TODO create BCCurtainView. There shouldn't be any view code, etc in the appdelegate..
    [self setupCurtainView];
}

- (void)migratePasswordAndPinFromNSUserDefaults
{
    NSString * password = [[NSUserDefaults standardUserDefaults] objectForKey:USER_DEFAULTS_KEY_PASSWORD];
    NSString * pin = [[NSUserDefaults standardUserDefaults] objectForKey:USER_DEFAULTS_KEY_PIN];
    
    if (password && pin) {
        self.wallet.password = password;
        
        [self savePIN:pin];
        
        // TODO only remove these if savePIN is successful (required JS modifications) (and synchronize)
        [[NSUserDefaults standardUserDefaults] removeObjectForKey:USER_DEFAULTS_KEY_PASSWORD];
        [[NSUserDefaults standardUserDefaults] removeObjectForKey:USER_DEFAULTS_KEY_PIN];
        [[NSUserDefaults standardUserDefaults] synchronize];
    }
}

- (void)setupCurtainView
{
    // Curtain view setup
    curtainImageView = [[UIImageView alloc] initWithFrame:self.window.bounds];
    
    // Select the correct image depending on the screen size. The names used are the default names that LaunchImage assets get after processing. See @http://stackoverflow.com/questions/19107543/xcode-5-asset-catalog-how-to-reference-the-launchimage
    // This works for iPhone 4/4S, 5/5S, 6 and 6Plus in Portrait
    // TODO need to add new screen sizes with new iPhones ... ugly
    // TODO we're currently using the scaled version of the app on iPhone 6 and 6 Plus
    //        NSDictionary *dict = @{@"320x480" : @"LaunchImage-700", @"320x568" : @"LaunchImage-700-568h", @"375x667" : @"LaunchImage-800-667h", @"414x736" : @"LaunchImage-800-Portrait-736h"};
    NSDictionary *dict = @{@"320x480" : @"LaunchImage-700", @"320x568" : @"LaunchImage-700-568h", @"375x667" : @"LaunchImage-800-667h", @"414x736" : @"LaunchImage-800-Portrait-736h"};
    NSString *key = [NSString stringWithFormat:@"%dx%d", (int)[UIScreen mainScreen].bounds.size.width, (int)[UIScreen mainScreen].bounds.size.height];
    UIImage *launchImage = [UIImage imageNamed:dict[key]];
    
    curtainImageView.image = launchImage;
    curtainImageView.alpha = 0;
}

- (void)setupBuyWebView
{
    self.buyBitcoinViewController = [[BuyBitcoinViewController alloc] init];
}

#pragma mark - UI State

- (void)reload
{
    [_sendViewController reload];
    [_transactionsViewController reload];
    [_receiveViewController reload];
    [_settingsNavigationController reload];
    [_accountsAndAddressesNavigationController reload];
    
    [sideMenuViewController reload];
    
    [[NSNotificationCenter defaultCenter] postNotificationName:NOTIFICATION_KEY_RELOAD_TO_DISMISS_VIEWS object:nil];
    // Legacy code for generating new addresses
    [[NSNotificationCenter defaultCenter] postNotificationName:NOTIFICATION_KEY_NEW_ADDRESS object:nil userInfo:nil];
}

- (void)reloadAfterMultiAddressResponse
{
    [_sendViewController reloadAfterMultiAddressResponse];
    [_transactionsViewController reload];
    [_receiveViewController reload];
    [_settingsNavigationController reloadAfterMultiAddressResponse];
    [_accountsAndAddressesNavigationController reload];
    
    [sideMenuViewController reload];
    
    [[NSNotificationCenter defaultCenter] postNotificationName:NOTIFICATION_KEY_RELOAD_TO_DISMISS_VIEWS object:nil];
    // Legacy code for generating new addresses
    [[NSNotificationCenter defaultCenter] postNotificationName:NOTIFICATION_KEY_NEW_ADDRESS object:nil userInfo:nil];
    [[NSNotificationCenter defaultCenter] postNotificationName:NOTIFICATION_KEY_MULTIADDRESS_RESPONSE_RELOAD object:nil];
}

- (void)reloadSideMenu
{
    [sideMenuViewController reloadTableView];
}

- (void)toggleSymbol
{
    symbolLocal = !symbolLocal;
    
    // Save this setting here and load it on start
    [[NSUserDefaults standardUserDefaults] setBool:symbolLocal forKey:USER_DEFAULTS_KEY_SYMBOL_LOCAL];
    [[NSUserDefaults standardUserDefaults] synchronize];
    
    [self reloadSymbols];
}

- (NSInteger)filterIndex
{
    return _transactionsViewController.filterIndex;
}

- (void)filterTransactionsByAccount:(int)accountIndex
{
    _transactionsViewController.clickedFetchMore = NO;
    _transactionsViewController.filterIndex = accountIndex;
    [_transactionsViewController changeFilterLabel:[app.wallet getLabelForAccount:accountIndex]];
    
    [_sendViewController resetFromAddress];
    [_receiveViewController reloadMainAddress];
    
    [self.wallet reloadFilter];
    
    [self showFilterResults];
}

- (void)filterTransactionsByImportedAddresses
{
    _transactionsViewController.clickedFetchMore = NO;
    _transactionsViewController.filterIndex = FILTER_INDEX_IMPORTED_ADDRESSES;
    [_transactionsViewController changeFilterLabel:BC_STRING_IMPORTED_ADDRESSES];
    
    [self.wallet reloadFilter];
    
    [self showFilterResults];
}

- (void)removeTransactionsFilter
{
    _transactionsViewController.clickedFetchMore = NO;
    _transactionsViewController.filterIndex = FILTER_INDEX_ALL;
    [self.wallet reloadFilter];
    
    [self showFilterResults];
}

- (void)showFilterResults
{
    [self closeSideMenu];
    [_tabViewController setActiveViewController:_transactionsViewController animated:FALSE index:1];
}

- (void)reloadSymbols
{
    [_sendViewController reloadSymbols];
    
    [_contactsViewController reloadSymbols];
    [_transactionsViewController reloadSymbols];
    [_accountsAndAddressesNavigationController reload];
    [sideMenuViewController reload];
}

- (void)showBusyViewWithLoadingText:(NSString *)text
{
    if (self.topViewControllerDelegate) {
        if ([self.topViewControllerDelegate respondsToSelector:@selector(showBusyViewWithLoadingText:)]) {
            [self.topViewControllerDelegate showBusyViewWithLoadingText:text];
        }
        return;
    }
    
    if (self.pinEntryViewController.inSettings &&
        ![text isEqualToString:BC_STRING_LOADING_SYNCING_WALLET] &&
        ![text isEqualToString:BC_STRING_LOADING_VERIFYING]) {
        DLog(@"Verify optional PIN view is presented - will not update busy views unless verifying or syncing");
        return;
    }
    
    if (_sendViewController.isSending && modalView) {
        DLog(@"Send progress modal is presented - will not show busy view");
        return;
    }
    
    [busyLabel setText:text];
    
    [app.window.rootViewController.view bringSubviewToFront:busyView];
    
    if (busyView.alpha < 1.0) {
        [busyView fadeIn];
    }
}

- (void)updateBusyViewLoadingText:(NSString *)text
{
    if (self.topViewControllerDelegate) {
        if ([self.topViewControllerDelegate respondsToSelector:@selector(updateBusyViewLoadingText:)]) {
            [self.topViewControllerDelegate updateBusyViewLoadingText:text];
        }
        return;
    }
    
    if (self.pinEntryViewController.inSettings &&
        ![text isEqualToString:BC_STRING_LOADING_SYNCING_WALLET] &&
        ![text isEqualToString:BC_STRING_LOADING_VERIFYING]) {
        DLog(@"Verify optional PIN view is presented - will not update busy views unless verifying or syncing");
        return;
    }
    
    if (busyView.alpha == 1.0) {
        [UIView animateWithDuration:ANIMATION_DURATION animations:^{
            [busyLabel setText:text];
        }];
    }
}

- (void)showVerifyingBusyViewWithTimer:(NSInteger)timeInSeconds
{
    [self showBusyViewWithLoadingText:BC_STRING_LOADING_VERIFYING];
    self.loginTimer = [NSTimer scheduledTimerWithTimeInterval:timeInSeconds target:self selector:@selector(showErrorLoading) userInfo:nil repeats:NO];
}

- (void)showErrorLoading
{
    [self.loginTimer invalidate];
    
    if (!self.wallet.guid && busyView.alpha == 1.0 && [busyLabel.text isEqualToString:BC_STRING_LOADING_VERIFYING]) {
        [self.pinEntryViewController reset];
        [self hideBusyView];
        [self standardNotifyAutoDismissingController:BC_STRING_ERROR_LOADING_WALLET];
    }
}

- (void)hideBusyView
{
    if (self.topViewControllerDelegate) {
        if ([self.topViewControllerDelegate respondsToSelector:@selector(hideBusyView)]) {
            [self.topViewControllerDelegate hideBusyView];
        }
    }
    
    if (busyView.alpha == 1.0) {
        [busyView fadeOut];
    }
}

- (void)hideSendAndReceiveKeyboards
{
    // Dismiss sendviewController keyboard
    if (_sendViewController) {
        [_sendViewController hideKeyboardForced];
        
        // Make sure the the send payment button on send screen is enabled (bug when second password requested and app is backgrounded)
        [_sendViewController enablePaymentButtons];
    }
    
    // Dismiss receiveCoinsViewController keyboard
    if (_receiveViewController) {
        [_receiveViewController hideKeyboardForced];
    }
}

#pragma mark - AlertView Helpers

- (void)standardNotifyAutoDismissingController:(NSString *)message
{
    [self standardNotifyAutoDismissingController:message title:BC_STRING_ERROR];
}

- (void)standardNotifyAutoDismissingController:(NSString*)message title:(NSString*)title
{
    UIAlertController *alert = [UIAlertController alertControllerWithTitle:title message:message preferredStyle:UIAlertControllerStyleAlert];
    [alert addAction:[UIAlertAction actionWithTitle:BC_STRING_OK style:UIAlertActionStyleCancel handler:nil]];
    
    if (!self.pinEntryViewController) {
        [[NSNotificationCenter defaultCenter] addObserver:alert selector:@selector(autoDismiss) name:UIApplicationDidEnterBackgroundNotification object:nil];
    }
    
    if (self.topViewControllerDelegate) {
        if (self.pinEntryViewController) {
            [self.pinEntryViewController.view.window.rootViewController presentViewController:alert animated:YES completion:nil];
        } else if ([self.topViewControllerDelegate respondsToSelector:@selector(presentAlertController:)]) {
            [self.topViewControllerDelegate presentAlertController:alert];
        }
    } else if (self.pinEntryViewController) {
        [self.pinEntryViewController.view.window.rootViewController presentViewController:alert animated:YES completion:nil];
    } else if (self.tabViewController.presentedViewController) {
        [self.tabViewController.presentedViewController presentViewController:alert animated:YES completion:nil];
    } else {
        [self.window.rootViewController presentViewController:alert animated:YES completion:nil];
    }
}

- (void)standardNotify:(NSString*)message
{
    [self standardNotifyAutoDismissingController:message];
}

- (void)standardNotify:(NSString*)message title:(NSString*)title
{
    dispatch_async(dispatch_get_main_queue(), ^{
        if ([[UIApplication sharedApplication] applicationState] == UIApplicationStateActive) {
            [self standardNotifyAutoDismissingController:message title:title];
        }
    });
}

# pragma mark - Wallet.js callbacks

- (void)walletDidLoad
{
    dispatch_after(dispatch_time(DISPATCH_TIME_NOW, (int64_t)(2.0f * NSEC_PER_SEC)), dispatch_get_main_queue(), ^{
        [self endBackgroundUpdateTask];
    });
}
- (void)walletFailedToLoad
{
    DLog(@"walletFailedToLoad");
    // When doing a manual pair the wallet fails to load the first time because the server needs to verify via email that the user grants access to this device. In that case we don't want to display any additional errors besides the server error telling the user to check his email.
    if ([manualPairView isDescendantOfView:_window.rootViewController.view]) {
        return;
    }
    
    UIAlertController *alert = [UIAlertController alertControllerWithTitle:BC_STRING_FAILED_TO_LOAD_WALLET_TITLE message:[NSString stringWithFormat:BC_STRING_FAILED_TO_LOAD_WALLET_DETAIL] preferredStyle:UIAlertControllerStyleAlert];
    [alert addAction:[UIAlertAction actionWithTitle:BC_STRING_FORGET_WALLET style:UIAlertActionStyleDefault handler:^(UIAlertAction * _Nonnull action) {
        UIAlertController *forgetWalletAlert = [UIAlertController alertControllerWithTitle:BC_STRING_WARNING message:BC_STRING_FORGET_WALLET_DETAILS preferredStyle:UIAlertControllerStyleAlert];
        [forgetWalletAlert addAction:[UIAlertAction actionWithTitle:BC_STRING_CANCEL style:UIAlertActionStyleCancel handler:^(UIAlertAction * _Nonnull action) {
            [self walletFailedToLoad];
        }]];
        [forgetWalletAlert addAction:[UIAlertAction actionWithTitle:BC_STRING_FORGET_WALLET style:UIAlertActionStyleDefault handler:^(UIAlertAction * _Nonnull action) {
            [self forgetWallet];
            [app showWelcome];
        }]];
        [_window.rootViewController presentViewController:forgetWalletAlert animated:YES completion:nil];
    }]];
    
    [alert addAction:[UIAlertAction actionWithTitle:BC_STRING_CLOSE_APP style:UIAlertActionStyleCancel handler:^(UIAlertAction * _Nonnull action) {
        UIApplication *app = [UIApplication sharedApplication];
        
        [app performSelector:@selector(suspend)];
    }]];
    
    [_window.rootViewController presentViewController:alert animated:YES completion:nil];
}

- (void)walletDidDecrypt
{
    DLog(@"walletDidDecrypt");
    
    if ([self isPinSet]) {
        [self forceHDUpgradeForLegacyWallets];
    }
    
    self.changedPassword = NO;
    
    [self setAccountData:wallet.guid sharedKey:wallet.sharedKey];
    
    //Becuase we are not storing the password on the device. We record the first few letters of the hashed password.
    //With the hash prefix we can then figure out if the password changed
    NSString * passwordPartHash = [[NSUserDefaults standardUserDefaults] objectForKey:USER_DEFAULTS_KEY_PASSWORD_PART_HASH];
    if (![[[app.wallet.password SHA256] substringToIndex:MIN([app.wallet.password length], 5)] isEqualToString:passwordPartHash]) {
        [self clearPin];
    }
}

- (void)walletDidFinishLoad
{
    DLog(@"walletDidFinishLoad");
    
    self.wallet.swipeAddressToSubscribe = nil;
    
    self.wallet.twoFactorInput = nil;
        
    [manualPairView clearTextFields];
    
    [app closeAllModals];
    
    if (![app isPinSet]) {
        if (app.wallet.isNew) {
            [self showNewWalletSetup];
        } else {
            [app showPinModalAsView:NO];
        }
    } else {
        NSDate *dateOfLastReminder = [[NSUserDefaults standardUserDefaults] objectForKey:USER_DEFAULTS_KEY_REMINDER_MODAL_DATE];
        
        NSTimeInterval timeIntervalBetweenPrompts = TIME_INTERVAL_SECURITY_REMINDER_PROMPT;
        
#ifdef ENABLE_DEBUG_MENU
        id customTimeValue = [[NSUserDefaults standardUserDefaults] objectForKey:USER_DEFAULTS_KEY_DEBUG_SECURITY_REMINDER_CUSTOM_TIMER];
        if (customTimeValue) {
            timeIntervalBetweenPrompts = [customTimeValue doubleValue];
        }
#endif
        
        if (dateOfLastReminder) {
            if ([dateOfLastReminder timeIntervalSinceNow] < -timeIntervalBetweenPrompts) {
                [self showSecurityReminder];
            }
        } else {
            if ([[NSUserDefaults standardUserDefaults] boolForKey:USER_DEFAULTS_KEY_HAS_SEEN_EMAIL_REMINDER]) {
                [self showSecurityReminder];
            } else {
                [self checkIfSettingsLoadedAndShowEmailReminder];
            }
        }
    }
    
    [_sendViewController reload];
    
    // Enabling touch ID and immediately backgrounding the app hides the status bar
    [[UIApplication sharedApplication] setStatusBarHidden:NO withAnimation:YES];
    
#ifdef ENABLE_DEBUG_MENU
    [self registerDeviceForPushNotifications];
#endif
    
    if (showType == ShowTypeSendCoins) {
        [self showSendCoins];
    } else if (showType == ShowTypeNewPayment) {
        [_tabViewController setActiveViewController:_transactionsViewController animated:NO index:1];
    } else if (showType == ShowTypeNewContact) {
        [self.wallet loadContacts];
        [self showContacts];
        return;
    }
    
    showType = ShowTypeNone;

#ifdef ENABLE_DEBUG_MENU
    [self.wallet loadContactsThenGetMessages];
#endif
}

- (void)didGetMultiAddressResponse:(MultiAddressResponse*)response
{
    CurrencySymbol *localSymbol = self.latestResponse.symbol_local;
    CurrencySymbol *btcSymbol = self.latestResponse.symbol_btc;
    
    self.latestResponse = response;
    
    _transactionsViewController.data = response;
    
#if defined(ENABLE_TRANSACTION_FILTERING) && defined(ENABLE_TRANSACTION_FETCHING)
    if (app.wallet.isFetchingTransactions) {
        [_transactionsViewController reload];
        app.wallet.isFetchingTransactions = NO;
    } else {
        [self reloadAfterMultiAddressResponse];
    }
#else
    if (app.wallet.isFilteringTransactions) {
        app.wallet.isFilteringTransactions = NO;
        self.latestResponse.symbol_local = localSymbol;
        self.latestResponse.symbol_btc = btcSymbol;
        [self reloadAfterMultiAddressResponse];
    } else {
        [self getAccountInfo];
    }
#endif
    
    int newDefaultAccountLabeledAddressesCount = [self.wallet getDefaultAccountLabelledAddressesCount];
    NSNumber *lastCount = [[NSUserDefaults standardUserDefaults] objectForKey:USER_DEFAULTS_KEY_DEFAULT_ACCOUNT_LABELLED_ADDRESSES_COUNT];
    if (lastCount && [lastCount intValue] != newDefaultAccountLabeledAddressesCount) {
        [KeychainItemWrapper removeAllSwipeAddresses];
    }
    [[NSUserDefaults standardUserDefaults] setObject:[NSNumber numberWithInt:newDefaultAccountLabeledAddressesCount] forKey:USER_DEFAULTS_KEY_DEFAULT_ACCOUNT_LABELLED_ADDRESSES_COUNT];
}

- (void)didSetLatestBlock:(LatestBlock*)block
{
    _transactionsViewController.latestBlock = block;
    [_transactionsViewController reload];
}

- (void)getAccountInfo
{
    [[NSNotificationCenter defaultCenter] addObserver:self selector:@selector(didGetAccountInfo) name:NOTIFICATION_KEY_GET_ACCOUNT_INFO_SUCCESS object:nil];
    [app.wallet getAccountInfo];
}

- (void)didGetAccountInfo
{
    [[NSNotificationCenter defaultCenter] removeObserver:self name:NOTIFICATION_KEY_GET_ACCOUNT_INFO_SUCCESS object:nil];
    
    if (showReminderType == ShowReminderTypeTwoFactor) {
        if (![app.wallet hasEnabledTwoStep]) {
            [self showTwoFactorReminder];
        }
    } else if (showReminderType == ShowReminderTypeEmail) {
        if (![app.wallet hasVerifiedEmail]) {
            [self showEmailVerificationReminder];
        }
    }
    
    showReminderType = ShowReminderTypeNone;
    
    [[NSNotificationCenter defaultCenter] addObserver:self selector:@selector(reloadAfterGettingCurrencySymbols) name:NOTIFICATION_KEY_GET_ALL_CURRENCY_SYMBOLS_SUCCESS object:nil];
    [app.wallet getAllCurrencySymbols];
}

- (void)reloadAfterGettingCurrencySymbols
{
    [[NSNotificationCenter defaultCenter] removeObserver:self name:NOTIFICATION_KEY_GET_ALL_CURRENCY_SYMBOLS_SUCCESS object:nil];
    
    {
        NSString *fiatCode = app.wallet.accountInfo[DICTIONARY_KEY_ACCOUNT_SETTINGS_CURRENCY_FIAT];
        NSMutableDictionary *symbolLocalDict = [[NSMutableDictionary alloc] initWithDictionary:[app.wallet.currencySymbols objectForKey:fiatCode]];
        [symbolLocalDict setObject:fiatCode forKey:DICTIONARY_KEY_CODE];
        if (symbolLocalDict) {
            app.latestResponse.symbol_local = [CurrencySymbol symbolFromDict:symbolLocalDict];
        }
    }
    
    {
        NSString *btcCode = app.wallet.accountInfo[DICTIONARY_KEY_ACCOUNT_SETTINGS_CURRENCY_BTC];
        if (btcCode) {
            app.latestResponse.symbol_btc = [CurrencySymbol btcSymbolFromCode:btcCode];
        }
    }
    
    [self reloadAfterMultiAddressResponse];
}

- (void)walletFailedToDecrypt
{
    DLog(@"walletFailedToDecrypt");
    // In case we were on the manual pair screen, we want to go back there. The way to check for that is that the wallet has a guid, but it's not saved yet
    if (wallet.guid && ![KeychainItemWrapper guid]) {
        [self manualPairClicked:nil];
        
        return;
    }
    
    [self showPasswordModal];
}

- (void)showPasswordModal
{
    mainPasswordLabel.font = [UIFont fontWithName:FONT_GILL_SANS_REGULAR size:FONT_SIZE_SMALL_MEDIUM];
    
    mainPasswordTextField.font = [UIFont fontWithName:FONT_MONTSERRAT_REGULAR size:FONT_SIZE_SMALL];
    mainPasswordTextField.text = @"";
    
    mainPasswordButton.titleLabel.font = [UIFont fontWithName:FONT_MONTSERRAT_REGULAR size:FONT_SIZE_LARGE];
    
    forgotPasswordButton.titleLabel.font = [UIFont fontWithName:FONT_MONTSERRAT_REGULAR size:FONT_SIZE_LARGE];
    forgotPasswordButton.titleLabel.adjustsFontSizeToFitWidth = YES;
    forgotPasswordButton.titleEdgeInsets = UIEdgeInsetsMake(0, 10, 0, 10);
    forgotPasswordButton.titleLabel.textAlignment = NSTextAlignmentCenter;
    [forgotPasswordButton setTitle:BC_STRING_FORGOT_PASSWORD forState:UIControlStateNormal];
    
    forgetWalletLabel.font = [UIFont fontWithName:FONT_GILL_SANS_REGULAR size:FONT_SIZE_SMALL_MEDIUM];
    
    forgetWalletButton.titleLabel.font = [UIFont fontWithName:FONT_MONTSERRAT_REGULAR size:FONT_SIZE_LARGE];
    forgetWalletButton.titleLabel.adjustsFontSizeToFitWidth = YES;
    forgetWalletButton.titleEdgeInsets = UIEdgeInsetsMake(0, 10, 0, 10);
    forgetWalletButton.titleLabel.textAlignment = NSTextAlignmentCenter;
    UITapGestureRecognizer *tapGesture = [[UITapGestureRecognizer alloc] initWithTarget:mainPasswordTextField action:@selector(resignFirstResponder)];
    
    [mainPasswordView addGestureRecognizer:tapGesture];
    
    [self showModalWithContent:mainPasswordView closeType:ModalCloseTypeNone headerText:BC_STRING_PASSWORD_REQUIRED];
}

- (void)beginBackgroundUpdateTask
{
    // We're using a background task to ensure we get enough time to sync. The bg task has to be ended before or when the timer expires, otherwise the app gets killed by the system.
    // Always kill the old handler before starting a new one. In case the system starts a bg task when the app goes into background, comes to foreground and goes to background before the first background task was ended. In that case the first background task is never killed and the system kills the app when the maximum time is up.
    [self endBackgroundUpdateTask];
    
    self.backgroundUpdateTask = [[UIApplication sharedApplication] beginBackgroundTaskWithExpirationHandler:^{
        [self endBackgroundUpdateTask];
    }];
}

- (void)endBackgroundUpdateTask
{
    if (self.backgroundUpdateTask != UIBackgroundTaskInvalid) {
        [[UIApplication sharedApplication] endBackgroundTask:self.backgroundUpdateTask];
        self.backgroundUpdateTask = UIBackgroundTaskInvalid;
    }
}

- (void)showPinModalIfBackgroundedDuringLoad
{
    if (![self.pinEntryViewController.view isDescendantOfView:app.window.rootViewController.view] && !self.wallet.isInitialized && [KeychainItemWrapper sharedKey] && [KeychainItemWrapper guid] && !modalView) {
        [self showPinModalAsView:YES];
    }
}

- (void)playBeepSound
{
    if (beepSoundID == 0) {
        AudioServicesCreateSystemSoundID((__bridge CFURLRef)[NSURL fileURLWithPath: [[NSBundle mainBundle] pathForResource:@"beep" ofType:SOUND_FORMAT]], &beepSoundID);
    }
    
    AudioServicesPlaySystemSound(beepSoundID);
}

- (void)playAlertSound
{
    if (alertSoundID == 0) {
        //Find the Alert Sound
        NSString * alert_sound = [[NSBundle mainBundle] pathForResource:@"alert-received" ofType:SOUND_FORMAT];
        
        //Create the system sound
        AudioServicesCreateSystemSoundID((__bridge CFURLRef)[NSURL fileURLWithPath: alert_sound], &alertSoundID);
    }
    
    AudioServicesPlaySystemSound(alertSoundID);
}

- (void)pushWebViewController:(NSString*)url title:(NSString *)title
{
    _bcWebViewController = [[BCWebViewController alloc] initWithTitle:title];
    [_bcWebViewController loadURL:url];
    _bcWebViewController.modalTransitionStyle = UIModalTransitionStyleCoverVertical;
    [_tabViewController presentViewController:_bcWebViewController animated:YES completion:nil];
}

- (NSMutableDictionary *)parseQueryString:(NSString *)query
{
    NSMutableDictionary *dict = [[NSMutableDictionary alloc] initWithCapacity:6];
    NSArray *pairs = [query componentsSeparatedByString:@"&"];
    
    for (NSString *pair in pairs) {
        NSArray *elements = [pair componentsSeparatedByString:@"="];
        if ([elements count] >= 2) {
            NSString *key = [[elements objectAtIndex:0] stringByReplacingPercentEscapesUsingEncoding:NSUTF8StringEncoding];
            NSString *val = [[elements objectAtIndex:1] stringByReplacingPercentEscapesUsingEncoding:NSUTF8StringEncoding];
            
            [dict setObject:val forKey:key];
        }
    }
    return dict;
}

- (NSDictionary*)parseURI:(NSString*)urlString prefix:(NSString *)urlPrefix
{
    if (!urlString) {
        return nil;
    }
    
    if (![urlString hasPrefix:urlPrefix]) {
        return [NSDictionary dictionaryWithObject:urlString forKey:DICTIONARY_KEY_ADDRESS];
    }
    
    NSString * replaced = [[urlString stringByReplacingOccurrencesOfString:PREFIX_BITCOIN_URI withString:[NSString stringWithFormat:@"%@//", PREFIX_BITCOIN_URI]] stringByReplacingOccurrencesOfString:@"////" withString:@"//"];
    
    NSURL * url = [NSURL URLWithString:replaced];
    
    NSMutableDictionary *dict = [self parseQueryString:[url query]];
    
    if ([url host] != NULL)
    [dict setObject:[url host] forKey:DICTIONARY_KEY_ADDRESS];
    
    return dict;
}

- (BOOL)textFieldShouldReturn:(UITextField*)textField
{
    if (textField == secondPasswordTextField) {
        if (validateSecondPassword) {
            [self secondPasswordClicked:textField];
        } else {
            [self privateKeyPasswordClicked];
        }
    }
    else if (textField == mainPasswordTextField) {
        [self mainPasswordClicked:textField];
    }
    
    return YES;
}

- (void)getPrivateKeyPassword:(void (^)(NSString *))success error:(void (^)(NSString *))error
{
    validateSecondPassword = FALSE;
    
    secondPasswordDescriptionLabel.text = BC_STRING_PRIVATE_KEY_ENCRYPTED_DESCRIPTION;
    
    if (self.topViewControllerDelegate) {
        BCModalViewController *bcModalViewController = [[BCModalViewController alloc] initWithCloseType:ModalCloseTypeClose showHeader:YES headerText:BC_STRING_PASSWORD_REQUIRED view:secondPasswordView];
        
        addPrivateKeySuccess = success;
        
        [self.topViewControllerDelegate presentViewController:bcModalViewController animated:YES completion:^{
            UIButton *secondPasswordOverlayButton = [[UIButton alloc] initWithFrame:[secondPasswordView convertRect:secondPasswordButton.frame toView:bcModalViewController.view]];
            [bcModalViewController.view addSubview:secondPasswordOverlayButton];
            [secondPasswordOverlayButton addTarget:self action:@selector(privateKeyPasswordClicked) forControlEvents:UIControlEventTouchUpInside];
        }];
        
        [bcModalViewController.closeButton addTarget:self action:@selector(closeAllModals) forControlEvents:UIControlEventAllTouchEvents];
    } else {
        [app showModalWithContent:secondPasswordView closeType:ModalCloseTypeClose headerText:BC_STRING_PASSWORD_REQUIRED onDismiss:^() {
            NSString * password = secondPasswordTextField.text;
            
            if ([password length] == 0) {
                if (error) error(BC_STRING_NO_PASSWORD_ENTERED);
            } else {
                if (success) success(password);
            }
            
            secondPasswordTextField.text = nil;
        } onResume:nil];
        
        [modalView.closeButton removeTarget:self action:@selector(closeModalClicked:) forControlEvents:UIControlEventAllTouchEvents];
        
        [modalView.closeButton addTarget:self action:@selector(closeAllModals) forControlEvents:UIControlEventAllTouchEvents];
    }
    
    [secondPasswordTextField becomeFirstResponder];
}

- (void)privateKeyPasswordClicked
{
    NSString * password = secondPasswordTextField.text;
    
    if ([password length] == 0) {
        [self standardNotifyAutoDismissingController:BC_STRING_NO_PASSWORD_ENTERED];
    } else {
        if (_tabViewController.presentedViewController) {
            [_tabViewController.presentedViewController dismissViewControllerAnimated:YES completion:nil];
        } else {
            [self closeModalWithTransition:kCATransitionFade];
        }
        if (addPrivateKeySuccess) addPrivateKeySuccess(password);
    }
    
    secondPasswordTextField.text = nil;
}

- (IBAction)secondPasswordClicked:(id)sender
{
    NSString *password = secondPasswordTextField.text;
    
    if ([password length] == 0) {
        [app standardNotifyAutoDismissingController:BC_STRING_NO_PASSWORD_ENTERED];
    } else if(validateSecondPassword && ![wallet validateSecondPassword:password]) {
        [app standardNotifyAutoDismissingController:BC_STRING_SECOND_PASSWORD_INCORRECT];
    } else {
        if (secondPasswordSuccess) {
            // It takes ANIMATION_DURATION to dismiss the second password view, then a little extra to make sure any wait spinners start spinning before we execute the success function.
            dispatch_after(dispatch_time(DISPATCH_TIME_NOW, (int64_t)(1.5*ANIMATION_DURATION * NSEC_PER_SEC)), dispatch_get_main_queue(), ^{
                if (secondPasswordSuccess) {
                    secondPasswordSuccess(password);
                    secondPasswordSuccess = nil;
                }
            });
        }
        [app closeModalWithTransition:kCATransitionFade];
    }
    
    secondPasswordTextField.text = nil;
}

- (void)getSecondPassword:(void (^)(NSString *))success error:(void (^)(NSString *))error
{
    secondPasswordDescriptionLabel.text = BC_STRING_ACTION_REQUIRES_SECOND_PASSWORD;
    
    validateSecondPassword = TRUE;
    
    secondPasswordSuccess = success;
    
    if (self.topViewControllerDelegate) {
        BCModalViewController *bcModalViewController = [[BCModalViewController alloc] initWithCloseType:ModalCloseTypeClose showHeader:YES headerText:BC_STRING_SECOND_PASSWORD_REQUIRED view:secondPasswordView];
        
        [self.topViewControllerDelegate presentViewController:bcModalViewController animated:YES completion:^{
            UIButton *secondPasswordOverlayButton = [[UIButton alloc] initWithFrame:[secondPasswordView convertRect:secondPasswordButton.frame toView:bcModalViewController.view]];
            [bcModalViewController.view addSubview:secondPasswordOverlayButton];
            [secondPasswordOverlayButton addTarget:self action:@selector(secondPasswordClicked:) forControlEvents:UIControlEventTouchUpInside];
        }];
        
        [bcModalViewController.closeButton addTarget:self action:@selector(closeAllModals) forControlEvents:UIControlEventAllTouchEvents];
    } else {
        [app showModalWithContent:secondPasswordView closeType:ModalCloseTypeClose headerText:BC_STRING_SECOND_PASSWORD_REQUIRED onDismiss:^() {
            secondPasswordTextField.text = nil;
            [self.sendViewController enablePaymentButtons];
        } onResume:nil];
        
        [modalView.closeButton removeTarget:self action:@selector(closeModalClicked:) forControlEvents:UIControlEventAllTouchEvents];
        
        [modalView.closeButton addTarget:self action:@selector(closeAllModals) forControlEvents:UIControlEventAllTouchEvents];
        
        [modalView.closeButton addTarget:self action:@selector(forceHDUpgradeForLegacyWallets) forControlEvents:UIControlEventAllTouchEvents];
        
        if ([_sendViewController transferAllMode]) {
            [modalView.closeButton addTarget:_sendViewController action:@selector(reload) forControlEvents:UIControlEventAllTouchEvents];
        }
    }
    
    [secondPasswordTextField becomeFirstResponder];
}

- (void)closeAllModals
{
    [self hideBusyView];
    
    secondPasswordSuccess = nil;
    secondPasswordTextField.text = nil;
    
    self.wallet.isSyncing = NO;
    
    [modalView endEditing:YES];
    
    [modalView removeFromSuperview];
    
    CATransition *animation = [CATransition animation];
    [animation setDuration:ANIMATION_DURATION];
    [animation setType:kCATransitionFade];
    
    [animation setTimingFunction:[CAMediaTimingFunction functionWithName:kCAMediaTimingFunctionLinear]];
    [[app.window layer] addAnimation:animation forKey:ANIMATION_KEY_HIDE_MODAL];
    
    if (self.modalView.onDismiss) {
        self.modalView.onDismiss();
        self.modalView.onDismiss = nil;
    }
    
    self.modalView = nil;
    
    for (BCModalView *modalChainView in self.modalChain) {
        
        for (UIView *subView in [modalChainView.myHolderView subviews]) {
            [subView removeFromSuperview];
        }
        
        [modalChainView.myHolderView removeFromSuperview];
        
        if (modalChainView.onDismiss) {
            modalChainView.onDismiss();
        }
    }
    
    [self.modalChain removeAllObjects];
}

- (void)closeModalWithTransition:(NSString *)transition
{
    [[NSNotificationCenter defaultCenter] postNotificationName:NOTIFICATION_KEY_MODAL_VIEW_DISMISSED object:nil];
    
    [modalView removeFromSuperview];
    
    CATransition *animation = [CATransition animation];
    // There are two types of transitions: movement based and fade in/out. The movement based ones can have a subType to set which direction the movement is in. In case the transition parameter is a direction, we use the MoveIn transition and the transition parameter as the direction, otherwise we use the transition parameter as the transition type.
    [animation setDuration:ANIMATION_DURATION];
    if (transition != kCATransitionFade) {
        [animation setType:kCATransitionMoveIn];
        [animation setSubtype:transition];
    }
    else {
        [animation setType:transition];
    }
    
    [animation setTimingFunction:[CAMediaTimingFunction functionWithName:kCAMediaTimingFunctionLinear]];
    [[app.window layer] addAnimation:animation forKey:ANIMATION_KEY_HIDE_MODAL];
    
    if (self.modalView.onDismiss) {
        self.modalView.onDismiss();
        self.modalView.onDismiss = nil;
    }
    
    if ([self.modalChain count] > 0) {
        BCModalView * previousModalView = [self.modalChain objectAtIndex:[self.modalChain count]-1];
        
        [app.window.rootViewController.view addSubview:previousModalView];
        
        [app.window.rootViewController.view bringSubviewToFront:busyView];
        
        [app.window.rootViewController.view endEditing:TRUE];
        
        if (self.modalView.onResume) {
            self.modalView.onResume();
        }
        
        self.modalView = previousModalView;
        
        [self.modalChain removeObjectAtIndex:[self.modalChain count]-1];
    }
    else {
        self.modalView = nil;
    }
}

- (void)showModalWithContent:(UIView *)contentView closeType:(ModalCloseType)closeType headerText:(NSString *)headerText
{
    [self showModalWithContent:(BCModalContentView *)contentView closeType:closeType showHeader:YES headerText:headerText onDismiss:nil onResume:nil];
}

- (void)showModalWithContent:(UIView *)contentView closeType:(ModalCloseType)closeType headerText:(NSString *)headerText onDismiss:(void (^)())onDismiss onResume:(void (^)())onResume
{
    [self showModalWithContent:(BCModalContentView *)contentView closeType:closeType showHeader:YES headerText:headerText onDismiss:onDismiss onResume:onResume];
}

- (void)showModalWithContent:(UIView *)contentView closeType:(ModalCloseType)closeType showHeader:(BOOL)showHeader headerText:(NSString *)headerText onDismiss:(void (^)())onDismiss onResume:(void (^)())onResume
{
    // Remove the modal if we have one
    if (modalView) {
        [modalView removeFromSuperview];
        
        if (modalView.closeType != ModalCloseTypeNone) {
            if (modalView.onDismiss) {
                modalView.onDismiss();
                modalView.onDismiss = nil;
            }
        } else {
            [self.modalChain addObject:modalView];
        }
        
        self.modalView = nil;
    }
    
    // Show modal
    modalView = [[BCModalView alloc] initWithCloseType:closeType showHeader:showHeader headerText:headerText];
    self.modalView.onDismiss = onDismiss;
    self.modalView.onResume = onResume;
    if (onResume) {
        onResume();
    }
    
    if ([contentView respondsToSelector:@selector(prepareForModalPresentation)]) {
        [(BCModalContentView *)contentView prepareForModalPresentation];
    }
    
    [modalView.myHolderView addSubview:contentView];
    
    contentView.frame = CGRectMake(0, 0, modalView.myHolderView.frame.size.width, modalView.myHolderView.frame.size.height);
    
    [app.window.rootViewController.view addSubview:modalView];
    [app.window.rootViewController.view endEditing:TRUE];
    
    @try {
        CATransition *animation = [CATransition animation];
        [animation setDuration:ANIMATION_DURATION];
        
        if (closeType == ModalCloseTypeBack) {
            [animation setType:kCATransitionMoveIn];
            [animation setSubtype:kCATransitionFromRight];
        }
        else {
            [animation setType:kCATransitionFade];
        }
        
        [animation setTimingFunction:[CAMediaTimingFunction functionWithName:kCAMediaTimingFunctionLinear]];
        [[app.window.rootViewController.view layer] addAnimation:animation forKey:ANIMATION_KEY_SHOW_MODAL];
    } @catch (NSException * e) {
        DLog(@"Animation Exception %@", e);
    }
    
    [[UIApplication sharedApplication] setStatusBarStyle:UIStatusBarStyleLightContent];
}

- (void)didFailBackupWallet
{
    // Refresh the wallet and history
    [self.wallet getWalletAndHistory];
    
    [[NSNotificationCenter defaultCenter] postNotificationName:NOTIFICATION_KEY_SYNC_ERROR object:nil];
}

- (void)didBackupWallet
{
    [self reload];
}

- (void)setAccountData:(NSString*)guid sharedKey:(NSString*)sharedKey
{
    if ([guid length] != 36) {
        UIAlertController *alert = [UIAlertController alertControllerWithTitle:BC_STRING_ERROR message:BC_STRING_INTERRUPTED_DECRYPTION_PLEASE_CLOSE_THE_APP_AND_TRY_AGAIN preferredStyle:UIAlertControllerStyleAlert];
        [alert addAction:[UIAlertAction actionWithTitle:BC_STRING_CLOSE_APP style:UIAlertActionStyleCancel handler:^(UIAlertAction * _Nonnull action) {
            // Close App
            UIApplication *app = [UIApplication sharedApplication];
            [app performSelector:@selector(suspend)];
        }]];
        [self.window.rootViewController presentViewController:alert animated:YES completion:nil];
        return;
    }
    
    if ([sharedKey length] != 36) {
        [app standardNotify:BC_STRING_INVALID_SHARED_KEY];
        return;
    }
    
    [KeychainItemWrapper setGuidInKeychain:guid];
    [KeychainItemWrapper setSharedKeyInKeychain:sharedKey];
}

- (IBAction)scanAccountQRCodeclicked:(id)sender
{
    if (![self getCaptureDeviceInput:nil]) {
        return;
    }
    
    PairingCodeParser * pairingCodeParser = [[PairingCodeParser alloc] initWithSuccess:^(NSDictionary*code) {
        DLog(@"scanAndParse success");
        
        [app forgetWallet];
        
        [app clearPin];
        
        [self.wallet loadWalletWithGuid:[code objectForKey:QR_CODE_KEY_GUID] sharedKey:[code objectForKey:QR_CODE_KEY_SHARED_KEY] password:[code objectForKey:QR_CODE_KEY_PASSWORD]];
        
        self.wallet.delegate = self;
        
        wallet.didPairAutomatically = YES;
        
    } error:^(NSString*error) {
        [app standardNotify:error];
    }];
    
    [self.slidingViewController presentViewController:pairingCodeParser animated:YES completion:nil];
}

- (void)scanPrivateKeyForWatchOnlyAddress:(NSString *)address
{
    if (![app checkInternetConnection]) {
        return;
    }
    
    if (![app getCaptureDeviceInput:nil]) {
        return;
    }
    
    PrivateKeyReader *reader = [[PrivateKeyReader alloc] initWithSuccess:^(NSString* privateKeyString) {
        [app.wallet addKey:privateKeyString toWatchOnlyAddress:address];
    } error:nil acceptPublicKeys:NO busyViewText:BC_STRING_LOADING_IMPORT_KEY];
    
    [[NSNotificationCenter defaultCenter] addObserver:reader selector:@selector(autoDismiss) name:NOTIFICATION_KEY_RELOAD_TO_DISMISS_VIEWS object:nil];
    
    if (self.topViewControllerDelegate) {
        [self.topViewControllerDelegate presentViewController:reader animated:YES completion:nil];
    } else {
        [app.window.rootViewController presentViewController:reader animated:YES completion:nil];
    }
    
    app.wallet.lastScannedWatchOnlyAddress = address;
}

- (void)askUserToAddWatchOnlyAddress:(NSString *)address success:(void (^)(NSString *))success
{
    UIAlertController *alertToWarnAboutWatchOnly = [UIAlertController alertControllerWithTitle:BC_STRING_WARNING_TITLE message:[NSString stringWithFormat:@"%@\n\n%@", BC_STRING_ADD_WATCH_ONLY_ADDRESS_WARNING_ONE, BC_STRING_ADD_WATCH_ONLY_ADDRESS_WARNING_TWO] preferredStyle:UIAlertControllerStyleAlert];
    [alertToWarnAboutWatchOnly addAction:[UIAlertAction actionWithTitle:BC_STRING_CONTINUE style:UIAlertActionStyleDefault handler:^(UIAlertAction * _Nonnull action) {
        if (success) {
            success(address);
        }
    }]];
    [alertToWarnAboutWatchOnly addAction:[UIAlertAction actionWithTitle:BC_STRING_CANCEL style:UIAlertActionStyleCancel handler:nil]];
    
    if (self.topViewControllerDelegate) {
        [self.topViewControllerDelegate presentViewController:alertToWarnAboutWatchOnly animated:YES completion:nil];
    } else {
        [app.window.rootViewController presentViewController:alertToWarnAboutWatchOnly animated:YES completion:nil];
    }
}

- (void)logout
{
    [self.loginTimer invalidate];
    
    [self.wallet resetSyncStatus];
    
    [self.wallet loadBlankWallet];
    
    self.wallet.hasLoadedAccountInfo = NO;
    
    self.latestResponse = nil;
    
    _transactionsViewController.data = nil;
    _settingsNavigationController = nil;
    [_receiveViewController clearAmounts];
    
    [self reload];
    
    [self.wallet.webSocket closeWithCode:WEBSOCKET_CODE_LOGGED_OUT reason:WEBSOCKET_CLOSE_REASON_LOGGED_OUT];
}

- (void)buyBitcoinClicked:(id)sender
{
    NSDictionary *loginData = [[app.wallet executeJSSynchronous:@"MyWalletPhone.getWebViewLoginData()"] toDictionary];
    NSString *walletJson = loginData[@"walletJson"];
    NSString *externalJson = [loginData[@"externalJson"] isEqual:[NSNull null]] ? @"" : loginData[@"externalJson"];
    NSString *magicHash = [loginData[@"magicHash"] isEqual:[NSNull null]] ? @"" : loginData[@"magicHash"];
    [self.buyBitcoinViewController loginWithJson:walletJson externalJson:externalJson magicHash:magicHash password:self.wallet.password];
    self.buyBitcoinViewController.delegate = app.wallet;
    BuyBitcoinNavigationController *navigationController = [[BuyBitcoinNavigationController alloc] initWithRootViewController:self.buyBitcoinViewController title:BC_STRING_BUY_BITCOIN];
    [_tabViewController presentViewController:navigationController animated:YES completion:nil];
}

- (void)forgetWallet
{
    [self clearPin];
    
    // Clear all cookies (important one is the server session id SID)
    NSHTTPCookieStorage *cookieStorage = [NSHTTPCookieStorage sharedHTTPCookieStorage];
    for (NSHTTPCookie *each in cookieStorage.cookies) {
        [cookieStorage deleteCookie:each];
    }
    
    self.wallet.sessionToken = nil;
    
    [KeychainItemWrapper removeAllSwipeAddresses];
    
    self.merchantViewController = nil;
    self.receiveViewController = nil;
    
    self.isVerifyingMobileNumber = NO;
    
    [KeychainItemWrapper removeGuidFromKeychain];
    [KeychainItemWrapper removeSharedKeyFromKeychain];
        
    [self.wallet loadBlankWallet];
    
    self.latestResponse = nil;
    
    [_transactionsViewController setData:nil];
    
    [self reload];
    
    [[NSUserDefaults standardUserDefaults] setObject:nil forKey:USER_DEFAULTS_KEY_CONTACTS_LAST_NAME_USED];
    [[NSUserDefaults standardUserDefaults] setBool:NO forKey:USER_DEFAULTS_KEY_TOUCH_ID_ENABLED];
    [[NSUserDefaults standardUserDefaults] setBool:NO forKey:USER_DEFAULTS_KEY_SHOULD_HIDE_BUY_NOTIFICATION_CARD_UNTIL_TRANSACTIONS_EXIST];
    [[NSUserDefaults standardUserDefaults] synchronize];
    
    [self transitionToIndex:1];
    
    [self setupBuyWebView];
}

- (void)didImportKey:(NSString *)address
{
    [app showBusyViewWithLoadingText:BC_STRING_LOADING_SYNCING_WALLET];
    
    self.wallet.lastImportedAddress = address;
    
    [[NSNotificationCenter defaultCenter] addObserver:self selector:@selector(alertUserOfImportedKey) name:NOTIFICATION_KEY_BACKUP_SUCCESS object:nil];
}

- (void)alertUserOfImportedKey
{
    [[NSNotificationCenter defaultCenter] removeObserver:self name:NOTIFICATION_KEY_BACKUP_SUCCESS object:nil];
    
    NSString *messageWithArgument = [app.wallet isWatchOnlyLegacyAddress:self.wallet.lastImportedAddress] ? BC_STRING_IMPORTED_WATCH_ONLY_ADDRESS_ARGUMENT : BC_STRING_IMPORTED_PRIVATE_KEY_ARGUMENT;
    
    UIAlertController *alert = [UIAlertController alertControllerWithTitle:BC_STRING_SUCCESS message:[NSString stringWithFormat:messageWithArgument, self.wallet.lastImportedAddress] preferredStyle:UIAlertControllerStyleAlert];
    [alert addAction:[UIAlertAction actionWithTitle:BC_STRING_OK style:UIAlertActionStyleCancel handler:nil]];
    [[NSNotificationCenter defaultCenter] addObserver:alert selector:@selector(autoDismiss) name:UIApplicationDidEnterBackgroundNotification object:nil];
    if (self.topViewControllerDelegate) {
        if ([self.topViewControllerDelegate respondsToSelector:@selector(presentAlertController:)]) {
            [self.topViewControllerDelegate presentAlertController:alert];
        }
    } else {
        [app.window.rootViewController presentViewController:alert animated:YES completion:nil];
    }
}

- (void)didImportIncorrectPrivateKey:(NSString *)address
{
    [app showBusyViewWithLoadingText:BC_STRING_LOADING_SYNCING_WALLET];
    
    [[NSNotificationCenter defaultCenter] addObserver:self selector:@selector(alertUserOfImportedIncorrectPrivateKey) name:NOTIFICATION_KEY_BACKUP_SUCCESS object:nil];
}

- (void)alertUserOfImportedIncorrectPrivateKey
{
    [[NSNotificationCenter defaultCenter] removeObserver:self name:NOTIFICATION_KEY_BACKUP_SUCCESS object:nil];
    
    NSString *message = [NSString stringWithFormat:@"%@\n\n%@", BC_STRING_INCORRECT_PRIVATE_KEY_IMPORTED_MESSAGE_ONE, BC_STRING_INCORRECT_PRIVATE_KEY_IMPORTED_MESSAGE_TWO];
    
    UIAlertController *alert = [UIAlertController alertControllerWithTitle:BC_STRING_SUCCESS message:message preferredStyle:UIAlertControllerStyleAlert];
    [alert addAction:[UIAlertAction actionWithTitle:BC_STRING_OK style:UIAlertActionStyleCancel handler:nil]];
    [[NSNotificationCenter defaultCenter] addObserver:alert selector:@selector(autoDismiss) name:UIApplicationDidEnterBackgroundNotification object:nil];
    
    if (self.topViewControllerDelegate) {
        if ([self.topViewControllerDelegate respondsToSelector:@selector(presentAlertController:)]) {
            [self.topViewControllerDelegate presentAlertController:alert];
        }
    } else {
        [app.window.rootViewController presentViewController:alert animated:YES completion:nil];
    }
}

- (void)didImportPrivateKeyToLegacyAddress
{
    [app showBusyViewWithLoadingText:BC_STRING_LOADING_SYNCING_WALLET];
    
    [[NSNotificationCenter defaultCenter] addObserver:self selector:@selector(alertUserOfImportedPrivateKeyIntoLegacyAddress) name:NOTIFICATION_KEY_BACKUP_SUCCESS object:nil];
}

- (void)alertUserOfImportedPrivateKeyIntoLegacyAddress
{
    [[NSNotificationCenter defaultCenter] removeObserver:self name:NOTIFICATION_KEY_BACKUP_SUCCESS object:nil];
    
    UIAlertController *alert = [UIAlertController alertControllerWithTitle:BC_STRING_SUCCESS message:BC_STRING_IMPORTED_PRIVATE_KEY_SUCCESS preferredStyle:UIAlertControllerStyleAlert];
    [alert addAction:[UIAlertAction actionWithTitle:BC_STRING_OK style:UIAlertActionStyleCancel handler:nil]];
    [[NSNotificationCenter defaultCenter] addObserver:alert selector:@selector(autoDismiss) name:UIApplicationDidEnterBackgroundNotification object:nil];
    
    if (self.topViewControllerDelegate) {
        if ([self.topViewControllerDelegate respondsToSelector:@selector(presentAlertController:)]) {
            [self.topViewControllerDelegate presentAlertController:alert];
        }
    } else {
        [app.window.rootViewController presentViewController:alert animated:YES completion:nil];
    }
}

- (void)didFailToImportPrivateKey:(NSString *)error
{
    [[NSNotificationCenter defaultCenter] removeObserver:self.receiveViewController name:NOTIFICATION_KEY_BACKUP_SUCCESS object:nil];
    [self hideBusyView];
    self.wallet.isSyncing = NO;
    
    if ([error containsString:ERROR_PRESENT_IN_WALLET]) {
        error = BC_STRING_KEY_ALREADY_IMPORTED;
    } else if ([error containsString:ERROR_NEEDS_BIP38]) {
        error = BC_STRING_NEEDS_BIP38_PASSWORD;
    } else if ([error containsString:ERROR_WRONG_BIP_PASSWORD]) {
        error = BC_STRING_WRONG_BIP38_PASSWORD;
    } else {
        error = BC_STRING_UNKNOWN_ERROR_PRIVATE_KEY;
    }
    
    UIAlertController *errorAlert = [UIAlertController alertControllerWithTitle:BC_STRING_ERROR message:error preferredStyle:UIAlertControllerStyleAlert];
    [errorAlert addAction:[UIAlertAction actionWithTitle:BC_STRING_OK style:UIAlertActionStyleCancel handler:nil]];
    [[NSNotificationCenter defaultCenter] addObserver:errorAlert selector:@selector(autoDismiss) name:UIApplicationDidEnterBackgroundNotification object:nil];
    
    if (self.topViewControllerDelegate) {
        if ([self.topViewControllerDelegate respondsToSelector:@selector(presentAlertController:)]) {
            [self.topViewControllerDelegate presentAlertController:errorAlert];
        }
    } else {
        [app.window.rootViewController presentViewController:errorAlert animated:YES completion:nil];
    }
}

- (void)didFailToImportPrivateKeyForWatchOnlyAddress:(NSString *)error
{
    [self hideBusyView];
    self.wallet.isSyncing = NO;
    NSString *alertTitle = BC_STRING_ERROR;
    if ([error containsString:ERROR_NOT_PRESENT_IN_WALLET]) {
        error = BC_STRING_ADDRESS_NOT_PRESENT_IN_WALLET;
    } else if ([error containsString:ERROR_ADDRESS_NOT_WATCH_ONLY]) {
        error = BC_STRING_ADDRESS_NOT_WATCH_ONLY;
    } else if ([error containsString:ERROR_WRONG_BIP_PASSWORD]) {
        error = BC_STRING_WRONG_BIP38_PASSWORD;
    } else if ([error containsString:ERROR_PRIVATE_KEY_OF_ANOTHER_WATCH_ONLY_ADDRESS]) {
        error = BC_STRING_KEY_BELONGS_TO_OTHER_ADDRESS_NOT_WATCH_ONLY;
    }
    
    UIAlertController *errorAlert = [UIAlertController alertControllerWithTitle:alertTitle message:error preferredStyle:UIAlertControllerStyleAlert];
    [errorAlert addAction:[UIAlertAction actionWithTitle:BC_STRING_CANCEL style:UIAlertActionStyleCancel handler:nil]];
    [errorAlert addAction:[UIAlertAction actionWithTitle:BC_STRING_TRY_AGAIN style:UIAlertActionStyleDefault handler:^(UIAlertAction * _Nonnull action) {
        [self scanPrivateKeyForWatchOnlyAddress:self.wallet.lastScannedWatchOnlyAddress];
    }]];
    
    [[NSNotificationCenter defaultCenter] addObserver:errorAlert selector:@selector(autoDismiss) name:UIApplicationDidEnterBackgroundNotification object:nil];
    
    if (self.topViewControllerDelegate) {
        if ([self.topViewControllerDelegate respondsToSelector:@selector(presentAlertController:)]) {
            [self.topViewControllerDelegate presentAlertController:errorAlert];
        }
    } else {
        [app.window.rootViewController presentViewController:errorAlert animated:YES completion:nil];
    }
}

- (void)didFailRecovery
{
    [createWalletView showPassphraseTextField];
}

- (void)didRecoverWallet
{
    [createWalletView didRecoverWallet];
}

- (void)didFailGetHistory:(NSString *)error
{
    NSString *errorMessage = [error length] == 0 ? BC_STRING_SEND_ERROR_NO_INTERNET_CONNECTION : error;
    
    UIAlertController *alert = [UIAlertController alertControllerWithTitle:BC_STRING_ERROR message:errorMessage preferredStyle:UIAlertControllerStyleAlert];
    [alert addAction:[UIAlertAction actionWithTitle:BC_STRING_OK style:UIAlertActionStyleCancel handler:^(UIAlertAction * _Nonnull action) {
        if ([self isPinSet]) {
            [self showPinModalAsView:NO];
        } else {
            UIApplication *app = [UIApplication sharedApplication];
            [app performSelector:@selector(suspend)];
        }
    }]];
    
    [self.window.rootViewController presentViewController:alert animated:YES completion:nil];
}

- (void)didGenerateNewAddress
{
    [app.accountsAndAddressesNavigationController didGenerateNewAddress];
}

- (void)returnToAddressesScreen
{
    if (self.accountsAndAddressesNavigationController) {
        [self.accountsAndAddressesNavigationController popToRootViewControllerAnimated:YES];
    }
}

- (void)alertUserOfInvalidAccountName
{
    [self standardNotifyAutoDismissingController:BC_STRING_NAME_ALREADY_IN_USE];
    
    [self hideBusyView];
}

- (void)alertUserOfInvalidPrivateKey
{
    dispatch_after(dispatch_time(DISPATCH_TIME_NOW, (int64_t)(0.25 * NSEC_PER_SEC)), dispatch_get_main_queue(), ^{
        [self standardNotifyAutoDismissingController:BC_STRING_INCORRECT_PRIVATE_KEY];
    });
}

- (void)sendFromWatchOnlyAddress
{
    [_sendViewController sendFromWatchOnlyAddress];
}

- (void)didCheckForOverSpending:(NSNumber *)amount fee:(NSNumber *)fee
{
    [_sendViewController didCheckForOverSpending:amount fee:fee];
}

- (void)didGetMaxFee:(NSNumber *)fee amount:(NSNumber *)amount dust:(NSNumber *)dust willConfirm:(BOOL)willConfirm
{
    [_sendViewController didGetMaxFee:fee amount:amount dust:dust willConfirm:willConfirm];
}

- (void)didUpdateTotalAvailable:(NSNumber *)sweepAmount finalFee:(NSNumber *)finalFee
{
    [_sendViewController didUpdateTotalAvailable:sweepAmount finalFee:finalFee];
}

- (void)didGetFee:(NSNumber *)fee dust:(NSNumber *)dust txSize:(NSNumber *)txSize
{
    [_sendViewController didGetFee:fee dust:dust txSize:txSize];
}

- (void)didChangeSatoshiPerByte:(NSNumber *)sweepAmount fee:(NSNumber *)fee dust:(NSNumber *)dust updateType:(FeeUpdateType)updateType
{
    [_sendViewController didChangeSatoshiPerByte:sweepAmount fee:fee dust:dust updateType:updateType];
}

- (void)didGetSurgeStatus:(BOOL)surgeStatus
{
    _sendViewController.surgeIsOccurring = surgeStatus;
}

- (void)enableSendPaymentButtons
{
    [_sendViewController enablePaymentButtons];
}

- (void)updateSendBalance:(NSNumber *)balance fees:(NSDictionary *)fees
{
    [_sendViewController updateSendBalance:balance fees:fees];
}

- (void)updateTransferAllAmount:(NSNumber *)amount fee:(NSNumber *)fee addressesUsed:(NSArray *)addressesUsed
{
    if (self.transferAllFundsModalController) {
        [self.transferAllFundsModalController updateTransferAllAmount:amount fee:fee addressesUsed:addressesUsed];
        [self hideBusyView];
    } else {
        [_sendViewController updateTransferAllAmount:amount fee:fee addressesUsed:addressesUsed];
    }
}

- (void)showSummaryForTransferAll
{
    if (self.transferAllFundsModalController) {
        [self.transferAllFundsModalController showSummaryForTransferAll];
        [self hideBusyView];
    } else {
        [_sendViewController showSummaryForTransferAll];
    }
}

- (void)sendDuringTransferAll:(NSString *)secondPassword
{
    if (self.transferAllFundsModalController) {
        [self.transferAllFundsModalController sendDuringTransferAll:secondPassword];
    } else {
        [_sendViewController sendDuringTransferAll:secondPassword];
    }
}

- (void)didErrorDuringTransferAll:(NSString *)error secondPassword:(NSString *)secondPassword
{
    [_sendViewController didErrorDuringTransferAll:error secondPassword:secondPassword];
}

- (void)updateLoadedAllTransactions:(NSNumber *)loadedAll
{
    _transactionsViewController.loadedAllTransactions = [loadedAll boolValue];
}

- (void)didReceivePaymentNotice:(NSString *)notice
{
    if (_tabViewController.selectedIndex == TAB_SEND && busyView.alpha == 0 && !self.pinEntryViewController && !_tabViewController.presentedViewController) {
        [app standardNotifyAutoDismissingController:notice title:BC_STRING_INFORMATION];
    }
}

- (void)didGetFiatAtTime:(NSString *)fiatAmount currencyCode:(NSString *)currencyCode
{
    BOOL didFindTransaction = NO;
    for (Transaction *transaction in app.latestResponse.transactions) {
        if ([transaction.myHash isEqualToString:self.transactionsViewController.detailViewController.transaction.myHash]) {
            NSArray *components = [fiatAmount componentsSeparatedByString:@"."];
            if (components.count > 1 && [[components lastObject] length] == 1) {
                fiatAmount = [fiatAmount stringByAppendingString:@"0"];
            }
            
            [transaction.fiatAmountsAtTime setObject:fiatAmount forKey:currencyCode];
            didFindTransaction = YES;
            break;
        }
    }
    
    if (!didFindTransaction) {
        DLog(@"didGetFiatAtTime: will not set fiat amount because the detail controller's transaction hash cannot be found.");
    }
    
    [[NSNotificationCenter defaultCenter] postNotificationName:NOTIFICATION_KEY_GET_FIAT_AT_TIME object:nil];
}

- (void)didErrorWhenGettingFiatAtTime:(NSString *)error
{
    UIAlertController *alert = [UIAlertController alertControllerWithTitle:BC_STRING_ERROR message:BC_STRING_ERROR_GETTING_FIAT_AT_TIME preferredStyle:UIAlertControllerStyleAlert];
    [alert addAction:[UIAlertAction actionWithTitle:BC_STRING_OK style:UIAlertActionStyleCancel handler:nil]];
    
    [app.tabViewController.presentedViewController presentViewController:alert animated:YES completion:nil];
}

- (void)didSetDefaultAccount
{
    [KeychainItemWrapper removeAllSwipeAddresses];
    [self.receiveViewController reloadMainAddress];
}

- (void)didChangeLocalCurrency
{
    [self.sendViewController reloadFeeAmountLabel];
    [self.receiveViewController doCurrencyConversion];
}

- (void)didCreateInvitation:(NSDictionary *)invitation
{
    [self.contactsViewController didCreateInvitation:invitation];
}

- (void)didReadInvitation:(NSDictionary *)invitation identifier:(NSString *)identifier;
{
    [self.contactsViewController didReadInvitation:invitation identifier:identifier];
}

- (void)didCompleteRelation
{
    [self.contactsViewController didCompleteRelation];
}

- (void)didFailCompleteRelation
{
    [self.contactsViewController didFailCompleteRelation];
}

- (void)didAcceptRelation:(NSString *)invitation name:(NSString *)name
{
    [self.contactsViewController didAcceptRelation:invitation name:name];
}

- (void)didFetchExtendedPublicKey
{
    [self.contactsViewController didFetchExtendedPublicKey];
}

- (void)didGetMessagesOnFirstLoad
{
    if (_transactionsViewController.messageIdentifier) {
        [_transactionsViewController selectPayment:_transactionsViewController.messageIdentifier];
    }
    
    [self reloadMessageViews];
}

- (void)didGetNewMessages:(NSArray *)newMessages
{
    if (pushNotificationPendingAction) {
        
        NSString *type = [pushNotificationPendingAction.request.content.userInfo objectForKey:DICTIONARY_KEY_TYPE];
        
        NSString *identifier;
        
        if ([type isEqualToString:PUSH_NOTIFICATION_TYPE_PAYMENT]) {
            identifier = [[[newMessages firstObject] objectForKey:DICTIONARY_KEY_PAYLOAD] objectForKey:DICTIONARY_KEY_ID];
        } else if ([type isEqualToString:PUSH_NOTIFICATION_TYPE_CONTACT_REQUEST]) {
            identifier = [pushNotificationPendingAction.request.content.userInfo objectForKey:DICTIONARY_KEY_ID];
        }
        
        DLog(@"User received remote notification %@ of type %@", identifier, type);
        
        NSDictionary *alert = [[pushNotificationPendingAction.request.content.userInfo objectForKey:DICTIONARY_KEY_APS] objectForKey:DICTIONARY_KEY_ALERT];
        NSString *title = [alert objectForKey:DICTIONARY_KEY_TITLE];
        NSString *message = [alert objectForKey:DICTIONARY_KEY_BODY];
        
        if ([self.wallet isInitialized]) {
            
            UIAlertController *alert;
            
            if (self.topViewControllerDelegate) {
                
                if (self.contactsViewController.view.window) {
                    
                    // User is viewing contacts
                    
                    if ([type isEqualToString:PUSH_NOTIFICATION_TYPE_PAYMENT]) {
                        alert = [UIAlertController alertControllerWithTitle:title message:message preferredStyle:UIAlertControllerStyleAlert];
                        [alert addAction:[UIAlertAction actionWithTitle:BC_STRING_NOT_NOW style:UIAlertActionStyleCancel handler:nil]];
                        [alert addAction:[UIAlertAction actionWithTitle:BC_STRING_GO_TO_TRANSACTIONS style:UIAlertActionStyleDefault handler:^(UIAlertAction * _Nonnull action) {
                            [_tabViewController dismissViewControllerAnimated:YES completion:^{
                                [app closeSideMenu];
                                [app closeAllModals];
                                [self showTransactions];
                                [_transactionsViewController selectPayment:identifier];
                            }];
                        }]];
                    }
                    
                } else if (self.contactsViewController.presentedViewController) {
                    // User is viewing a modal view controller presented by contacts view controller
                    NSString *invitationSent = [pushNotificationPendingAction.request.content.userInfo objectForKey:DICTIONARY_KEY_ID];
                    
                    [_contactsViewController contactAcceptedInvitation:invitationSent];
                    
                } else {
                    
                    // User is viewing some other top view controller
                    
                    if ([type isEqualToString:PUSH_NOTIFICATION_TYPE_CONTACT_REQUEST]) {
                        alert = [UIAlertController alertControllerWithTitle:title message:nil preferredStyle:UIAlertControllerStyleAlert];
                        [alert addAction:[UIAlertAction actionWithTitle:BC_STRING_NOT_NOW style:UIAlertActionStyleCancel handler:nil]];
                        [alert addAction:[UIAlertAction actionWithTitle:BC_STRING_GO_TO_CONTACTS style:UIAlertActionStyleDefault handler:^(UIAlertAction * _Nonnull action) {
                            [_tabViewController dismissViewControllerAnimated:YES completion:^{
                                [app closeSideMenu];
                                [app closeAllModals];
                                _contactsViewController = [[ContactsViewController alloc] initWithAcceptedInvitation:identifier];
                                [self showContacts];
                            }];
                        }]];
                    } else if ([type isEqualToString:PUSH_NOTIFICATION_TYPE_PAYMENT]) {
                        alert = [UIAlertController alertControllerWithTitle:title message:message preferredStyle:UIAlertControllerStyleAlert];
                        [alert addAction:[UIAlertAction actionWithTitle:BC_STRING_NOT_NOW style:UIAlertActionStyleCancel handler:nil]];
                        [alert addAction:[UIAlertAction actionWithTitle:BC_STRING_GO_TO_TRANSACTIONS style:UIAlertActionStyleDefault handler:^(UIAlertAction * _Nonnull action) {
                            [_tabViewController dismissViewControllerAnimated:YES completion:^{
                                [app closeSideMenu];
                                [app closeAllModals];
                                [self showTransactions];
                                [_transactionsViewController selectPayment:identifier];
                            }];
                        }]];
                    }
                }
                
                if (alert) {
                    if (self.topViewControllerDelegate && [self.topViewControllerDelegate respondsToSelector:@selector(presentAlertController:)]) {
                        [self.topViewControllerDelegate presentAlertController:alert];
                    } else {
                        [_tabViewController presentViewController:alert animated:YES completion:nil];
                    }
                }

            } else if (self.pinEntryViewController) {
                
                // On PIN screen
                
                if ([type isEqualToString:PUSH_NOTIFICATION_TYPE_CONTACT_REQUEST]) {
                    alert = [UIAlertController alertControllerWithTitle:title message:nil preferredStyle:UIAlertControllerStyleAlert];
                    [alert addAction:[UIAlertAction actionWithTitle:BC_STRING_OK style:UIAlertActionStyleCancel handler:nil]];
                } else if ([type isEqualToString:PUSH_NOTIFICATION_TYPE_PAYMENT]) {
                    alert = [UIAlertController alertControllerWithTitle:title message:[NSString stringWithFormat:@"%@\n%@", message, BC_STRING_GO_TO_TRANSACTIONS_TO_ACCEPT] preferredStyle:UIAlertControllerStyleAlert];
                    [alert addAction:[UIAlertAction actionWithTitle:BC_STRING_OK style:UIAlertActionStyleCancel handler:nil]];
                }
                [self.pinEntryViewController.view.window.rootViewController presentViewController:alert animated:YES completion:nil];
            } else {
                
                // Not on PIN screen, no top view controller
                
                if ([type isEqualToString:PUSH_NOTIFICATION_TYPE_CONTACT_REQUEST]) {
                    alert = [UIAlertController alertControllerWithTitle:title message:nil preferredStyle:UIAlertControllerStyleAlert];
                    [alert addAction:[UIAlertAction actionWithTitle:BC_STRING_NOT_NOW style:UIAlertActionStyleCancel handler:nil]];
                    [alert addAction:[UIAlertAction actionWithTitle:BC_STRING_GO_TO_CONTACTS style:UIAlertActionStyleDefault handler:^(UIAlertAction * _Nonnull action) {
                        [app closeAllModals];
                        [app closeSideMenu];
                        _contactsViewController = [[ContactsViewController alloc] initWithAcceptedInvitation:identifier];
                        [self showContacts];
                    }]];
                } else if ([type isEqualToString:PUSH_NOTIFICATION_TYPE_PAYMENT]) {
                    alert = [UIAlertController alertControllerWithTitle:title message:message preferredStyle:UIAlertControllerStyleAlert];
                    [alert addAction:[UIAlertAction actionWithTitle:BC_STRING_NOT_NOW style:UIAlertActionStyleCancel handler:nil]];
                    
                    if (_tabViewController.activeViewController == _transactionsViewController) {
                        [alert addAction:[UIAlertAction actionWithTitle:BC_STRING_GO_TO_REQUEST style:UIAlertActionStyleDefault handler:^(UIAlertAction * _Nonnull action) {
                            [app closeAllModals];
                            [app closeSideMenu];
                            [_transactionsViewController selectPayment:identifier];
                        }]];
                    } else {
                        [alert addAction:[UIAlertAction actionWithTitle:BC_STRING_GO_TO_TRANSACTIONS style:UIAlertActionStyleDefault handler:^(UIAlertAction * _Nonnull action) {
                            [app closeAllModals];
                            [app closeSideMenu];
                            [self showTransactions];
                            [_transactionsViewController selectPayment:identifier];
                        }]];
                    }
                }
                [self.window.rootViewController presentViewController:alert animated:YES completion:nil];
            }
        } else if ([KeychainItemWrapper guid] && [KeychainItemWrapper sharedKey]) {
            
            // Logged out
            UIAlertController *alert;
            if ([type isEqualToString:PUSH_NOTIFICATION_TYPE_CONTACT_REQUEST]) {
                alert = [UIAlertController alertControllerWithTitle:title message:nil preferredStyle:UIAlertControllerStyleAlert];
                [alert addAction:[UIAlertAction actionWithTitle:BC_STRING_OK style:UIAlertActionStyleCancel handler:nil]];
            } else if ([type isEqualToString:PUSH_NOTIFICATION_TYPE_PAYMENT]) {
                alert = [UIAlertController alertControllerWithTitle:title message:[NSString stringWithFormat:@"%@\n%@", message, BC_STRING_GO_TO_TRANSACTIONS_TO_ACCEPT] preferredStyle:UIAlertControllerStyleAlert];
                [alert addAction:[UIAlertAction actionWithTitle:BC_STRING_OK style:UIAlertActionStyleCancel handler:nil]];
            }
            
            if (self.pinEntryViewController) {
                [self.pinEntryViewController.view.window.rootViewController presentViewController:alert animated:YES completion:nil];
            } else {
                // Use should be on logged out/enter password modal
                [self.window.rootViewController presentViewController:alert animated:YES completion:nil];
            }
        } else {
            DLog(@"Got messages while unpaired - possibly received push notification while unpaired");
        }
    }
    
    pushNotificationPendingAction = nil;
    
    [self reloadMessageViews];
}

- (void)reloadMessageViews
{
    [self.sendViewController hideSelectFromAndToButtonsIfAppropriate];

    [_transactionsViewController reload];
    [sideMenuViewController reloadTableView];
    [self.contactsViewController didGetMessages];
}

- (void)didCompleteTrade:(NSDictionary *)trade
{
    NSString *date = [trade objectForKey:DICTIONARY_KEY_TRADE_DATE_CREATED];
    NSString *hash = [trade objectForKey:DICTIONARY_KEY_TRADE_HASH];
    
    UIAlertController *alert = [UIAlertController alertControllerWithTitle:BC_STRING_TRADE_COMPLETED message:[NSString stringWithFormat:BC_STRING_THE_TRADE_YOU_CREATED_ON_DATE_ARGUMENT_HAS_BEEN_COMPLETED, date] preferredStyle:UIAlertControllerStyleAlert];
    [alert addAction:[UIAlertAction actionWithTitle:BC_STRING_OK style:UIAlertActionStyleCancel handler:^(UIAlertAction * _Nonnull action) {
    }]];
    [alert addAction:[UIAlertAction actionWithTitle:BC_STRING_VIEW_DETAILS style:UIAlertActionStyleDefault handler:^(UIAlertAction * _Nonnull action) {
        [_transactionsViewController showTransactionDetailForHash:hash];
    }]];
    dispatch_async(dispatch_get_main_queue(), ^{
        if (app.topViewControllerDelegate) {
            [app.topViewControllerDelegate presentViewController:alert animated:YES completion:nil];
        } else {
            [app.tabViewController presentViewController:alert animated:YES completion:nil];
        }
    });
}

- (void)showCompletedTrade:(NSString *)txHash
{
    [self closeSideMenu];
    
    [self showTransactions];
    
    [_transactionsViewController showTransactionDetailForHash:txHash];
}

- (void)didPushTransaction
{
    DestinationAddressSource source = self.sendViewController.addressSource;
    NSString *eventName;
    
    if (source == DestinationAddressSourceQR) {
        eventName = WALLET_EVENT_TX_FROM_QR;
    } else if (source == DestinationAddressSourcePaste) {
        eventName = WALLET_EVENT_TX_FROM_PASTE;
    } else if (source == DestinationAddressSourceURI) {
        eventName = WALLET_EVENT_TX_FROM_URI;
    } else if (source == DestinationAddressSourceDropDown) {
        eventName = WALLET_EVENT_TX_FROM_DROPDOWN;
    } else if (source == DestinationAddressSourceContact) {
        eventName = WALLET_EVENT_TX_FROM_CONTACTS;
    } else if (source == DestinationAddressSourceNone) {
        DLog(@"Destination address source none");
        return;
    } else {
        DLog(@"Unknown destination address source %d", source);
        return;
    }
    
    NSURLSession *session = [SessionManager sharedSession];
    NSURL *URL = [NSURL URLWithString:[URL_SERVER stringByAppendingFormat:URL_SUFFIX_EVENT_NAME_ARGUMENT, eventName]];
    
    NSMutableURLRequest *request = [[NSMutableURLRequest alloc] initWithURL:URL];
    request.HTTPMethod = @"POST";
    
    NSURLSessionDataTask *dataTask = [session dataTaskWithRequest:request completionHandler:^(NSData *data, NSURLResponse *response, NSError *error) {
        if (error) {
            DLog(@"Error saving address input: %@", [error localizedDescription]);
        }
    }];
    
    [dataTask resume];
}

- (void)didSendPaymentRequest:(NSDictionary *)info name:(NSString *)name
{
    [app hideBusyView];
    
    if (app.tabViewController.presentedViewController) {
        [app.tabViewController dismissViewControllerAnimated:YES completion:^{
            app.topViewControllerDelegate = nil;
            [app closeAllModals];
        }];
    };
    
    [self showTransactions];
}

- (void)didRequestPaymentRequest:(NSDictionary *)info name:(NSString *)name
{
    [app hideBusyView];

    if (app.tabViewController.presentedViewController) {
        [app.tabViewController dismissViewControllerAnimated:YES completion:^{
            app.topViewControllerDelegate = nil;
            [app closeAllModals];
        }];
    };
    
    [_sendViewController reload];
    
    [self showTransactions];
}

- (void)didChangeContactName:(NSDictionary *)info
{
    [self.contactsViewController didChangeContactName];
}

- (void)didDeleteContact:(NSDictionary *)info
{
    if ([self.contactsViewController.navigationController.viewControllers count] == 1) {
        [app.wallet getMessages];
    } else {
        [self.contactsViewController.navigationController popToRootViewControllerAnimated:YES];
    }
}

- (void)didDeleteContactAfterStoringInfo:(NSDictionary *)info
{
    [self.contactsViewController didDeleteContactAfterStoringInfo];
}

#pragma mark - Show Screens

- (void)showContacts
{
    if (!_contactsViewController) {
        _contactsViewController = [ContactsViewController new];
    }
    
    BCNavigationController *navigationController = [[BCNavigationController alloc] initWithRootViewController:self.contactsViewController title:BC_STRING_CONTACTS];
    
    self.topViewControllerDelegate = navigationController;
    navigationController.modalTransitionStyle = UIModalTransitionStyleCoverVertical;
    
    [_tabViewController presentViewController:navigationController animated:YES completion:nil];
}

- (void)showAccountsAndAddresses
{
    if (!_accountsAndAddressesNavigationController) {
        UIStoryboard *storyboard = [UIStoryboard storyboardWithName:STORYBOARD_NAME_ACCOUNTS_AND_ADDRESSES bundle:nil];
        self.accountsAndAddressesNavigationController = [storyboard instantiateViewControllerWithIdentifier:NAVIGATION_CONTROLLER_NAME_ACCOUNTS_AND_ADDRESSES];
    }
    
    self.topViewControllerDelegate = self.accountsAndAddressesNavigationController;
    self.accountsAndAddressesNavigationController.modalTransitionStyle = UIModalTransitionStyleCoverVertical;
    
    [_tabViewController presentViewController:self.accountsAndAddressesNavigationController animated:YES completion:^{
        if (![[NSUserDefaults standardUserDefaults] boolForKey:USER_DEFAULTS_KEY_HIDE_TRANSFER_ALL_FUNDS_ALERT] && self.accountsAndAddressesNavigationController.viewControllers.count == 1 && [app.wallet didUpgradeToHd] && [app.wallet getTotalBalanceForSpendableActiveLegacyAddresses] >= [app.wallet dust]) {
            [self.accountsAndAddressesNavigationController alertUserToTransferAllFunds:NO];
        }
    }];
}

- (void)showSettings
{
    [self showSettings:nil];
}

- (void)showSettings:(void (^)())completionBlock
{
    if (!_settingsNavigationController) {
        UIStoryboard *storyboard = [UIStoryboard storyboardWithName:STORYBOARD_NAME_SETTINGS bundle: nil];
        self.settingsNavigationController = [storyboard instantiateViewControllerWithIdentifier:NAVIGATION_CONTROLLER_NAME_SETTINGS];
    }
    
    self.topViewControllerDelegate = self.settingsNavigationController;
    [self.settingsNavigationController showSettings];
    
    self.settingsNavigationController.modalTransitionStyle = UIModalTransitionStyleCoverVertical;
    [_tabViewController presentViewController:self.settingsNavigationController animated:YES completion:completionBlock];
    
    [[UIApplication sharedApplication] setStatusBarStyle:UIStatusBarStyleLightContent];
}

- (void)showSupport
{
    UIAlertController *alert = [UIAlertController alertControllerWithTitle:[NSString stringWithFormat:BC_STRING_OPEN_ARGUMENT, URL_SUPPORT] message:BC_STRING_LEAVE_APP preferredStyle:UIAlertControllerStyleAlert];
    [alert addAction:[UIAlertAction actionWithTitle:BC_STRING_CONTINUE style:UIAlertActionStyleDefault handler:^(UIAlertAction * _Nonnull action) {
        [[UIApplication sharedApplication] openURL:[NSURL URLWithString:URL_SUPPORT]];
    }]];
    [alert addAction:[UIAlertAction actionWithTitle:BC_STRING_CANCEL style:UIAlertActionStyleCancel handler:nil]];
    [self.window.rootViewController presentViewController:alert animated:YES completion:nil];
}

- (void)showTransactions
{
    [_tabViewController setActiveViewController:_transactionsViewController animated:YES index:1];
}

- (void)showSendCoins
{
    if (!_sendViewController) {
        _sendViewController = [[SendViewController alloc] initWithNibName:NIB_NAME_SEND_COINS bundle:[NSBundle mainBundle]];
    }
    
    [_tabViewController setActiveViewController:_sendViewController animated:TRUE index:0];
}

- (void)showDebugMenu:(int)presenter
{
    DebugTableViewController *debugViewController = [[DebugTableViewController alloc] init];
    debugViewController.presenter = presenter;
    
    UINavigationController *navigationController = [[UINavigationController alloc] initWithRootViewController:debugViewController];
    
    [self.window.rootViewController presentViewController:navigationController animated:YES completion:nil];
}

- (void)showPinModalAsView:(BOOL)asView
{
    BOOL walletIsNew = self.wallet.isNew;
    BOOL didAutoPair = self.wallet.didPairAutomatically;
    
    if (self.changedPassword) {
        [self showPasswordModal];
        return;
    }
    
    // Backgrounding from resetting PIN screen hides the status bar
    [[UIApplication sharedApplication] setStatusBarHidden:NO withAnimation:YES];
    
    // Don't show a new one if we already show it
    if ([self.pinEntryViewController.view isDescendantOfView:app.window.rootViewController.view] ||
        ( _tabViewController.presentedViewController != nil &&_tabViewController.presentedViewController == self.pinEntryViewController && !_pinEntryViewController.isBeingDismissed)) {
        return;
    }
    
    // if pin exists - verify
    if ([self isPinSet]) {
        self.pinEntryViewController = [PEPinEntryController pinVerifyController];
    }
    // no pin - create
    else {
        self.pinEntryViewController = [PEPinEntryController pinCreateController];
    }
    
    self.pinEntryViewController.navigationBarHidden = YES;
    self.pinEntryViewController.pinDelegate = self;
    
    // asView inserts the modal's view into the rootViewController as a view - this is only used in didFinishLaunching so there is no delay when showing the PIN on start
    if (asView) {
        if ([_settingsNavigationController isBeingPresented]) {
            // Immediately after enabling touch ID, backgrounding the app while the Settings scren is still being presented results in failure to add the PIN screen back. Using a delay to allow animation to complete fixes this
            [app.window.rootViewController.view performSelector:@selector(addSubview:) withObject:self.pinEntryViewController.view afterDelay:DELAY_KEYBOARD_DISMISSAL];
            [self performSelector:@selector(showStatusBar) withObject:nil afterDelay:DELAY_KEYBOARD_DISMISSAL];
        } else {
            [app.window.rootViewController.view addSubview:self.pinEntryViewController.view];
        }
    }
    else {
        if (walletIsNew) {
            [_tabViewController.presentedViewController presentViewController:self.pinEntryViewController animated:YES completion:^{
                UIAlertController *alert = [UIAlertController alertControllerWithTitle:BC_STRING_DID_CREATE_NEW_WALLET_TITLE message:BC_STRING_DID_CREATE_NEW_WALLET_DETAIL preferredStyle:UIAlertControllerStyleAlert];
                [alert addAction:[UIAlertAction actionWithTitle:BC_STRING_OK style:UIAlertActionStyleCancel handler:nil]];
                [self.pinEntryViewController presentViewController:alert animated:YES completion:nil];
            }];
        } else {
            [self.tabViewController presentViewController:self.pinEntryViewController animated:YES completion:^{
                if (didAutoPair) {
                    UIAlertController *alert = [UIAlertController alertControllerWithTitle:BC_STRING_WALLET_PAIRED_SUCCESSFULLY_TITLE message:BC_STRING_WALLET_PAIRED_SUCCESSFULLY_DETAIL preferredStyle:UIAlertControllerStyleAlert];
                    [alert addAction:[UIAlertAction actionWithTitle:BC_STRING_OK style:UIAlertActionStyleCancel handler:nil]];
                    [self.pinEntryViewController presentViewController:alert animated:YES completion:nil];
                }
            }];
        }
    }
    
    self.wallet.didPairAutomatically = NO;
    
    [self hideBusyView];
    
    [[UIApplication sharedApplication] setStatusBarStyle:UIStatusBarStyleDefault];
}

- (void)showStatusBar
{
    [[UIApplication sharedApplication] setStatusBarHidden:NO withAnimation:YES];
}

- (void)toggleSideMenu
{
    // If the sideMenu is not shown, show it
    if (_slidingViewController.currentTopViewPosition == ECSlidingViewControllerTopViewPositionCentered) {
        [_slidingViewController anchorTopViewToRightAnimated:YES];
    }
    // If the sideMenu is shown, dismiss it
    else {
        [_slidingViewController resetTopViewAnimated:YES];
    }
    
    app.wallet.isFetchingTransactions = NO;
}

- (void)closeSideMenu
{
    // If the sideMenu is shown, dismiss it
    if (_slidingViewController.currentTopViewPosition != ECSlidingViewControllerTopViewPositionCentered) {
        [_slidingViewController resetTopViewAnimated:YES];
    }
}

- (void)showWelcome
{
    BCWelcomeView *welcomeView = [[BCWelcomeView alloc] init];
    [welcomeView.createWalletButton addTarget:self action:@selector(showCreateWallet:) forControlEvents:UIControlEventTouchUpInside];
    [welcomeView.existingWalletButton addTarget:self action:@selector(showPairWallet:) forControlEvents:UIControlEventTouchUpInside];
    [welcomeView.recoverWalletButton addTarget:self action:@selector(showRecoverWallet:) forControlEvents:UIControlEventTouchUpInside];
    
    [app showModalWithContent:welcomeView closeType:ModalCloseTypeNone showHeader:NO headerText:nil onDismiss:nil onResume:nil];
    
    [[UIApplication sharedApplication] setStatusBarStyle:UIStatusBarStyleDefault];
}

- (void)showSecurityReminder
{
    [[NSUserDefaults standardUserDefaults] setObject:[NSDate date] forKey:USER_DEFAULTS_KEY_REMINDER_MODAL_DATE];

    if ([app.wallet getTotalActiveBalance] > 0) {
        if (![app.wallet isRecoveryPhraseVerified]) {
            [self showBackupReminder:NO];
        } else {
            [self checkIfSettingsLoadedAndShowTwoFactorReminder];
        }
    } else {
        [self checkIfSettingsLoadedAndShowTwoFactorReminder];
    }
}

- (void)checkIfSettingsLoadedAndShowTwoFactorReminder
{
    if (self.wallet.hasLoadedAccountInfo) {
        if (![app.wallet hasEnabledTwoStep]) {
            [self showTwoFactorReminder];
        }
    } else {
        showReminderType = ShowReminderTypeTwoFactor;
    }
}

- (void)checkIfSettingsLoadedAndShowEmailReminder
{
    if (self.wallet.hasLoadedAccountInfo) {
        if (![app.wallet hasVerifiedEmail]) {
            [self showEmailVerificationReminder];
        } else {
            [self showSecurityReminder];
        }
    } else {
        showReminderType = ShowReminderTypeEmail;
    }
}

- (void)showEmailVerificationReminder
{
    [[NSUserDefaults standardUserDefaults] setBool:YES forKey:USER_DEFAULTS_KEY_HAS_SEEN_EMAIL_REMINDER];
    
    WalletSetupViewController *setupViewController = [[WalletSetupViewController alloc] initWithSetupDelegate:self];
    
    BOOL shouldShowTouchID = [[NSUserDefaults standardUserDefaults] boolForKey:USER_DEFAULTS_KEY_SHOULD_SHOW_TOUCH_ID_SETUP];
    setupViewController.emailOnly = !shouldShowTouchID;
    [[NSUserDefaults standardUserDefaults] removeObjectForKey:USER_DEFAULTS_KEY_SHOULD_SHOW_TOUCH_ID_SETUP];
    [[NSUserDefaults standardUserDefaults] removeObjectForKey:USER_DEFAULTS_KEY_DID_FAIL_TOUCH_ID_SETUP];

    setupViewController.modalPresentationStyle = UIModalTransitionStyleCrossDissolve;
    [self.window.rootViewController presentViewController:setupViewController animated:NO completion:nil];
}

- (void)showBackupReminder:(BOOL)firstReceive
{
    ReminderType reminderType = firstReceive ? ReminderTypeBackupJustReceivedBitcoin : ReminderTypeBackupHasBitcoin;
    
    ReminderModalViewController *backupController = [[ReminderModalViewController alloc] initWithReminderType:reminderType];
    backupController.delegate = self;
    UINavigationController *navigationController = [[UINavigationController alloc] initWithRootViewController:backupController];
    navigationController.navigationBarHidden = YES;
    [self.window.rootViewController presentViewController:navigationController animated:YES completion:nil];
}

- (void)showTwoFactorReminder
{
    ReminderModalViewController *twoFactorController = [[ReminderModalViewController alloc] initWithReminderType:ReminderTypeTwoFactor];
    twoFactorController.delegate = self;
    UINavigationController *navigationController = [[UINavigationController alloc] initWithRootViewController:twoFactorController];
    navigationController.navigationBarHidden = YES;
    [self.window.rootViewController presentViewController:navigationController animated:YES completion:nil];
}

- (void)forceHDUpgradeForLegacyWallets
{
    if (![app.wallet didUpgradeToHd]) {
        [self showHdUpgrade];
    }
}

- (void)showHdUpgrade
{
    UIStoryboard *storyboard = [UIStoryboard storyboardWithName:STORYBOARD_NAME_UPGRADE bundle: nil];
    UpgradeViewController *upgradeViewController = [storyboard instantiateViewControllerWithIdentifier:VIEW_CONTROLLER_NAME_UPGRADE];
    upgradeViewController.modalTransitionStyle = UIModalTransitionStyleCoverVertical;
    app.topViewControllerDelegate = upgradeViewController;
    [_tabViewController presentViewController:upgradeViewController animated:YES completion:nil];
}

- (void)showCreateWallet:(id)sender
{
    [app showModalWithContent:createWalletView closeType:ModalCloseTypeBack headerText:BC_STRING_CREATE_NEW_WALLET];
    createWalletView.isRecoveringWallet = NO;
}

- (void)showPairWallet:(id)sender
{
    manualPairStepOneTextView.font = [UIFont fontWithName:FONT_GILL_SANS_REGULAR size:FONT_SIZE_MEDIUM];
    manualPairStepTwoTextView.font = [UIFont fontWithName:FONT_GILL_SANS_REGULAR size:FONT_SIZE_MEDIUM];
    manualPairStepThreeTextView.font = [UIFont fontWithName:FONT_GILL_SANS_REGULAR size:FONT_SIZE_MEDIUM];
    
    [app showModalWithContent:pairingInstructionsView closeType:ModalCloseTypeBack headerText:BC_STRING_AUTOMATIC_PAIRING];
    scanPairingCodeButton.titleEdgeInsets = WELCOME_VIEW_BUTTON_EDGE_INSETS;
    scanPairingCodeButton.titleLabel.adjustsFontSizeToFitWidth = YES;
    scanPairingCodeButton.titleLabel.font = [UIFont fontWithName:FONT_MONTSERRAT_REGULAR size:FONT_SIZE_LARGE];

    manualPairButton.titleEdgeInsets = WELCOME_VIEW_BUTTON_EDGE_INSETS;
    manualPairButton.titleLabel.adjustsFontSizeToFitWidth = YES;
    manualPairButton.titleLabel.font = [UIFont fontWithName:FONT_MONTSERRAT_REGULAR size:FONT_SIZE_MEDIUM];
}

- (void)showRecoverWallet:(id)sender
{
    UIAlertController *recoveryWarningAlert = [UIAlertController alertControllerWithTitle:BC_STRING_RECOVER_FUNDS message:BC_STRING_RECOVER_FUNDS_ONLY_IF_FORGOT_CREDENTIALS preferredStyle:UIAlertControllerStyleAlert];
    [recoveryWarningAlert addAction:[UIAlertAction actionWithTitle:BC_STRING_CONTINUE style:UIAlertActionStyleDefault handler:^(UIAlertAction * _Nonnull action) {
        [app showModalWithContent:createWalletView closeType:ModalCloseTypeBack headerText:BC_STRING_RECOVER_FUNDS];
        createWalletView.isRecoveringWallet = YES;
    }]];
    [recoveryWarningAlert addAction:[UIAlertAction actionWithTitle:BC_STRING_CANCEL style:UIAlertActionStyleCancel handler:nil]];
    [self.window.rootViewController presentViewController:recoveryWarningAlert animated:YES completion:nil];
}

- (IBAction)manualPairClicked:(id)sender
{
    [self showModalWithContent:manualPairView closeType:ModalCloseTypeBack headerText:BC_STRING_MANUAL_PAIRING];
    self.wallet.twoFactorInput = nil;
    [manualPairView clearPasswordTextField];
}

- (void)showNewWalletSetup
{
    WalletSetupViewController *setupViewController = [[WalletSetupViewController alloc] initWithSetupDelegate:self];
    [_tabViewController presentViewController:setupViewController animated:NO completion:^{
        [app showPinModalAsView:NO];
    }];
}

#pragma mark - Actions

- (IBAction)menuClicked:(id)sender
{
    if (_sendViewController) {
        [_sendViewController hideKeyboard];
    }
    [self toggleSideMenu];
}

- (IBAction)accountsAndAddressesClicked:(id)sender
{
    if (!_tabViewController.presentedViewController) {
        [app showAccountsAndAddresses];
    }
}

- (IBAction)contactsClicked:(id)sender
{
    if (!_tabViewController.presentedViewController) {
        [app showContacts];
    }
}

- (IBAction)accountSettingsClicked:(id)sender
{
    if (!_tabViewController.presentedViewController) {
        [self showSettings];
    }
}

- (IBAction)backupFundsClicked:(id)sender
{
    if (!_tabViewController.presentedViewController) {
        [self showBackup];
    }
}

- (IBAction)supportClicked:(id)sender
{
    if (!_tabViewController.presentedViewController) {
        [self showSupport];
    }
}

- (void)validatePINOptionally
{
    PEPinEntryController *pinVerifyPINOptionalController = [PEPinEntryController pinVerifyControllerClosable];
    pinVerifyPINOptionalController.pinDelegate = self;
    pinVerifyPINOptionalController.navigationBarHidden = YES;
    
    PEViewController *peViewController = (PEViewController *)[[pinVerifyPINOptionalController viewControllers] objectAtIndex:0];
    peViewController.cancelButton.hidden = NO;
    [peViewController.cancelButton addTarget:self action:@selector(showSettings) forControlEvents:UIControlEventTouchUpInside];
    
    self.pinEntryViewController = pinVerifyPINOptionalController;
    
    peViewController.modalTransitionStyle = UIModalTransitionStyleCoverVertical;
    
    [self.tabViewController dismissViewControllerAnimated:YES completion:nil];
    
    if (self.wallet.isSyncing) {
        [self showBusyViewWithLoadingText:BC_STRING_LOADING_SYNCING_WALLET];
    }
    
    [app.window.rootViewController.view addSubview:self.pinEntryViewController.view];
    
    [[UIApplication sharedApplication] setStatusBarStyle:UIStatusBarStyleDefault];
}

- (void)changePIN
{
    PEPinEntryController *pinChangeController = [PEPinEntryController pinChangeController];
    pinChangeController.pinDelegate = self;
    pinChangeController.navigationBarHidden = YES;
    
    PEViewController *peViewController = (PEViewController *)[[pinChangeController viewControllers] objectAtIndex:0];
    peViewController.cancelButton.hidden = NO;
    [peViewController.cancelButton addTarget:self action:@selector(showSettings) forControlEvents:UIControlEventTouchUpInside];
    
    self.pinEntryViewController = pinChangeController;
    
    peViewController.modalTransitionStyle = UIModalTransitionStyleCoverVertical;
    [self.tabViewController dismissViewControllerAnimated:YES completion:nil];
    
    [app.window.rootViewController.view addSubview:self.pinEntryViewController.view];
    
    [[UIApplication sharedApplication] setStatusBarStyle:UIStatusBarStyleDefault];
}

- (void)clearPin
{
    [[NSUserDefaults standardUserDefaults] removeObjectForKey:USER_DEFAULTS_KEY_ENCRYPTED_PIN_PASSWORD];
    [[NSUserDefaults standardUserDefaults] removeObjectForKey:USER_DEFAULTS_KEY_PASSWORD_PART_HASH];
    [[NSUserDefaults standardUserDefaults] removeObjectForKey:USER_DEFAULTS_KEY_PIN_KEY];
    [[NSUserDefaults standardUserDefaults] synchronize];

    self.lastEnteredPIN = 0000;
}

- (void)closePINModal:(BOOL)animated
{
    // There are two different ways the pinModal is displayed: as a subview of tabViewController (on start) and as a viewController. This checks which one it is and dismisses accordingly
    if ([self.pinEntryViewController.view isDescendantOfView:app.window.rootViewController.view]) {

        [self.pinEntryViewController.view removeFromSuperview];
        
    } else {
        if (app.wallet.isNew) {
            [_tabViewController.presentedViewController dismissViewControllerAnimated:animated completion:nil];
        } else {
            [_tabViewController dismissViewControllerAnimated:animated completion:nil];
        }
    }
    
    self.pinEntryViewController = nil;
    
    [[UIApplication sharedApplication] setStatusBarStyle:UIStatusBarStyleLightContent];
}

- (IBAction)logoutClicked:(id)sender
{
    UIAlertController *alert = [UIAlertController alertControllerWithTitle:BC_STRING_LOGOUT message:BC_STRING_REALLY_LOGOUT preferredStyle:UIAlertControllerStyleAlert];
    [alert addAction:[UIAlertAction actionWithTitle:BC_STRING_OK style:UIAlertActionStyleDefault handler:^(UIAlertAction * _Nonnull action) {
        [self clearPin];
        [self.sendViewController clearToAddressAndAmountFields];
        [self logout];
        [self closeSideMenu];
        [self showPasswordModal];
    }]];
    
    [alert addAction:[UIAlertAction actionWithTitle:BC_STRING_CANCEL style:UIAlertActionStyleCancel handler:nil]];
    
    [app.window.rootViewController presentViewController:alert animated:YES completion:nil];
}

- (void)logoutAndShowPasswordModal
{
    [self clearPin];
    [self.sendViewController clearToAddressAndAmountFields];
    [self logout];
    [self closeSideMenu];
    [self showPasswordModal];
}

- (IBAction)forgotPasswordClicked:(id)sender
{
    UIAlertController *alert = [UIAlertController alertControllerWithTitle:[NSString stringWithFormat:BC_STRING_OPEN_ARGUMENT, URL_SUPPORT] message:BC_STRING_LEAVE_APP preferredStyle:UIAlertControllerStyleAlert];
    [alert addAction:[UIAlertAction actionWithTitle:BC_STRING_CONTINUE style:UIAlertActionStyleDefault handler:^(UIAlertAction * _Nonnull action) {
        [[UIApplication sharedApplication] openURL:[NSURL URLWithString:URL_SUPPORT_FORGOT_PASSWORD]];
    }]];
    [alert addAction:[UIAlertAction actionWithTitle:BC_STRING_CANCEL style:UIAlertActionStyleCancel handler:nil]];
    [self.window.rootViewController presentViewController:alert animated:YES completion:nil];
}

- (IBAction)forgetWalletClicked:(id)sender
{
    UIAlertController *forgetWalletAlert = [UIAlertController alertControllerWithTitle:BC_STRING_WARNING message:BC_STRING_FORGET_WALLET_DETAILS preferredStyle:UIAlertControllerStyleAlert];
    [forgetWalletAlert addAction:[UIAlertAction actionWithTitle:BC_STRING_CANCEL style:UIAlertActionStyleCancel handler:nil]];
    [forgetWalletAlert addAction:[UIAlertAction actionWithTitle:BC_STRING_FORGET_WALLET style:UIAlertActionStyleDefault handler:^(UIAlertAction * _Nonnull action) {
        DLog(@"forgetting wallet");
        [app closeModalWithTransition:kCATransitionFade];
        [self forgetWallet];
        [app showWelcome];
    }]];
    
    if ([mainPasswordTextField isFirstResponder]) {
        [mainPasswordTextField resignFirstResponder];
        [self performSelector:@selector(presentViewControllerAnimated:) withObject:forgetWalletAlert afterDelay:DELAY_KEYBOARD_DISMISSAL];
    } else {
        [app.window.rootViewController presentViewController:forgetWalletAlert animated:YES completion:nil];
    }
}

- (void)presentViewControllerAnimated:(UIViewController *)viewController
{
    [app.window.rootViewController presentViewController:viewController animated:YES completion:nil];
}

- (IBAction)receiveCoinClicked:(UIButton *)sender
{
    if (!_receiveViewController) {
        _receiveViewController = [[ReceiveCoinsViewController alloc] initWithNibName:NIB_NAME_RECEIVE_COINS bundle:[NSBundle mainBundle]];
    }
    
    [_tabViewController setActiveViewController:_receiveViewController animated:TRUE index:2];
}

- (IBAction)transactionsClicked:(UIButton *)sender
{
    [_tabViewController setActiveViewController:_transactionsViewController animated:TRUE index:1];
    
    if (sender &&
        [[NSUserDefaults standardUserDefaults] boolForKey:USER_DEFAUTS_KEY_HAS_ENDED_FIRST_SESSION] &&
        ![[NSUserDefaults standardUserDefaults] boolForKey:USER_DEFAULTS_KEY_HAS_SEEN_SURVEY_PROMPT]) {
        
        NSDateFormatter *dateFormat = [[NSDateFormatter alloc] init];
        [dateFormat setDateFormat:@"MM dd, yyyy"];
        NSDate *endSurveyDate = [dateFormat dateFromString:DATE_SURVEY_END];
        
        if ([endSurveyDate timeIntervalSinceNow] > 0.0) {
            [self performSelector:@selector(showSurveyAlert) withObject:nil afterDelay:ANIMATION_DURATION];
        }
    }
}

- (IBAction)sendCoinsClicked:(UIButton *)sender
{
    [self showSendCoins];
}

- (IBAction)merchantClicked:(UIButton *)sender
{
    if (!_tabViewController.presentedViewController) {
        if (!_merchantViewController) {
            _merchantViewController = [[MerchantMapViewController alloc] initWithNibName:NIB_NAME_MERCHANT_MAP_VIEW bundle:[NSBundle mainBundle]];
        }
        
        _merchantViewController.modalTransitionStyle = UIModalTransitionStyleCoverVertical;
        [_tabViewController presentViewController:_merchantViewController animated:YES completion:nil];
    }
}

-(IBAction)QRCodebuttonClicked:(id)sender
{
    if (![app.wallet isInitialized]) {
        DLog(@"Tried to access QR scanner when not initialized!");
        return;
    }
    
    if (!_sendViewController) {
        _sendViewController = [[SendViewController alloc] initWithNibName:NIB_NAME_SEND_COINS bundle:[NSBundle mainBundle]];
    }
    
    if (_receiveViewController) {
        [_receiveViewController hideKeyboard];
    }
    
    [_sendViewController QRCodebuttonClicked:sender];
}

- (IBAction)mainPasswordClicked:(id)sender
{
    [self showBusyViewWithLoadingText:BC_STRING_LOADING_DOWNLOADING_WALLET];
    [mainPasswordTextField resignFirstResponder];
    [self performSelector:@selector(loginMainPassword) withObject:nil afterDelay:DELAY_KEYBOARD_DISMISSAL];
}

- (void)setupTransferAllFunds
{
    self.transferAllFundsModalController = nil;
    app.topViewControllerDelegate = nil;
    
    if (!app.sendViewController) {
        app.sendViewController = [[SendViewController alloc] initWithNibName:NIB_NAME_SEND_COINS bundle:[NSBundle mainBundle]];
    }
    
    [app showSendCoins];
    
    [app.sendViewController setupTransferAll];
}

- (void)loginMainPassword
{
    NSString *password = [mainPasswordTextField.text stringByTrimmingCharactersInSet:[NSCharacterSet whitespaceAndNewlineCharacterSet]];
    
    if (password.length == 0) {
        [app standardNotify:BC_STRING_NO_PASSWORD_ENTERED];
        [self hideBusyView];
        return;
    }
    
    if (![self checkInternetConnection]) {
        [self hideBusyView];
        return;
    }
    
    NSString *guid = [KeychainItemWrapper guid];
    NSString *sharedKey = [KeychainItemWrapper sharedKey];
    
    if (guid && sharedKey && password) {
        [self.wallet loadWalletWithGuid:guid sharedKey:sharedKey password:password];
        
        self.wallet.delegate = self;
    } else {
        
        if (!guid) {
            DLog(@"failed to retrieve GUID from Keychain");
        }
        
        if (!sharedKey) {
            DLog(@"failed to retrieve sharedKey from Keychain");
        }
        
        if (guid && !sharedKey) {
            DLog(@"!!! Failed to retrieve sharedKey from Keychain but was able to retreive GUID ???");
        }
        
        [self failedToObtainValuesFromKeychain];
        
        [self hideBusyView];
    }
    
    mainPasswordTextField.text = nil;
}

- (void)authenticateWithTouchID
{
    self.pinEntryViewController.view.userInteractionEnabled = NO;
    
    LAContext *context = [[LAContext alloc] init];
    context.localizedFallbackTitle = @"";
    
    NSError *error = nil;
    if ([context canEvaluatePolicy:LAPolicyDeviceOwnerAuthenticationWithBiometrics error:&error]) {
        [context evaluatePolicy:LAPolicyDeviceOwnerAuthenticationWithBiometrics
                localizedReason:BC_STRING_TOUCH_ID_AUTHENTICATE
                          reply:^(BOOL success, NSError *error) {
                              
                              self.pinEntryViewController.view.userInteractionEnabled = YES;
                              
                              if (error) {
                                  if (error.code != kLAErrorUserCancel &&
                                      error.code != kLAErrorSystemCancel &&
                                      error.code != kLAErrorUserFallback) {
                                      
                                      UIAlertController *alert = [UIAlertController alertControllerWithTitle:BC_STRING_ERROR message:BC_STRING_TOUCH_ID_ERROR_VERIFYING_IDENTITY preferredStyle:UIAlertControllerStyleAlert];
                                      [alert addAction:[UIAlertAction actionWithTitle:BC_STRING_OK style:UIAlertActionStyleCancel handler:nil]];
                                      dispatch_async(dispatch_get_main_queue(), ^{
                                          [self.window.rootViewController presentViewController:alert animated:YES completion:nil];
                                      });
                                  }
                                  return;
                              }
                              
                              if (success) {
                                  
                                  dispatch_async(dispatch_get_main_queue(), ^{
                                      // Fade out the LaunchImage
                                      [UIView animateWithDuration:0.25 animations:^{
                                          curtainImageView.alpha = 0;
                                      } completion:^(BOOL finished) {
                                          [curtainImageView removeFromSuperview];
                                      }];
                                      [self showVerifyingBusyViewWithTimer:30.0];
                                  });
                                  NSString * pinKey = [[NSUserDefaults standardUserDefaults] objectForKey:USER_DEFAULTS_KEY_PIN_KEY];
                                  NSString * pin = [KeychainItemWrapper pinFromKeychain];
                                  if (!pin) {
                                      [self failedToObtainValuesFromKeychain];
                                      return;
                                  }
                                  // DLog(@"touch ID is using PIN %@", pin);
                                  [app.wallet apiGetPINValue:pinKey pin:pin];
                                  
                              } else {
                                  UIAlertController *alert = [UIAlertController alertControllerWithTitle:BC_STRING_ERROR message:BC_STRING_TOUCH_ID_ERROR_WRONG_USER preferredStyle:UIAlertControllerStyleAlert];
                                  [alert addAction:[UIAlertAction actionWithTitle:BC_STRING_OK style:UIAlertActionStyleCancel handler:nil]];
                                  dispatch_async(dispatch_get_main_queue(), ^{
                                      [self.window.rootViewController presentViewController:alert animated:YES completion:nil];
                                  });
                                  return;
                              }
                              
                          }];
        
    } else {
        
        self.pinEntryViewController.view.userInteractionEnabled = YES;
        
        NSString *errorString;
        if (error.code == LAErrorTouchIDNotAvailable) {
            errorString = BC_STRING_TOUCH_ID_ERROR_NOT_AVAILABLE;
        } else if (error.code == LAErrorTouchIDNotEnrolled) {
            errorString = BC_STRING_TOUCH_ID_ERROR_MUST_ENABLE;
        } else if (error.code == LAErrorTouchIDLockout) {
            errorString = BC_STRING_TOUCH_ID_ERROR_LOCKED;
        }
        
        [[NSUserDefaults standardUserDefaults] setBool:NO forKey:USER_DEFAULTS_KEY_TOUCH_ID_ENABLED];
        
        UIAlertController *alert = [UIAlertController alertControllerWithTitle:BC_STRING_ERROR message:errorString preferredStyle:UIAlertControllerStyleAlert];
        [alert addAction:[UIAlertAction actionWithTitle:BC_STRING_OK style:UIAlertActionStyleCancel handler:nil]];
        dispatch_async(dispatch_get_main_queue(), ^{
            [self.window.rootViewController presentViewController:alert animated:YES completion:nil];
        });
        return;
    }
}

- (NSString *)checkForTouchIDAvailablility
{
    LAContext *context = [[LAContext alloc] init];
    
    NSError *error = nil;
    if ([context canEvaluatePolicy:LAPolicyDeviceOwnerAuthenticationWithBiometrics error:&error]) {
        return nil;
    } else {
        if (error.code == LAErrorTouchIDNotAvailable) {
            return BC_STRING_TOUCH_ID_ERROR_NOT_AVAILABLE;
        } else if (error.code == LAErrorTouchIDNotEnrolled) {
            return BC_STRING_TOUCH_ID_ERROR_MUST_ENABLE;
        } else if (error.code == LAErrorTouchIDLockout) {
            return BC_STRING_TOUCH_ID_ERROR_LOCKED;
        }
        
        return BC_STRING_TOUCH_ID_ERROR_NOT_AVAILABLE;
        DLog(@"%@", [NSString stringWithFormat:BC_STRING_TOUCH_ID_ERROR_UNKNOWN_ARGUMENT, (long)error.code]);
    }
}

- (void)disabledTouchID
{
    [KeychainItemWrapper removePinFromKeychain];
}

- (void)verifyTwoFactorSMS
{
    [manualPairView verifyTwoFactorSMS];
}

- (void)verifyTwoFactorGoogle
{
    [manualPairView verifyTwoFactorGoogle];
}

- (void)verifyTwoFactorYubiKey
{
    [manualPairView verifyTwoFactorYubiKey];
}

-(void)rateApp {
    
    [[UIApplication sharedApplication] openURL:[NSURL URLWithString:[APP_STORE_LINK_PREFIX stringByAppendingString:APP_STORE_ID]]];
}

- (void)paymentReceived:(NSDecimalNumber *)amount showBackupReminder:(BOOL)showBackupReminder
{
    if (_tabViewController.selectedIndex == TAB_RECEIVE && !_sendViewController.isSending) {
        [_receiveViewController paymentReceived:amount showBackupReminder:showBackupReminder];
    } else {
        if (showBackupReminder) {
            [self showBackupReminder:YES];
        }
    }
}

- (void)paymentReceivedOnPINScreen:(NSString *)amount
{
    UIAlertController *alert = [UIAlertController alertControllerWithTitle:BC_STRING_PAYMENT_RECEIVED message:amount preferredStyle:UIAlertControllerStyleAlert];
    [alert addAction:[UIAlertAction actionWithTitle:BC_STRING_OK style:UIAlertActionStyleCancel handler:nil]];
    
    dispatch_async(dispatch_get_main_queue(), ^{
        [self.window.rootViewController presentViewController:alert animated:YES completion:nil];
        [self.pinEntryViewController paymentReceived];
    });
}

- (void)receivedTransactionMessage
{
    [self playBeepSound];
    
    [_transactionsViewController animateNextCellAfterReload];
    
    [_receiveViewController storeRequestedAmount];
}

- (void)authorizationRequired
{
    UIAlertController *alert = [UIAlertController alertControllerWithTitle:BC_STRING_MANUAL_PAIRING_AUTHORIZATION_REQUIRED_TITLE message:BC_STRING_MANUAL_PAIRING_AUTHORIZATION_REQUIRED_MESSAGE preferredStyle:UIAlertControllerStyleAlert];
    [alert addAction:[UIAlertAction actionWithTitle:BC_STRING_OK style:UIAlertActionStyleCancel handler:nil]];
    [alert addAction:[UIAlertAction actionWithTitle:BC_STRING_OPEN_MAIL_APP style:UIAlertActionStyleDefault handler:^(UIAlertAction * _Nonnull action) {
        [self openMail];
    }]];
    [self.window.rootViewController presentViewController:alert animated:YES completion:nil];
}

- (void)checkForUnusedAddress:(NSString *)address success:(void (^)(NSString *, BOOL))successBlock error:(void (^)())errorBlock
{
    NSURL *URL = [NSURL URLWithString:[URL_SERVER stringByAppendingString:[NSString stringWithFormat:ADDRESS_URL_SUFFIX_HASH_ARGUMENT_ADDRESS_ARGUMENT, address]]];
    NSURLRequest *request = [NSURLRequest requestWithURL:URL];
    
    NSURLSession *session = [SessionManager sharedSession];
    NSURL *url = [NSURL URLWithString:URL_SERVER];
    session.sessionDescription = url.host;
    NSURLSessionDataTask *task = [session dataTaskWithRequest:request completionHandler:^(NSData *data, NSURLResponse *response, NSError *error) {
        
        if (error) {
            dispatch_async(dispatch_get_main_queue(), ^{
                DLog(@"Error checking for receive address %@: %@", address, error);
                if (errorBlock) errorBlock();
            });
            return;
        }
        
        NSDictionary *addressInfo = [NSJSONSerialization JSONObjectWithData:data options: NSJSONReadingAllowFragments error: &error];
        NSArray *transactions = addressInfo[@"txs"];
        
        dispatch_async(dispatch_get_main_queue(), ^{
            BOOL isUnused = transactions.count == 0;
            return successBlock(address, isUnused);
        });
        
    }];
    
    [task resume];
}

- (NSString *)getVersionLabelString
{
    NSDictionary *infoDictionary = [[NSBundle mainBundle]infoDictionary];
    NSString *version = infoDictionary[@"CFBundleShortVersionString"];
    NSString *build = infoDictionary[@"CFBundleVersion"];
    NSString *versionAndBuild = [NSString stringWithFormat:@"%@ b%@", version, build];
    return [NSString stringWithFormat:@"%@", versionAndBuild];
}

- (void)showSurveyAlert
{
    UIAlertController *alert = [UIAlertController alertControllerWithTitle:BC_STRING_SURVEY_ALERT_TITLE message:BC_STRING_SURVEY_ALERT_MESSAGE preferredStyle:UIAlertControllerStyleAlert];
    [alert addAction:[UIAlertAction actionWithTitle:BC_STRING_YES style:UIAlertActionStyleDefault handler:^(UIAlertAction * _Nonnull action) {
        NSURL *settingsURL = [NSURL URLWithString:URL_SURVEY];
        [[UIApplication sharedApplication] openURL:settingsURL];
    }]];
    [alert addAction:[UIAlertAction actionWithTitle:BC_STRING_NOT_NOW style:UIAlertActionStyleCancel handler:nil]];
    
    [self.tabViewController presentViewController:alert animated:YES completion:nil];
    
    [[NSUserDefaults standardUserDefaults] setBool:YES forKey:USER_DEFAULTS_KEY_HAS_SEEN_SURVEY_PROMPT];
}

- (void)openMail
{
    NSURL *mailURL = [NSURL URLWithString:PREFIX_MAIL_URI];
    if ([[UIApplication sharedApplication] canOpenURL:mailURL]) {
        [[UIApplication sharedApplication] openURL:mailURL];
    } else {
        UIAlertController *alert = [UIAlertController alertControllerWithTitle:BC_STRING_ERROR message:[NSString stringWithFormat:BC_STRING_CANNOT_OPEN_MAIL_APP_URL_ARGUMENT, PREFIX_MAIL_URI] preferredStyle:UIAlertControllerStyleAlert];
        [alert addAction:[UIAlertAction actionWithTitle:BC_STRING_OK style:UIAlertActionStyleCancel handler:nil]];
        
        if (self.tabViewController.presentedViewController) {
            [self.tabViewController.presentedViewController presentViewController:alert animated:YES completion:nil];
        } else {
            [self.tabViewController presentViewController:alert animated:YES completion:nil];
        }
    }
}

- (void)showBackup
{
    UIStoryboard *storyboard = [UIStoryboard storyboardWithName:STORYBOARD_NAME_BACKUP bundle: nil];
    BackupViewController *backupController = [storyboard instantiateViewControllerWithIdentifier:NAVIGATION_CONTROLLER_NAME_BACKUP];
    
    backupController.wallet = app.wallet;
    backupController.app = app;
    
    backupController.modalTransitionStyle = UIModalTransitionStyleCoverVertical;
    [self.tabViewController presentViewController:backupController animated:YES completion:nil];
}

- (void)showTwoStep
{
    void (^showBackupBlock)() = ^() {
        [self.settingsNavigationController showTwoStep];
    };
    
    [self showSettings:showBackupBlock];
}

- (void)setupPaymentRequest:(ContactTransaction *)transaction
{
    [self closeSideMenu];
    
    self.pendingPaymentRequestTransaction = transaction;
    
    if (!_sendViewController) {
        _sendViewController = [[SendViewController alloc] initWithNibName:NIB_NAME_SEND_COINS bundle:[NSBundle mainBundle]];
    }
        
    [_sendViewController showSummaryForSendingPaymentRequest:transaction];
}

- (void)checkIfPaymentRequestFulfilled:(Transaction *)transaction
{
    if (self.pendingPaymentRequestTransaction) {
        
        uint64_t transactionAmount = llabs(transaction.amount) - llabs(transaction.fee);
        BOOL amountsMatch = self.pendingPaymentRequestTransaction.intendedAmount == transactionAmount;
        BOOL destinationAddressesMatch = NO;
        
        for (NSDictionary *destination in transaction.to) {
            if ([[destination objectForKey:DICTIONARY_KEY_ADDRESS] isEqualToString:self.pendingPaymentRequestTransaction.address]) {
                destinationAddressesMatch = YES;
                break;
            }
        }
        
        if (amountsMatch && destinationAddressesMatch) {
            [app.wallet sendPaymentRequestResponse:self.pendingPaymentRequestTransaction.contactIdentifier transactionHash:transaction.myHash transactionIdentifier:self.pendingPaymentRequestTransaction.identifier];
        } else {
            if (!amountsMatch) {
                DLog(@"Error: pending amount %lld does not match transaction amount %lld", self.pendingPaymentRequestTransaction.intendedAmount, transactionAmount);
            }
            if (!destinationAddressesMatch) {
                DLog(@"Error: pending address %@ does not match any transaction addresses %@", self.pendingPaymentRequestTransaction.address, transaction.to);
            }
        }
        self.pendingPaymentRequestTransaction = nil;
    }
}

#pragma mark - Pin Entry Delegates

- (void)pinEntryController:(PEPinEntryController *)c shouldAcceptPin:(NSUInteger)_pin callback:(void(^)(BOOL))callback
{
    self.lastEnteredPIN = _pin;
    
    // TODO does this ever happen?
    if (!app.wallet) {
        assert(1 == 2);
        [self askIfUserWantsToResetPIN];
        return;
    }
    
    NSString * pinKey = [[NSUserDefaults standardUserDefaults] objectForKey:USER_DEFAULTS_KEY_PIN_KEY];
    NSString * pin = [NSString stringWithFormat:@"%lu", (unsigned long)_pin];
    
    [self showVerifyingBusyViewWithTimer:30.0];
    
    // Check if we have an internet connection
    // This only checks if a network interface is up. All other errors (including timeouts) are handled by JavaScript callbacks in Wallet.m
    if (![self checkInternetConnection]) {
        return;
    }
    
#ifdef ENABLE_TOUCH_ID
    if (self.pinEntryViewController.verifyOptional) {
        [KeychainItemWrapper setPINInKeychain:pin];
    }
#endif
    
    dispatch_async(dispatch_get_main_queue(), ^{
        [app.wallet apiGetPINValue:pinKey pin:pin];
    });
    
    self.pinViewControllerCallback = callback;
}

- (void)showPinErrorWithMessage:(NSString *)message
{
    DLog(@"Pin error: %@", message);
    
    UIAlertController *alert = [UIAlertController alertControllerWithTitle:BC_STRING_ERROR message:message preferredStyle:UIAlertControllerStyleAlert];
    [alert addAction:[UIAlertAction actionWithTitle:BC_STRING_OK style:UIAlertActionStyleCancel handler:^(UIAlertAction * _Nonnull action) {
        // Reset the pin entry field
        [self hideBusyView];
        [self.pinEntryViewController reset];
    }]];
    
    if (self.topViewControllerDelegate) {
        if ([self.topViewControllerDelegate respondsToSelector:@selector(presentAlertController:)]) {
            [self.topViewControllerDelegate presentAlertController:alert];
        }
    } else {
        [self.window.rootViewController presentViewController:alert animated:YES completion:nil];
    }
}

- (void)askIfUserWantsToResetPIN
{
    UIAlertController *alert = [UIAlertController alertControllerWithTitle:BC_STRING_PIN_VALIDATION_ERROR message:BC_STRING_PIN_VALIDATION_ERROR_DETAIL preferredStyle:UIAlertControllerStyleAlert];
    [alert addAction:[UIAlertAction actionWithTitle:BC_STRING_ENTER_PASSWORD style:UIAlertActionStyleCancel handler:^(UIAlertAction * _Nonnull action) {
        [self closePINModal:YES];
        [self showPasswordModal];
    }]];
    [alert addAction:[UIAlertAction actionWithTitle:RETRY_VALIDATION style:UIAlertActionStyleDefault handler:^(UIAlertAction * _Nonnull action) {
        [self pinEntryController:self.pinEntryViewController shouldAcceptPin:self.lastEnteredPIN callback:self.pinViewControllerCallback];
    }]];
    
    [self.window.rootViewController presentViewController:alert animated:YES completion:nil];
}

- (void)didFailGetPinTimeout
{
    [self showPinErrorWithMessage:BC_STRING_TIMED_OUT];
}

- (void)didFailGetPinNoResponse
{
    [self showPinErrorWithMessage:BC_STRING_INCORRECT_PIN_RETRY];
}

- (void)didFailGetPinInvalidResponse
{
    [self showPinErrorWithMessage:BC_STRING_INVALID_RESPONSE];
}

- (void)didGetPinResponse:(NSDictionary*)dictionary
{
    [self hideBusyView];
    
    NSNumber * code = [dictionary objectForKey:DICTIONARY_KEY_CODE]; //This is a status code from the server
    NSString * error = [dictionary objectForKey:DICTIONARY_KEY_ERROR]; //This is an error string from the server or nil
    NSString * success = [dictionary objectForKey:DICTIONARY_KEY_SUCCESS]; //The PIN decryption value from the server
    NSString * encryptedPINPassword = [[NSUserDefaults standardUserDefaults] objectForKey:USER_DEFAULTS_KEY_ENCRYPTED_PIN_PASSWORD];
    
    BOOL pinSuccess = FALSE;
    
    // Incorrect pin
    if (code == nil) {
        [app standardNotify:[NSString stringWithFormat:BC_STRING_INCORRECT_PIN_RETRY]];
    }
    // Pin retry limit exceeded
    else if ([code intValue] == PIN_API_STATUS_CODE_DELETED) {
        
        [app standardNotify:BC_STRING_PIN_VALIDATION_CANNOT_BE_COMPLETED];
        
        [self clearPin];
        
        [self logout];
        
        dispatch_async(dispatch_get_main_queue(), ^{
            [self showPasswordModal];
            [self closePINModal:YES];
        });
        
    }
    // Incorrect pin
    else if ([code integerValue] == PIN_API_STATUS_PIN_INCORRECT) {
        
        if (error == nil) {
            error = @"PIN Code Incorrect. Unknown Error Message.";
        }
        
        [app standardNotify:error];
    }
    // Pin was accepted
    else if ([code intValue] == PIN_API_STATUS_OK) {
        
#ifdef ENABLE_TOUCH_ID
        if (self.pinEntryViewController.verifyOptional) {
            [[NSUserDefaults standardUserDefaults] setBool:YES forKey:USER_DEFAULTS_KEY_TOUCH_ID_ENABLED];
            [[NSUserDefaults standardUserDefaults] synchronize];
            [self closePINModal:YES];
            [self showSettings];
            return;
        }
#endif
        // This is for change PIN - verify the password first, then show the enter screens
        if (self.pinEntryViewController.verifyOnly == NO) {
            if (self.pinViewControllerCallback) {
                self.pinViewControllerCallback(YES);
                self.pinViewControllerCallback = nil;
            }
            
            return;
        }
        
        // Initial PIN setup ?
        if ([success length] == 0) {
            [app standardNotify:BC_STRING_PIN_RESPONSE_OBJECT_SUCCESS_LENGTH_0];
            [self askIfUserWantsToResetPIN];
            return;
        }
        
        NSString *decrypted = [app.wallet decrypt:encryptedPINPassword password:success pbkdf2_iterations:PIN_PBKDF2_ITERATIONS];
        
        if ([decrypted length] == 0) {
            [app standardNotify:BC_STRING_DECRYPTED_PIN_PASSWORD_LENGTH_0];
            [self askIfUserWantsToResetPIN];
            return;
        }
        
        NSString *guid = [KeychainItemWrapper guid];
        NSString *sharedKey = [KeychainItemWrapper sharedKey];
        
        if (guid && sharedKey) {
            [self.wallet loadWalletWithGuid:guid sharedKey:sharedKey password:decrypted];
        } else {
            
            if (!guid) {
                DLog(@"failed to retrieve GUID from Keychain");
            }
            
            if (!sharedKey) {
                DLog(@"failed to retrieve sharedKey from Keychain");
            }
            
            if (guid && !sharedKey) {
                DLog(@"!!! Failed to retrieve sharedKey from Keychain but was able to retreive GUID ???");
            }
            
            [self failedToObtainValuesFromKeychain];
        }
        
        [self closePINModal:YES];
        
        pinSuccess = TRUE;
        
    }
    // Unknown error
    else {
        [self askIfUserWantsToResetPIN];
    }
    
    if (self.pinViewControllerCallback) {
        self.pinViewControllerCallback(pinSuccess);
        self.pinViewControllerCallback = nil;
    }
    
#ifdef ENABLE_TOUCH_ID
    if (!pinSuccess && self.pinEntryViewController.verifyOptional) {
        [KeychainItemWrapper removePinFromKeychain];
    }
#endif
}

- (void)didFailPutPin:(NSString*)value
{
    [self hideBusyView];
    
    [app standardNotify:value];
    
    [self reopenChangePIN];
}

- (void)reopenChangePIN
{
    [self closePINModal:NO];
    
    // Show the pin modal to enter a pin again
    self.pinEntryViewController = [PEPinEntryController pinCreateController];
    self.pinEntryViewController.navigationBarHidden = YES;
    self.pinEntryViewController.pinDelegate = self;
    
    if (self.isPinSet) {
        self.pinEntryViewController.inSettings = YES;
    }
    
    [app.window.rootViewController.view addSubview:self.pinEntryViewController.view];
}

- (void)didPutPinSuccess:(NSDictionary*)dictionary
{
    [self hideBusyView];
    
    if (!app.wallet.password) {
        [self didFailPutPin:BC_STRING_CANNOT_SAVE_PIN_CODE_WHILE];
        return;
    }
    
    NSNumber * code = [dictionary objectForKey:DICTIONARY_KEY_CODE]; //This is a status code from the server
    NSString * error = [dictionary objectForKey:DICTIONARY_KEY_ERROR]; //This is an error string from the server or nil
    NSString * key = [dictionary objectForKey:DICTIONARY_KEY_KEY]; //This is our pin code lookup key
    NSString * value = [dictionary objectForKey:DICTIONARY_KEY_VALUE]; //This is our encryption string
    
    if (error != nil) {
        [self didFailPutPin:error];
    } else if (code == nil || [code intValue] != PIN_API_STATUS_OK) {
        [self didFailPutPin:[NSString stringWithFormat:BC_STRING_INVALID_STATUS_CODE_RETURNED, code]];
    } else if ([key length] == 0 || [value length] == 0) {
        [self didFailPutPin:BC_STRING_PIN_RESPONSE_OBJECT_KEY_OR_VALUE_LENGTH_0];
    } else {
        
        if (self.pinEntryViewController.inSettings) {
            [self showSettings];
        }
        //Encrypt the wallet password with the random value
        NSString * encrypted = [app.wallet encrypt:app.wallet.password password:value pbkdf2_iterations:PIN_PBKDF2_ITERATIONS];
        
        //Store the encrypted result and discard the value
        value = nil;
        
        if (!encrypted) {
            [self didFailPutPin:BC_STRING_PIN_ENCRYPTED_STRING_IS_NIL];
            return;
        }
        
        [[NSUserDefaults standardUserDefaults] setObject:encrypted forKey:USER_DEFAULTS_KEY_ENCRYPTED_PIN_PASSWORD];
        [[NSUserDefaults standardUserDefaults] setObject:[[app.wallet.password SHA256] substringToIndex:MIN([app.wallet.password length], 5)] forKey:USER_DEFAULTS_KEY_PASSWORD_PART_HASH];
        [[NSUserDefaults standardUserDefaults] setObject:key forKey:USER_DEFAULTS_KEY_PIN_KEY];
        [[NSUserDefaults standardUserDefaults] synchronize];
        
        // Update your info to new pin code
        [self closePINModal:YES];
        
        if (!app.wallet.didUpgradeToHd) {
            [self forceHDUpgradeForLegacyWallets];
        }
    }
    
    app.wallet.isNew = NO;
}

- (void)pinEntryController:(PEPinEntryController *)c willChangeToNewPin:(NSUInteger)_pin
{
    if (_pin == self.lastEnteredPIN && self.lastEnteredPIN != 0000) {
        UIAlertController *alert = [UIAlertController alertControllerWithTitle:BC_STRING_ERROR message:BC_STRING_NEW_PIN_MUST_BE_DIFFERENT preferredStyle:UIAlertControllerStyleAlert];
        [alert addAction:[UIAlertAction actionWithTitle:BC_STRING_OK style:UIAlertActionStyleCancel handler:^(UIAlertAction * _Nonnull action) {
            [self reopenChangePIN];
        }]];
        [c presentViewController:alert animated:YES completion:nil];
    } else if (_pin == PIN_COMMON_CODE_1 ||
               _pin == PIN_COMMON_CODE_2 ||
               _pin == PIN_COMMON_CODE_3 ||
               _pin == PIN_COMMON_CODE_4 ||
               _pin == PIN_COMMON_CODE_5) {
        
        UIAlertController *alert = [UIAlertController alertControllerWithTitle:BC_STRING_WARNING_TITLE message:BC_STRING_PIN_COMMON_CODE_WARNING_MESSAGE preferredStyle:UIAlertControllerStyleAlert];
        [alert addAction:[UIAlertAction actionWithTitle:BC_STRING_CONTINUE style:UIAlertActionStyleDefault handler:nil]];
        [alert addAction:[UIAlertAction actionWithTitle:BC_STRING_TRY_AGAIN style:UIAlertActionStyleCancel handler:^(UIAlertAction * _Nonnull action) {
            [self reopenChangePIN];
        }]];
        [c presentViewController:alert animated:YES completion:nil];
    } else if (_pin == PIN_INVALID_CODE) {
        UIAlertController *alert = [UIAlertController alertControllerWithTitle:BC_STRING_ERROR message:BC_STRING_PLEASE_CHOOSE_ANOTHER_PIN preferredStyle:UIAlertControllerStyleAlert];
        [alert addAction:[UIAlertAction actionWithTitle:BC_STRING_OK style:UIAlertActionStyleCancel handler:^(UIAlertAction * _Nonnull action) {
            [self reopenChangePIN];
        }]];
        [c presentViewController:alert animated:YES completion:nil];
    }
}

- (void)pinEntryController:(PEPinEntryController *)c changedPin:(NSUInteger)_pin
{
    self.lastEnteredPIN = _pin;
    
    if (![app.wallet isInitialized] || !app.wallet.password) {
        [self didFailPutPin:BC_STRING_CANNOT_SAVE_PIN_CODE_WHILE];
        return;
    }
    
    NSString * pin = [NSString stringWithFormat:@"%lu", (unsigned long)_pin];
    
    [self showBusyViewWithLoadingText:BC_STRING_LOADING_VERIFYING];
    
    [self savePIN:pin];
}

- (void)savePIN:(NSString*)pin {
    uint8_t data[32];
    int err = 0;
    
    //32 Random bytes for key
    err = SecRandomCopyBytes(kSecRandomDefault, 32, data);
    if(err != noErr)
    @throw [NSException exceptionWithName:@"..." reason:@"..." userInfo:nil];
    
    NSString * key = [[[NSData alloc] initWithBytes:data length:32] hexadecimalString];
    
    //32 random bytes for value
    err = SecRandomCopyBytes(kSecRandomDefault, 32, data);
    if(err != noErr)
    @throw [NSException exceptionWithName:@"..." reason:@"..." userInfo:nil];
    
    NSString * value = [[[NSData alloc] initWithBytes:data length:32] hexadecimalString];
    
    [app.wallet pinServerPutKeyOnPinServerServer:key value:value pin:pin];
    
#ifdef ENABLE_TOUCH_ID
    if ([[NSUserDefaults standardUserDefaults] boolForKey:USER_DEFAULTS_KEY_TOUCH_ID_ENABLED]) {
        [KeychainItemWrapper setPINInKeychain:pin];
    }
#endif
}

- (void)pinEntryControllerDidCancel:(PEPinEntryController *)c
{
    DLog(@"Pin change cancelled!");
    [self closePINModal:YES];
}

- (void)failedToObtainValuesFromKeychain
{
    UIAlertController *alert = [UIAlertController alertControllerWithTitle:BC_STRING_FAILED_TO_LOAD_WALLET_TITLE message:BC_STRING_ERROR_LOADING_WALLET_IDENTIFIER_FROM_KEYCHAIN preferredStyle:UIAlertControllerStyleAlert];
    [alert addAction:[UIAlertAction actionWithTitle:BC_STRING_CLOSE_APP style:UIAlertActionStyleCancel handler:^(UIAlertAction * _Nonnull action) {
        // Close App
        UIApplication *app = [UIApplication sharedApplication];
        [app performSelector:@selector(suspend)];
    }]];
    
    [app.window.rootViewController presentViewController:alert animated:YES completion:nil];
}

#pragma mark - Setup Delegate

- (CGRect)getFrame
{
    return self.window.frame;
}

- (BOOL)enableTouchIDClicked
{
    NSString *errorString = [app checkForTouchIDAvailablility];
    if (!errorString) {
        [[NSUserDefaults standardUserDefaults] setBool:YES forKey:USER_DEFAULTS_KEY_TOUCH_ID_ENABLED];
        NSString * pin = [NSString stringWithFormat:@"%lu", (unsigned long)self.lastEnteredPIN];
        [KeychainItemWrapper setPINInKeychain:pin];
        return YES;
    } else {
        UIAlertController *alertTouchIDError = [UIAlertController alertControllerWithTitle:BC_STRING_ERROR message:errorString preferredStyle:UIAlertControllerStyleAlert];
        [alertTouchIDError addAction:[UIAlertAction actionWithTitle:BC_STRING_OK style:UIAlertActionStyleCancel handler:nil]];
        [_tabViewController.presentedViewController presentViewController:alertTouchIDError animated:YES completion:nil];
        
        [[NSUserDefaults standardUserDefaults] setBool:YES forKey:USER_DEFAULTS_KEY_DID_FAIL_TOUCH_ID_SETUP];
        
        return NO;
    }
}

- (void)openMailClicked
{
    [self openMail];
}

- (NSString *)getEmail
{
    return [self.wallet getEmail];
}

#pragma mark - State Checks

- (void)checkForNewInstall
{
    if (![[NSUserDefaults standardUserDefaults] boolForKey:USER_DEFAULTS_KEY_FIRST_RUN]) {
        
        if ([KeychainItemWrapper guid] && [KeychainItemWrapper sharedKey] && ![self isPinSet]) {
            [self alertUserAskingToUseOldKeychain];
        }
        
        [[NSUserDefaults standardUserDefaults] setBool:true forKey:USER_DEFAULTS_KEY_FIRST_RUN];
        [[NSUserDefaults standardUserDefaults] synchronize];
    }
    
    if ([[NSUserDefaults standardUserDefaults] objectForKey:USER_DEFAULTS_KEY_HAS_SEEN_UPGRADE_TO_HD_SCREEN]) {
        [[NSUserDefaults standardUserDefaults] removeObjectForKey:USER_DEFAULTS_KEY_HAS_SEEN_UPGRADE_TO_HD_SCREEN];
    }
}

- (void)alertUserAskingToUseOldKeychain
{
    [[UIApplication sharedApplication] setStatusBarStyle:UIStatusBarStyleLightContent animated:YES];
    
    UIAlertController *alert = [UIAlertController alertControllerWithTitle:BC_STRING_ASK_TO_USE_OLD_WALLET_TITLE message:BC_STRING_ASK_TO_USE_OLD_WALLET_MESSAGE preferredStyle:UIAlertControllerStyleAlert];
    [alert addAction:[UIAlertAction actionWithTitle:BC_STRING_CREATE_NEW_WALLET style:UIAlertActionStyleCancel handler:^(UIAlertAction * _Nonnull action) {
        [self forgetWalletClicked:nil];
    }]];
    [alert addAction:[UIAlertAction actionWithTitle:BC_STRING_LOGIN_EXISTING_WALLET style:UIAlertActionStyleDefault handler:nil]];
    
    dispatch_after(dispatch_time(DISPATCH_TIME_NOW, (int64_t)(0.25 * NSEC_PER_SEC)), dispatch_get_main_queue(), ^{
        [self.window.rootViewController presentViewController:alert animated:YES completion:nil];
    });
}

- (void)alertUserOfCompromisedSecurity
{
    [self standardNotifyAutoDismissingController:BC_STRING_UNSAFE_DEVICE_MESSAGE title:BC_STRING_UNSAFE_DEVICE_TITLE];
}

- (void)checkAndWarnOnJailbrokenPhones
{
    if ([RootService isUnsafe]) {
        [self alertUserOfCompromisedSecurity];
    }
}

+ (BOOL)isUnsafe
{
#if !(TARGET_IPHONE_SIMULATOR)
    
    if ([[NSFileManager defaultManager] fileExistsAtPath:UNSAFE_CHECK_PATH_CYDIA]){
        return YES;
    }else if([[NSFileManager defaultManager] fileExistsAtPath:UNSAFE_CHECK_PATH_MOBILE_SUBSTRATE]){
        return YES;
    }else if([[NSFileManager defaultManager] fileExistsAtPath:UNSAFE_CHECK_PATH_BIN_BASH]){
        return YES;
    }else if([[NSFileManager defaultManager] fileExistsAtPath:UNSAFE_CHECK_PATH_USR_SBIN_SSHD]){
        return YES;
    }else if([[NSFileManager defaultManager] fileExistsAtPath:UNSAFE_CHECK_PATH_ETC_APT]){
        return YES;
    }
    
    NSError *error;
    NSString *stringToBeWritten = @"TEST";
    [stringToBeWritten writeToFile:UNSAFE_CHECK_PATH_WRITE_TEST atomically:YES
                          encoding:NSUTF8StringEncoding error:&error];
    if(error == nil){
        return YES;
    } else {
        [[NSFileManager defaultManager] removeItemAtPath:UNSAFE_CHECK_PATH_WRITE_TEST error:nil];
    }
    
    if([[UIApplication sharedApplication] canOpenURL:[NSURL URLWithString:UNSAFE_CHECK_CYDIA_URL]]){
        return YES;
    }
#endif
    
    return NO;
}

- (BOOL)checkInternetConnection
{
    Reachability *reachability = [Reachability reachabilityForInternetConnection];
    if ([reachability currentReachabilityStatus] == NotReachable) {
        DLog(@"No Internet connection");
        [self showPinErrorWithMessage:BC_STRING_NO_INTERNET_CONNECTION];
        return NO;
    }
    return YES;
}

- (BOOL)isPinSet
{
    return [[NSUserDefaults standardUserDefaults] objectForKey:USER_DEFAULTS_KEY_PIN_KEY] != nil && [[NSUserDefaults standardUserDefaults] objectForKey:USER_DEFAULTS_KEY_ENCRYPTED_PIN_PASSWORD] != nil;
}

- (AVCaptureDeviceInput *)getCaptureDeviceInput:(UIViewController *)viewController
{
    NSError *error;
    
    AVCaptureDevice *captureDevice = [AVCaptureDevice defaultDeviceWithMediaType:AVMediaTypeVideo];
    
    AVCaptureDeviceInput *input = [AVCaptureDeviceInput deviceInputWithDevice:captureDevice error:&error];
    if (!input) {
        // This should never happen - all devices we support (iOS 7+) have cameras
        DLog(@"QR code scanner problem: %@", [error localizedDescription]);
        
        if ([AVCaptureDevice authorizationStatusForMediaType:AVMediaTypeVideo] ==  AVAuthorizationStatusAuthorized) {
            [app standardNotifyAutoDismissingController:[error localizedDescription]];
        }
        else {
            UIAlertController *alert = [UIAlertController alertControllerWithTitle:BC_STRING_ENABLE_CAMERA_PERMISSIONS_ALERT_TITLE message:BC_STRING_ENABLE_CAMERA_PERMISSIONS_ALERT_MESSAGE preferredStyle:UIAlertControllerStyleAlert];
            [alert addAction:[UIAlertAction actionWithTitle:BC_STRING_GO_TO_SETTINGS style:UIAlertActionStyleDefault handler:^(UIAlertAction * _Nonnull action) {
                NSURL *settingsURL = [NSURL URLWithString:UIApplicationOpenSettingsURLString];
                [[UIApplication sharedApplication] openURL:settingsURL];
            }]];
            [alert addAction:[UIAlertAction actionWithTitle:BC_STRING_CANCEL style:UIAlertActionStyleCancel handler:nil]];
            
            if (viewController) {
                [viewController presentViewController:alert animated:YES completion:nil];
            } else if (self.topViewControllerDelegate) {
                [self.topViewControllerDelegate presentViewController:alert animated:YES completion:nil];
            } else {
                [app.window.rootViewController presentViewController:alert animated:YES completion:nil];
            }
        }
    }
    return input;
}

#pragma mark - Certificate Pinner Delegate

- (void)failedToValidateCertificate:(NSString *)hostName
{
    UIAlertController *alert = [UIAlertController alertControllerWithTitle:BC_STRING_FAILED_VALIDATION_CERTIFICATE_TITLE message:[NSString stringWithFormat:@"%@\n\n%@\n\n%@", hostName, BC_STRING_FAILED_VALIDATION_CERTIFICATE_MESSAGE, [NSString stringWithFormat:BC_STRING_FAILED_VALIDATION_CERTIFICATE_MESSAGE_CONTACT_SUPPORT_ARGUMENT, URL_SUPPORT]] preferredStyle:UIAlertControllerStyleAlert];
    alert.view.tag = TAG_CERTIFICATE_VALIDATION_FAILURE_ALERT;
    [alert addAction:[UIAlertAction actionWithTitle:BC_STRING_OK style:UIAlertActionStyleCancel handler:^(UIAlertAction * _Nonnull action) {
        // Close App
        UIApplication *app = [UIApplication sharedApplication];
        [app performSelector:@selector(suspend)];
    }]];
    
    dispatch_async(dispatch_get_main_queue(), ^{
        if (self.window.rootViewController.presentedViewController) {
            if (self.window.rootViewController.presentedViewController.view.tag != TAG_CERTIFICATE_VALIDATION_FAILURE_ALERT) {
                [self.window.rootViewController dismissViewControllerAnimated:NO completion:^{
                    [self.window.rootViewController presentViewController:alert animated:YES completion:nil];
                }];
            }
        } else {
            [self.window.rootViewController presentViewController:alert animated:YES completion:nil];
        }
    });

}

@end<|MERGE_RESOLUTION|>--- conflicted
+++ resolved
@@ -211,18 +211,16 @@
     
     [self showWelcomeOrPinScreen];
     
-<<<<<<< HEAD
 #ifdef ENABLE_DEBUG_MENU
     [self requestAuthorizationForPushNotifications];
 #endif
-=======
+
     app.mainTitleLabel.font = [UIFont fontWithName:FONT_MONTSERRAT_REGULAR size:FONT_SIZE_TOP_BAR_TEXT];
     
     secondPasswordDescriptionLabel.font = [UIFont fontWithName:FONT_GILL_SANS_REGULAR size:FONT_SIZE_SMALL_MEDIUM];
     secondPasswordTextField.font = [UIFont fontWithName:FONT_MONTSERRAT_REGULAR size:FONT_SIZE_SMALL];
     secondPasswordButton.titleLabel.font = [UIFont fontWithName:FONT_MONTSERRAT_REGULAR size:FONT_SIZE_LARGE];
     
->>>>>>> c57a1bd4
     [self setupBuyWebView];
     
     return YES;
