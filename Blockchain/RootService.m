--- conflicted
+++ resolved
@@ -321,13 +321,10 @@
         [[NSUserDefaults standardUserDefaults] setBool:YES forKey:USER_DEFAULTS_KEY_SHOULD_HIDE_ALL_CARDS];
     }
     
-<<<<<<< HEAD
-=======
     if ([[NSUserDefaults standardUserDefaults] boolForKey:USER_DEFAULTS_KEY_DID_FAIL_TOUCH_ID_SETUP]) {
         [[NSUserDefaults standardUserDefaults] setBool:YES forKey:USER_DEFAULTS_KEY_SHOULD_SHOW_TOUCH_ID_SETUP];
     }
     
->>>>>>> ae71a600
     [self.wallet.webSocket closeWithCode:WEBSOCKET_CODE_BACKGROUNDED_APP reason:WEBSOCKET_CLOSE_REASON_USER_BACKGROUNDED];
     
     if (hasGuidAndSharedKey) {
@@ -2173,16 +2170,12 @@
     [[NSUserDefaults standardUserDefaults] setBool:YES forKey:USER_DEFAULTS_KEY_HAS_SEEN_EMAIL_REMINDER];
     
     WalletSetupViewController *setupViewController = [[WalletSetupViewController alloc] initWithSetupDelegate:self];
-<<<<<<< HEAD
-    setupViewController.emailOnly = YES;
-=======
     
     BOOL shouldShowTouchID = [[NSUserDefaults standardUserDefaults] boolForKey:USER_DEFAULTS_KEY_SHOULD_SHOW_TOUCH_ID_SETUP];
     setupViewController.emailOnly = !shouldShowTouchID;
     [[NSUserDefaults standardUserDefaults] removeObjectForKey:USER_DEFAULTS_KEY_SHOULD_SHOW_TOUCH_ID_SETUP];
     [[NSUserDefaults standardUserDefaults] removeObjectForKey:USER_DEFAULTS_KEY_DID_FAIL_TOUCH_ID_SETUP];
 
->>>>>>> ae71a600
     setupViewController.modalPresentationStyle = UIModalTransitionStyleCrossDissolve;
     [self.window.rootViewController presentViewController:setupViewController animated:NO completion:nil];
 }
@@ -3211,22 +3204,16 @@
     NSString *errorString = [app checkForTouchIDAvailablility];
     if (!errorString) {
         [[NSUserDefaults standardUserDefaults] setBool:YES forKey:USER_DEFAULTS_KEY_TOUCH_ID_ENABLED];
-<<<<<<< HEAD
-=======
         NSString * pin = [NSString stringWithFormat:@"%lu", (unsigned long)self.lastEnteredPIN];
         [KeychainItemWrapper setPINInKeychain:pin];
->>>>>>> ae71a600
         return YES;
     } else {
         UIAlertController *alertTouchIDError = [UIAlertController alertControllerWithTitle:BC_STRING_ERROR message:errorString preferredStyle:UIAlertControllerStyleAlert];
         [alertTouchIDError addAction:[UIAlertAction actionWithTitle:BC_STRING_OK style:UIAlertActionStyleCancel handler:nil]];
         [_tabViewController.presentedViewController presentViewController:alertTouchIDError animated:YES completion:nil];
-<<<<<<< HEAD
-=======
         
         [[NSUserDefaults standardUserDefaults] setBool:YES forKey:USER_DEFAULTS_KEY_DID_FAIL_TOUCH_ID_SETUP];
         
->>>>>>> ae71a600
         return NO;
     }
 }
