--- conflicted
+++ resolved
@@ -10,7 +10,6 @@
 import RxSwift
 
 class TransactionsXlmViewController: SimpleTransactionsViewController {
-<<<<<<< HEAD
 
     var disposable: Disposable?
     var accountService: StellarAccountAPI = XLMServiceProvider.shared.services.accounts
@@ -20,8 +19,6 @@
         disposable = nil
     }
 
-=======
-    
     @IBOutlet fileprivate var noTransactionsLabel: UILabel!
     @IBOutlet fileprivate var noTransactionsDescriptionLabel: UILabel!
     @IBOutlet fileprivate var CTAButton: UIButton!
@@ -34,11 +31,9 @@
     
     override func viewDidLoad() {
         super.viewDidLoad()
-        
         CTAButton.layer.cornerRadius = 4.0
     }
-    
->>>>>>> 2b1b4900
+
     @objc class func make(with provider: XLMServiceProvider) -> TransactionsXlmViewController {
         let controller = SimpleListViewController.make(
             with: TransactionsXlmViewController.self,
@@ -73,7 +68,6 @@
         top.present(navigation, animated: true, completion: nil)
     }
     
-<<<<<<< HEAD
     @objc func reload() {
         getBalance()
     }
@@ -94,6 +88,12 @@
             })
     }
 
+    // MARK: Overrides
+    
+    override func emptyStateVisibility(_ visibility: Visibility) {
+        emptyStateSubviews.forEach({ $0.alpha = visibility.defaultAlpha })
+    }
+
     override func append(results: [Identifiable]) {
         super.append(results: results)
         getBalance()
@@ -109,12 +109,6 @@
         // do not show another error if the balance fetch fails.
         getBalance(displayError: false)
     }
-=======
-    // MARK: Overrides
-    
-    override func emptyStateVisibility(_ visibility: Visibility) {
-        emptyStateSubviews.forEach({ $0.alpha = visibility.defaultAlpha })
-    }
     
     // MARK: Actions
     
@@ -122,6 +116,4 @@
         let controller = AppCoordinator.shared.tabControllerManager
         controller.receiveCoinClicked(nil)
     }
-    
->>>>>>> 2b1b4900
 }