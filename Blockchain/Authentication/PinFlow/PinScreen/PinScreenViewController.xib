<?xml version="1.0" encoding="UTF-8"?>
<document type="com.apple.InterfaceBuilder3.CocoaTouch.XIB" version="3.0" toolsVersion="18122" targetRuntime="iOS.CocoaTouch" propertyAccessControl="none" useAutolayout="YES" useTraitCollections="YES" useSafeAreas="YES" colorMatched="YES">
    <device id="retina5_9" orientation="portrait" appearance="light"/>
    <dependencies>
        <deployment identifier="iOS"/>
        <plugIn identifier="com.apple.InterfaceBuilder.IBCocoaTouchPlugin" version="18093"/>
        <capability name="Safe area layout guides" minToolsVersion="9.0"/>
        <capability name="documents saved in the Xcode 8 format" minToolsVersion="8.0"/>
    </dependencies>
    <customFonts key="customFonts">
        <array key="Inter-SemiBold.ttf">
            <string>Inter-SemiBold</string>
        </array>
    </customFonts>
    <objects>
        <placeholder placeholderIdentifier="IBFilesOwner" id="-1" userLabel="File's Owner" customClass="PinScreenViewController" customModule="Blockchain" customModuleProvider="target">
            <connections>
                <outlet property="digitPadBottomConstraint" destination="Hw2-wA-bhA" id="81M-bZ-H4f"/>
                <outlet property="digitPadView" destination="ghb-eu-pJh" id="yh9-oA-PgW"/>
                <outlet property="errorLabel" destination="c2X-Wa-7FF" id="anh-Tq-Xfv"/>
                <outlet property="lockTimeLabel" destination="szR-Qf-qe8" id="C1K-DK-CY7"/>
                <outlet property="securePinView" destination="mVP-h6-MWt" id="5Vb-LP-aa4"/>
                <outlet property="securePinViewTopConstraint" destination="qvb-h4-D0O" id="EJe-My-vMl"/>
                <outlet property="view" destination="i5M-Pr-FkT" id="sfx-zR-JGt"/>
            </connections>
        </placeholder>
        <placeholder placeholderIdentifier="IBFirstResponder" id="-2" customClass="UIResponder"/>
        <view clearsContextBeforeDrawing="NO" contentMode="scaleToFill" id="i5M-Pr-FkT">
            <rect key="frame" x="0.0" y="0.0" width="375" height="812"/>
            <autoresizingMask key="autoresizingMask" widthSizable="YES" heightSizable="YES"/>
            <subviews>
                <view contentMode="scaleToFill" translatesAutoresizingMaskIntoConstraints="NO" id="mVP-h6-MWt" customClass="SecurePinView" customModule="Blockchain" customModuleProvider="target">
                    <rect key="frame" x="62.666666666666657" y="150" width="249.99999999999997" height="100"/>
                    <color key="backgroundColor" white="0.0" alpha="0.0" colorSpace="custom" customColorSpace="genericGamma22GrayColorSpace"/>
                    <constraints>
                        <constraint firstAttribute="height" priority="250" constant="100" id="AB0-c3-BWl"/>
                        <constraint firstAttribute="width" priority="250" constant="250" id="KJs-0k-A2I"/>
                    </constraints>
                </view>
                <view contentMode="scaleToFill" translatesAutoresizingMaskIntoConstraints="NO" id="ghb-eu-pJh" customClass="DigitPadView" customModule="PlatformUIKit">
                    <rect key="frame" x="0.0" y="478" width="375" height="260"/>
                    <color key="backgroundColor" white="0.0" alpha="0.0" colorSpace="custom" customColorSpace="genericGamma22GrayColorSpace"/>
                    <constraints>
                        <constraint firstAttribute="height" constant="260" id="fcG-EH-gvy"/>
                    </constraints>
                </view>
<<<<<<< HEAD
                <view contentMode="scaleToFill" translatesAutoresizingMaskIntoConstraints="NO" id="tjF-8f-Dnw" customClass="SwipeInstructionView" customModule="Blockchain" customModuleProvider="target">
                    <rect key="frame" x="87.666666666666686" y="408" width="200" height="40"/>
                    <color key="backgroundColor" white="0.0" alpha="0.0" colorSpace="custom" customColorSpace="genericGamma22GrayColorSpace"/>
                    <constraints>
                        <constraint firstAttribute="width" priority="250" constant="200" id="gj5-qr-4zx"/>
                        <constraint firstAttribute="height" priority="250" constant="40" id="z0n-ze-skH"/>
                    </constraints>
                </view>
                <label opaque="NO" userInteractionEnabled="NO" contentMode="left" horizontalHuggingPriority="251" verticalHuggingPriority="251" text="" textAlignment="center" lineBreakMode="tailTruncation" numberOfLines="0" baselineAdjustment="alignBaselines" adjustsFontSizeToFit="NO" translatesAutoresizingMaskIntoConstraints="NO" id="szR-Qf-qe8" userLabel="lockTimeLabel">
                    <rect key="frame" x="187.66666666666666" y="310" width="0.0" height="0.0"/>
                    <fontDescription key="fontDescription" name="Inter-SemiBold" family="Inter" pointSize="12"/>
                    <color key="textColor" white="1" alpha="1" colorSpace="custom" customColorSpace="genericGamma22GrayColorSpace"/>
                    <nil key="highlightedColor"/>
                </label>
                <label opaque="NO" userInteractionEnabled="NO" contentMode="left" horizontalHuggingPriority="251" verticalHuggingPriority="251" text="" textAlignment="center" lineBreakMode="tailTruncation" numberOfLines="0" baselineAdjustment="alignBaselines" adjustsFontSizeToFit="NO" translatesAutoresizingMaskIntoConstraints="NO" id="c2X-Wa-7FF" userLabel="errorLabel">
=======
                <label opaque="NO" userInteractionEnabled="NO" contentMode="left" horizontalHuggingPriority="251" verticalHuggingPriority="251" text="" textAlignment="center" lineBreakMode="tailTruncation" numberOfLines="0" baselineAdjustment="alignBaselines" adjustsFontSizeToFit="NO" translatesAutoresizingMaskIntoConstraints="NO" id="c2X-Wa-7FF">
>>>>>>> 9a070ce7
                    <rect key="frame" x="30" y="280" width="315" height="0.0"/>
                    <fontDescription key="fontDescription" name="Inter-SemiBold" family="Inter" pointSize="12"/>
                    <color key="textColor" white="1" alpha="1" colorSpace="custom" customColorSpace="genericGamma22GrayColorSpace"/>
                    <nil key="highlightedColor"/>
                </label>
            </subviews>
            <viewLayoutGuide key="safeArea" id="pki-mh-r7D"/>
            <color key="backgroundColor" white="0.0" alpha="0.0" colorSpace="custom" customColorSpace="genericGamma22GrayColorSpace"/>
            <constraints>
                <constraint firstItem="szR-Qf-qe8" firstAttribute="centerX" secondItem="mVP-h6-MWt" secondAttribute="centerX" id="0fG-sQ-Ud1"/>
                <constraint firstItem="c2X-Wa-7FF" firstAttribute="top" secondItem="mVP-h6-MWt" secondAttribute="bottom" constant="30" id="0oJ-az-zHb"/>
                <constraint firstItem="mVP-h6-MWt" firstAttribute="centerX" secondItem="i5M-Pr-FkT" secondAttribute="centerX" id="1hw-3j-UDR"/>
                <constraint firstItem="pki-mh-r7D" firstAttribute="trailing" secondItem="c2X-Wa-7FF" secondAttribute="trailing" constant="30" id="9KO-Sb-dVx"/>
                <constraint firstItem="pki-mh-r7D" firstAttribute="bottom" secondItem="ghb-eu-pJh" secondAttribute="bottom" constant="40" id="Hw2-wA-bhA"/>
                <constraint firstAttribute="trailing" secondItem="ghb-eu-pJh" secondAttribute="trailing" id="NVj-mR-wft"/>
                <constraint firstItem="c2X-Wa-7FF" firstAttribute="leading" secondItem="pki-mh-r7D" secondAttribute="leading" constant="30" id="fHv-3o-7gP"/>
                <constraint firstItem="c2X-Wa-7FF" firstAttribute="centerX" secondItem="mVP-h6-MWt" secondAttribute="centerX" id="fza-ym-DGh"/>
                <constraint firstItem="szR-Qf-qe8" firstAttribute="top" secondItem="c2X-Wa-7FF" secondAttribute="top" constant="30" id="hZw-iJ-ykq"/>
                <constraint firstItem="ghb-eu-pJh" firstAttribute="leading" secondItem="i5M-Pr-FkT" secondAttribute="leading" id="oXn-8u-OiU"/>
                <constraint firstItem="mVP-h6-MWt" firstAttribute="top" secondItem="pki-mh-r7D" secondAttribute="top" priority="999" constant="106" id="qvb-h4-D0O"/>
            </constraints>
            <point key="canvasLocation" x="136.80000000000001" y="139.65517241379311"/>
        </view>
    </objects>
</document><|MERGE_RESOLUTION|>--- conflicted
+++ resolved
@@ -44,7 +44,6 @@
                         <constraint firstAttribute="height" constant="260" id="fcG-EH-gvy"/>
                     </constraints>
                 </view>
-<<<<<<< HEAD
                 <view contentMode="scaleToFill" translatesAutoresizingMaskIntoConstraints="NO" id="tjF-8f-Dnw" customClass="SwipeInstructionView" customModule="Blockchain" customModuleProvider="target">
                     <rect key="frame" x="87.666666666666686" y="408" width="200" height="40"/>
                     <color key="backgroundColor" white="0.0" alpha="0.0" colorSpace="custom" customColorSpace="genericGamma22GrayColorSpace"/>
@@ -60,9 +59,6 @@
                     <nil key="highlightedColor"/>
                 </label>
                 <label opaque="NO" userInteractionEnabled="NO" contentMode="left" horizontalHuggingPriority="251" verticalHuggingPriority="251" text="" textAlignment="center" lineBreakMode="tailTruncation" numberOfLines="0" baselineAdjustment="alignBaselines" adjustsFontSizeToFit="NO" translatesAutoresizingMaskIntoConstraints="NO" id="c2X-Wa-7FF" userLabel="errorLabel">
-=======
-                <label opaque="NO" userInteractionEnabled="NO" contentMode="left" horizontalHuggingPriority="251" verticalHuggingPriority="251" text="" textAlignment="center" lineBreakMode="tailTruncation" numberOfLines="0" baselineAdjustment="alignBaselines" adjustsFontSizeToFit="NO" translatesAutoresizingMaskIntoConstraints="NO" id="c2X-Wa-7FF">
->>>>>>> 9a070ce7
                     <rect key="frame" x="30" y="280" width="315" height="0.0"/>
                     <fontDescription key="fontDescription" name="Inter-SemiBold" family="Inter" pointSize="12"/>
                     <color key="textColor" white="1" alpha="1" colorSpace="custom" customColorSpace="genericGamma22GrayColorSpace"/>
