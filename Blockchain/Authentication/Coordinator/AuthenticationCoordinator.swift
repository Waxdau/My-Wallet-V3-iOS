--- conflicted
+++ resolved
@@ -123,17 +123,11 @@
 
         // Handle any necessary routing after authentication
         self.handlePostAuthenticationRouting()
-<<<<<<< HEAD
-=======
-        
-        // Enabling touch ID and immediately backgrounding the app hides the status bar
-        UIApplication.shared.setStatusBarHidden(false, with: .slide)
-        
+
         // Handle STX Airdrop registration
         self.blockstackService.registerForCampaignIfNeeded
             .subscribe()
             .disposed(by: self.bag)
->>>>>>> 9832143b
     }
     
     func handlePostAuthenticationRouting() {
@@ -175,13 +169,9 @@
          recorder: ErrorRecording = CrashlyticsRecorder(),
          remoteNotificationServiceContainer: RemoteNotificationServiceContainer = .default,
          analyticsRecorder: AnalyticsEventRecording = AnalyticsEventRecorder.shared,
-<<<<<<< HEAD
-         pitRepository: PITAccountRepositoryAPI = PITAccountRepository()) {
-        self.authenticationManager = authenticationManager
-=======
          pitRepository: PITAccountRepositoryAPI = PITAccountRepository(),
          blockstackService: BlockstackServiceAPI = BlockstackService()) {
->>>>>>> 9832143b
+        self.authenticationManager = authenticationManager
         self.walletManager = walletManager
         self.walletService = walletService
         self.dataRepository = dataRepository
