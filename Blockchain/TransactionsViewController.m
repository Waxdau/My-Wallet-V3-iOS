//
//  TransactionsViewController.m
//  Blockchain
//
//  Created by Ben Reeves on 10/01/2012.
//  Copyright (c) 2012 Blockchain Luxembourg S.A. All rights reserved.
//

#import "TransactionsViewController.h"
#import "Transaction.h"
#import "TransactionTableCell.h"
#import "MultiAddressResponse.h"
#import "RootService.h"
#import "TransactionDetailViewController.h"
#import "Contact.h"
#import "ContactTransaction.h"
#import "ContactTransactionTableViewCell.h"
#import "BCAddressSelectionView.h"
#import "TransactionDetailNavigationController.h"
#import "BCCardView.h"

@interface TransactionsViewController () <AddressSelectionDelegate, CardViewDelegate, UIScrollViewDelegate>

<<<<<<< HEAD
@property (nonatomic) int sectionMain;
@property (nonatomic) int sectionContactsPending;
=======
typedef NS_ENUM(NSInteger, CardConfiguration){
    CardConfigurationWelcome,
    CardConfigurationBuyAvailableNow,
};
>>>>>>> c57a1bd4

// Onboarding

@property (nonatomic) BOOL isUsingPageControl;
@property (nonatomic) UIPageControl *pageControl;
@property (nonatomic) UIButton *startOverButton;
@property (nonatomic) UIButton *closeCardsViewButton;
@property (nonatomic) UIButton *skipAllButton;
@property (nonatomic) UILabel *noTransactionsTitle;
@property (nonatomic) UILabel *noTransactionsDescription;
@property (nonatomic) UIButton *getBitcoinButton;
@property (nonatomic) CGRect originalHeaderFrame;
@property (nonatomic) UIScrollView *cardsScrollView;
@property (nonatomic) UIView *cardsView;

@property (nonatomic) UIView *noTransactionsView;
@end

@implementation TransactionsViewController

@synthesize data;
@synthesize latestBlock;

CGFloat cardsViewHeight;

BOOL animateNextCell;
BOOL hasZeroTotalBalance = NO;
BOOL showCards;
BOOL showBuyAvailableNow;

UIRefreshControl *refreshControl;
int lastNumberTransactions = INT_MAX;

- (NSInteger)numberOfSectionsInTableView:(UITableView *)tableView
{
    return app.wallet.pendingContactTransactions.count > 0 ? 2 : 1;
}

- (NSInteger)tableView:(UITableView *)_tableView numberOfRowsInSection:(NSInteger)section
{
    if (section == self.sectionContactsPending) {
        return app.wallet.pendingContactTransactions.count;
    } else if (section == self.sectionMain) {
        NSInteger transactionCount = [data.transactions count];
#if defined(ENABLE_TRANSACTION_FILTERING) && defined(ENABLE_TRANSACTION_FETCHING)
        if (data != nil && transactionCount == 0 && !self.loadedAllTransactions && self.clickedFetchMore) {
            [app.wallet fetchMoreTransactions];
        }
#endif
        return transactionCount;
    } else {
        DLog(@"Transactions view controller error: invalid section %lu", section);
        return 0;
    }
}

- (UITableViewCell *)tableView:(UITableView *)_tableView cellForRowAtIndexPath:(NSIndexPath *)indexPath
{
    if (indexPath.section == self.sectionContactsPending) {
        ContactTransaction *contactTransaction = [app.wallet.pendingContactTransactions objectAtIndex:indexPath.row];
        
        ContactTransactionTableViewCell * cell = (ContactTransactionTableViewCell *)[tableView dequeueReusableCellWithIdentifier:CELL_IDENTIFIER_CONTACT_TRANSACTION];
        
        if (cell == nil) {
            cell = [[[NSBundle mainBundle] loadNibNamed:@"ContactTransactionTableCell" owner:nil options:nil] objectAtIndex:0];
        }
        
        NSString *name = [app.wallet.contacts objectForKey:contactTransaction.contactIdentifier].name;
        [cell configureWithTransaction:contactTransaction contactName:name];
        
        cell.selectedBackgroundView = [self selectedBackgroundViewForCell:cell];
        
        cell.selectionStyle = contactTransaction.transactionState == ContactTransactionStateReceiveAcceptOrDenyPayment || contactTransaction.transactionState == ContactTransactionStateSendReadyToSend ? UITableViewCellSelectionStyleDefault : UITableViewCellSelectionStyleNone;

        return cell;
    } else if (indexPath.section == self.sectionMain) {
        Transaction * transaction = [data.transactions objectAtIndex:[indexPath row]];
        
        ContactTransaction *contactTransaction = [app.wallet.completedContactTransactions objectForKey:transaction.myHash];
        
        TransactionTableCell * cell = (TransactionTableCell*)[tableView dequeueReusableCellWithIdentifier:@"transaction"];
        
        if (cell == nil) {
            cell = [[[NSBundle mainBundle] loadNibNamed:@"TransactionCell" owner:nil options:nil] objectAtIndex:0];
        }
        
        if (contactTransaction) {
            ContactTransaction *newTransaction = [ContactTransaction transactionWithTransaction:contactTransaction existingTransaction:transaction];
            newTransaction.contactName = [app.wallet.contacts objectForKey:contactTransaction.contactIdentifier].name;
            cell.transaction = newTransaction;
        } else {
            cell.transaction = transaction;
        }
                
        [cell reload];
        
        cell.selectedBackgroundView = [self selectedBackgroundViewForCell:cell];
        
        return cell;
    } else {
        DLog(@"Invalid section %lu", indexPath.section);
        return nil;
    }
}

- (void)tableView:(UITableView *)_tableView didSelectRowAtIndexPath:(NSIndexPath *)indexPath
{
    if (indexPath.section == self.sectionContactsPending) {
        
        ContactTransaction *contactTransaction = [app.wallet.pendingContactTransactions objectAtIndex:indexPath.row];
        Contact *contact = [app.wallet.contacts objectForKey:contactTransaction.contactIdentifier];
        
        if (contactTransaction.transactionState == ContactTransactionStateReceiveAcceptOrDenyPayment) {
            [self acceptOrDenyPayment:contactTransaction forContact:contact];
        } else if (contactTransaction.transactionState == ContactTransactionStateSendReadyToSend) {
            [self sendPayment:contactTransaction toContact:contact];
        } else {
            DLog(@"No action needed on transaction");
        }
        
        [self.tableView deselectRowAtIndexPath:indexPath animated:YES];
    } else if (indexPath.section == self.sectionMain) {
        TransactionTableCell *cell = (TransactionTableCell *)[self.tableView cellForRowAtIndexPath:indexPath];
        [cell transactionClicked:nil indexPath:indexPath];
        [self.tableView deselectRowAtIndexPath:indexPath animated:YES];
    } else {
        DLog(@"Invalid section %lu", indexPath.section);
    }
}

- (void)tableView:(UITableView *)_tableView willDisplayCell:(UITableViewCell *)cell forRowAtIndexPath:(NSIndexPath *)indexPath
{
#if defined(ENABLE_TRANSACTION_FILTERING) && defined(ENABLE_TRANSACTION_FETCHING)
    if (!self.loadedAllTransactions) {
        if (indexPath.row == (int)[data.transactions count] - 1) {
            // If user scrolled down at all or if the user clicked fetch more and the table isn't filled, fetch
            if (_tableView.contentOffset.y > 0 || (_tableView.contentOffset.y <= 0 && self.clickedFetchMore)) {
                [app.wallet fetchMoreTransactions];
            } else {
                [self showMoreButton];
            }
        } else {
            [self hideMoreButton];
        }
    }
#endif
}

- (CGFloat)tableView:(UITableView *)_tableView heightForRowAtIndexPath:(NSIndexPath *)indexPath
{
    return 65;
}

- (CGFloat)tableView:(UITableView *)_tableView heightForHeaderInSection:(NSInteger)section
{
    if ([self numberOfSectionsInTableView:_tableView] > 1) {
        return 30;
    }
    
    return 0;
}

- (UIView *)tableView:(UITableView *)_tableView viewForHeaderInSection:(NSInteger)section
{
    if ([self numberOfSectionsInTableView:_tableView] > 1) {
        UIView *view = [[UIView alloc] initWithFrame:CGRectMake(0, 0, self.view.frame.size.width, 30)];
        view.backgroundColor = COLOR_TABLE_VIEW_BACKGROUND_LIGHT_GRAY;
        
        UILabel *label = [[UILabel alloc] initWithFrame:CGRectMake(20, 8, self.view.frame.size.width, 14)];
        label.textColor = COLOR_BLOCKCHAIN_BLUE;
        label.font = [UIFont fontWithName:FONT_MONTSERRAT_REGULAR size:14.0];
        
        [view addSubview:label];
        
        NSString *labelString;
        
        if (section == self.sectionContactsPending) {
            labelString = BC_STRING_PENDING_TRANSACTIONS;
        }
        else if (section == self.sectionMain) {
            labelString = BC_STRING_TRANSACTION_HISTORY;
            
        } else
            @throw @"Unknown Section";
        
        label.text = [labelString uppercaseString];
        
        return view;
    }
    
    return nil;
}

- (void)drawRect:(CGRect)rect
{
    //Setup
    CGContextRef context = UIGraphicsGetCurrentContext();
    CGContextSetShouldAntialias(context, YES);
    
    CGContextSetFillColorWithColor(context, [UIColor lightGrayColor].CGColor);
    CGContextFillRect(context, CGRectMake(0, 0, 320, 15));
}

- (UITableView*)tableView
{
    return tableView;
}

- (void)setText
{
    showCards = ![[NSUserDefaults standardUserDefaults] boolForKey:USER_DEFAULTS_KEY_SHOULD_HIDE_ALL_CARDS];
    showBuyAvailableNow = !showCards && ![[NSUserDefaults standardUserDefaults] boolForKey:USER_DEFAULTS_KEY_SHOULD_HIDE_BUY_NOTIFICATION_CARD];
    
    cardsViewHeight = showBuyAvailableNow ? 208 : 240;
    
    [self setupNoTransactionsView];
    
    if (showCards && app.latestResponse.symbol_local) {
        [self setupCardsViewWithConfiguration:CardConfigurationWelcome];
    } else if (showBuyAvailableNow) {
        [self setupCardsViewWithConfiguration:CardConfigurationBuyAvailableNow];
    } else {
        if (self.cardsView) {
            [self resetHeaderFrame];
            [self setupNoTransactionsView];
        }
        [self.cardsView removeFromSuperview];
        self.cardsView = nil;
    }
    
    BOOL shouldShowFilterButton = ([app.wallet didUpgradeToHd] && ([[app.wallet activeLegacyAddresses] count] > 0 || [app.wallet getActiveAccountsCount] >= 2));
    
    filterAccountButton.hidden = !shouldShowFilterButton;
    
    // Data not loaded yet
    if (!self.data) {
        self.noTransactionsView.hidden = YES;
        
#ifdef ENABLE_TRANSACTION_FILTERING
        self.filterIndex = FILTER_INDEX_ALL;
#endif
        
        [balanceBigButton setTitle:@"" forState:UIControlStateNormal];
        [self changeFilterLabel:@""];
    }
    // Data loaded, but no transactions yet
    else if (self.data.transactions.count == 0 && app.wallet.pendingContactTransactions.count == 0) {
        self.noTransactionsView.hidden = NO;
        
#if defined(ENABLE_TRANSACTION_FILTERING) && defined(ENABLE_TRANSACTION_FETCHING)
        if (!self.loadedAllTransactions) {
            [self showMoreButton];
        } else {
            [self hideMoreButton];
        }
#endif
        // Balance
        [balanceBigButton setTitle:[NSNumberFormatter formatMoney:[self getBalance] localCurrency:app->symbolLocal] forState:UIControlStateNormal];
        [self changeFilterLabel:[self getFilterLabel]];

    }
    // Data loaded and we have a balance - display the balance and transactions
    else {
        self.noTransactionsView.hidden = YES;
        
        // Balance
        [balanceBigButton setTitle:[NSNumberFormatter formatMoney:[self getBalance] localCurrency:app->symbolLocal] forState:UIControlStateNormal];
        [self changeFilterLabel:[self getFilterLabel]];
    }
}

- (void)showMoreButton
{
    self.moreButton.frame = CGRectMake(0, 0, self.view.frame.size.width, 50);
    self.moreButton.center = CGPointMake(self.view.frame.size.width/2, self.view.frame.size.height - self.moreButton.frame.size.height/2);
    self.moreButton.hidden = NO;
}

- (void)hideMoreButton
{
    self.moreButton.hidden = YES;
}

- (void)fetchMoreClicked
{
    self.clickedFetchMore = YES;
    [self reload];
}

- (void)setLatestBlock:(LatestBlock *)_latestBlock
{
    latestBlock = _latestBlock;
    
    if (latestBlock) {
        // TODO This only works if the unconfirmed transaction is included in the latest block, otherwise we would have to fetch history again to get the actual value
        // Update block index for new transactions
        for (int i = 0; i < self.data.transactions.count; i++) {
            if (((Transaction *) self.data.transactions[i]).block_height == 0) {
                ((Transaction *) self.data.transactions[i]).block_height = latestBlock.height;
            }
            else {
                break;
            }
        }
    }
}

- (void)animateNextCellAfterReload
{
    animateNextCell = YES;
}

- (void)reload
{
    [self reloadData];
    
    [self.detailViewController didGetHistory];
}

- (void)reloadData
{
#ifdef ENABLE_DEBUG_MENU
    self.sectionContactsPending = app.wallet.pendingContactTransactions.count > 0 ? 0 : -1;
    self.sectionMain = app.wallet.pendingContactTransactions.count > 0 ? 1 : 0;
#else
    self.sectionContactsPending = -1;
    self.sectionMain = 0;
#endif
    
    [self setText];
    
    [tableView reloadData];
    
    [self reloadNewTransactions];
    
    [self animateFirstCell];
    
    [self reloadLastNumberOfTransactions];
    
    // This should be done when request has finished but there is no callback
    if (refreshControl && refreshControl.isRefreshing) {
        [refreshControl endRefreshing];
    }
}

- (void)reloadSymbols
{
    [self reloadData];
    
    [self.detailViewController reloadSymbols];
}

- (void)reloadNewTransactions
{
    if (data.n_transactions > lastNumberTransactions) {
        uint32_t numNewTransactions = data.n_transactions - lastNumberTransactions;
        // Max number displayed
        if (numNewTransactions > data.transactions.count) {
            numNewTransactions = (uint32_t) data.transactions.count;
        }
        // We only do this for the last five transactions at most
        if (numNewTransactions > 5) {
            numNewTransactions = 5;
        }
        
        NSMutableArray *rows = [[NSMutableArray alloc] initWithCapacity:numNewTransactions];
        for (int i = 0; i < numNewTransactions; i++) {
            [rows addObject:[NSIndexPath indexPathForRow:i inSection:self.sectionMain]];
        }
        
        [tableView reloadRowsAtIndexPaths:rows withRowAnimation:UITableViewRowAnimationFade];
    }
}

- (void)animateFirstCell
{
    // Animate the first cell
    if (data.transactions.count > 0 && animateNextCell) {
        [tableView reloadRowsAtIndexPaths:[NSArray arrayWithObject:[NSIndexPath indexPathForRow:0 inSection:self.sectionMain]] withRowAnimation:UITableViewRowAnimationFade];
        animateNextCell = NO;
        
        // Without a delay, the notification will not get the new transaction, but the one before it
        [self performSelector:@selector(paymentReceived) withObject:nil afterDelay:0.1f];
    } else {
        hasZeroTotalBalance = [app.wallet getTotalActiveBalance] == 0;
    }
}

- (void)reloadLastNumberOfTransactions
{
    // If all the data is available, set the lastNumberTransactions - reload gets called once when wallet is loaded and once when latest block is loaded
    if (app.latestResponse) {
        lastNumberTransactions = data.n_transactions;
    }
}

- (void)loadTransactions
{
    lastNumberTransactions = data.n_transactions;

#if defined(ENABLE_TRANSACTION_FILTERING) && defined(ENABLE_TRANSACTION_FETCHING)
    if (self.loadedAllTransactions) {
        self.loadedAllTransactions = NO;
        self.clickedFetchMore = YES;
        [app.wallet getHistory];
    } else {
        BOOL tableViewIsEmpty = [self.tableView numberOfRowsInSection:self.sectionMain] == 0;
        BOOL tableViewIsFilled = ![[self.tableView indexPathsForVisibleRows] containsObject:[NSIndexPath indexPathForRow:[data.transactions count] - 1 inSection:0]];
        
        if (tableViewIsEmpty) {
            [self fetchMoreClicked];
        } else if (tableViewIsFilled) {
            self.clickedFetchMore = YES;
           [app.wallet getHistory];
        } else {
           [self fetchMoreClicked];
        }
    }
#else
    [app showBusyViewWithLoadingText:BC_STRING_LOADING_LOADING_TRANSACTIONS];
    
    [app.wallet performSelector:@selector(getHistory) withObject:nil afterDelay:0.1f];
#endif
}

- (NSDecimalNumber *)getAmountForReceivedTransaction:(Transaction *)transaction
{
    NSDecimalNumber * number = [(NSDecimalNumber*)[NSDecimalNumber numberWithLongLong:ABS(transaction.amount)] decimalNumberByDividingBy:(NSDecimalNumber*)[NSDecimalNumber numberWithLongLong:SATOSHI]];
    DLog(@"TransactionsViewController: getting amount for received transaction");
    return number;
}

- (void)paymentReceived
{
    Transaction *transaction = [data.transactions firstObject];
    
    if ([transaction.txType isEqualToString:TX_TYPE_SENT]) {
#ifdef ENABLE_DEBUG_MENU
        [app checkIfPaymentRequestFulfilled:transaction];
#endif
        return;
    };
    
    BOOL shouldShowBackupReminder = (hasZeroTotalBalance && [app.wallet getTotalActiveBalance] > 0 &&
                             [transaction.txType isEqualToString:TX_TYPE_RECEIVED] &&
                             ![app.wallet isRecoveryPhraseVerified]);
    
    [app paymentReceived:[self getAmountForReceivedTransaction:transaction] showBackupReminder:shouldShowBackupReminder];
}

- (void)showTransactionDetailForHash:(NSString *)hash
{
    for (Transaction *transaction in data.transactions) {
        if ([transaction.myHash isEqualToString:hash]) {
            [self showTransactionDetail:transaction];
            break;
        }
    }
}

- (void)showTransactionDetail:(Transaction *)transaction
{
    TransactionDetailViewController *detailViewController = [TransactionDetailViewController new];
    detailViewController.transaction = transaction;
    
    TransactionDetailNavigationController *navigationController = [[TransactionDetailNavigationController alloc] initWithRootViewController:detailViewController];
    navigationController.transactionHash = transaction.myHash;
    
    detailViewController.busyViewDelegate = navigationController;
    navigationController.onDismiss = ^() {
        app.transactionsViewController.detailViewController = nil;
    };
    navigationController.modalTransitionStyle = UIModalTransitionStyleCoverVertical;
    app.transactionsViewController.detailViewController = detailViewController;
    
    if (app.topViewControllerDelegate) {
        [app.topViewControllerDelegate presentViewController:navigationController animated:YES completion:nil];
    } else {
        [app.tabViewController presentViewController:navigationController animated:YES completion:nil];
    }
}

- (void)changeFilterLabel:(NSString *)newText
{
    [filterAccountButton setTitle:newText forState:UIControlStateNormal];
    
    if (newText.length > 0) {
        CGFloat currentCenterY = filterAccountButton.center.y;
        [filterAccountButton sizeToFit];
        filterAccountButton.center = CGPointMake(self.view.center.x, currentCenterY);
        
        filterAccountChevronButton.frame = CGRectMake(filterAccountButton.frame.origin.x + filterAccountButton.frame.size.width, filterAccountButton.frame.origin.y, filterAccountButton.frame.size.height, filterAccountButton.frame.size.height);
    }
    
    filterAccountChevronButton.hidden = filterAccountButton.hidden;
}

- (CGFloat)heightForFilterTableView
{
    CGFloat estimatedHeight = 44 * ([app.wallet getActiveAccountsCount] + 2);
    CGFloat largestAcceptableHeight = [[UIScreen mainScreen] bounds].size.height - 150;
    return estimatedHeight > largestAcceptableHeight ? largestAcceptableHeight : estimatedHeight;
}

- (uint64_t)getBalance
{
#ifdef ENABLE_TRANSACTION_FILTERING
    if (self.filterIndex == FILTER_INDEX_ALL) {
        return [app.wallet getTotalActiveBalance];
    } else if (self.filterIndex == FILTER_INDEX_IMPORTED_ADDRESSES) {
        return [app.wallet getTotalBalanceForActiveLegacyAddresses];
    } else {
        return [app.wallet getBalanceForAccount:(int)self.filterIndex];
    }
#else
    return [app.wallet getTotalActiveBalance];
#endif
}

- (NSString *)getFilterLabel
{
#ifdef ENABLE_TRANSACTION_FILTERING
    if (self.filterIndex == FILTER_INDEX_ALL) {
        return BC_STRING_TOTAL_BALANCE;
    } else if (self.filterIndex == FILTER_INDEX_IMPORTED_ADDRESSES) {
        return BC_STRING_IMPORTED_ADDRESSES;
    } else {
        return [app.wallet getLabelForAccount:(int)self.filterIndex];
    }
#else
    return nil;
#endif
}

- (UIModalPresentationStyle)adaptivePresentationStyleForPresentationController:(UIPresentationController *)controller
{
    return UIModalPresentationNone;
}

- (UIView *)selectedBackgroundViewForCell:(UITableViewCell *)cell
{
    // Selected cell color
    UIView *v = [[UIView alloc] initWithFrame:CGRectMake(0,0,cell.frame.size.width,cell.frame.size.height)];
    [v setBackgroundColor:COLOR_BLOCKCHAIN_BLUE];
    return v;
}

#pragma mark - Contacts

- (void)selectPayment:(NSString *)payment
{
    NSArray *allTransactions = app.wallet.pendingContactTransactions;
    NSInteger rowToSelect = -1;
    
    for (int index = 0; index < [allTransactions count]; index++) {
        ContactTransaction *transaction = allTransactions[index];
        if ([transaction.identifier isEqualToString:payment]) {
            rowToSelect = index;
            break;
        }
    }
    
    if (rowToSelect >= 0) {
        [self tableView:self.tableView didSelectRowAtIndexPath:[NSIndexPath indexPathForRow:rowToSelect inSection:self.sectionContactsPending]];
    }
    self.messageIdentifier = nil;
}

- (void)acceptOrDenyPayment:(ContactTransaction *)transaction forContact:(Contact *)contact
{
    NSString *message;
    NSString *reasonWithoutSpaces = [transaction.reason stringByTrimmingCharactersInSet:[NSCharacterSet whitespaceAndNewlineCharacterSet]];
    
    if (reasonWithoutSpaces.length > 0) {
        message = [NSString stringWithFormat:BC_STRING_ARGUMENT_WANTS_TO_SEND_YOU_ARGUMENT_FOR_ARGUMENT, contact.name, [NSNumberFormatter formatMoney:transaction.intendedAmount localCurrency:NO], transaction.reason];
    } else {
        message = [NSString stringWithFormat:BC_STRING_ARGUMENT_WANTS_TO_SEND_YOU_ARGUMENT, contact.name, [NSNumberFormatter formatMoney:transaction.intendedAmount localCurrency:NO]];
    }
    
    UIAlertController *alert = [UIAlertController alertControllerWithTitle:nil message:message preferredStyle:UIAlertControllerStyleAlert];
    [alert addAction:[UIAlertAction actionWithTitle:BC_STRING_ACCEPT style:UIAlertActionStyleDefault handler:^(UIAlertAction * _Nonnull action) {
        [app.wallet sendPaymentRequest:contact.identifier amount:transaction.intendedAmount requestId:transaction.identifier note:transaction.note];
    }]];
    [alert addAction:[UIAlertAction actionWithTitle:BC_STRING_CANCEL style:UIAlertActionStyleCancel handler:nil]];
    [app.tabViewController presentViewController:alert animated:YES completion:nil];
}

- (void)sendPayment:(ContactTransaction *)transaction toContact:(Contact *)contact
{
    transaction.contactName = contact.name;
    
    [app setupPaymentRequest:transaction];
}

- (void)showFilterMenu
{
    BCAddressSelectionView *filterView = [[BCAddressSelectionView alloc] initWithWallet:app.wallet selectMode:SelectModeFilter];
    filterView.delegate = self;
    [app showModalWithContent:filterView closeType:ModalCloseTypeBack headerText:BC_STRING_BALANCES];
}

#pragma mark - Address Selection Delegate

- (void)didSelectFromAccount:(int)account
{
    if (account == FILTER_INDEX_IMPORTED_ADDRESSES) {
        [app filterTransactionsByImportedAddresses];
    } else {
        [app filterTransactionsByAccount:account];
    }
}

- (void)didSelectToAddress:(NSString *)address
{
    DLog(@"TransactionsViewController Warning: filtering by single imported address!")
}

- (void)didSelectToAccount:(int)account
{
    DLog(@"TransactionsViewController Warning: selected to account!")
}

- (void)didSelectFromAddress:(NSString *)address
{
    DLog(@"TransactionsViewController Warning: selected from address!")
}

- (void)didSelectContact:(Contact *)contact
{
    DLog(@"TransactionsViewController Warning: selected contact!")
}

#pragma mark - View lifecycle

- (void)viewDidLoad
{
    [super viewDidLoad];
    
    self.loadedAllTransactions = NO;
    
    self.view.frame = CGRectMake(0, 0, app.window.frame.size.width,
                                 app.window.frame.size.height - DEFAULT_HEADER_HEIGHT - DEFAULT_FOOTER_HEIGHT);
    
    self.originalHeaderFrame = headerView.frame;
    headerView.clipsToBounds = YES;
    
    showCards = ![[NSUserDefaults standardUserDefaults] boolForKey:USER_DEFAULTS_KEY_SHOULD_HIDE_ALL_CARDS];
    
    self.tableView.separatorStyle = UITableViewCellSeparatorStyleNone;
    self.tableView.backgroundColor = [UIColor whiteColor];
    self.tableView.scrollsToTop = YES;
    
    [balanceBigButton.titleLabel setMinimumScaleFactor:.5f];
    [balanceBigButton.titleLabel setAdjustsFontSizeToFitWidth:YES];
    
    [balanceBigButton addTarget:app action:@selector(toggleSymbol) forControlEvents:UIControlEventTouchUpInside];
    
#if defined(ENABLE_TRANSACTION_FILTERING) && defined(ENABLE_TRANSACTION_FETCHING)
    
    self.moreButton = [[UIButton alloc] initWithFrame:CGRectZero];
    [self.moreButton setTitle:BC_STRING_LOAD_MORE_TRANSACTIONS forState:UIControlStateNormal];
    self.moreButton.titleLabel.adjustsFontSizeToFitWidth = YES;
    self.moreButton.backgroundColor = [UIColor whiteColor];
    [self.moreButton setTitleColor:COLOR_BLOCKCHAIN_BLUE forState:UIControlStateNormal];
    [self.view addSubview:self.moreButton];
    [self.moreButton addTarget:self action:@selector(fetchMoreClicked) forControlEvents:UIControlEventTouchUpInside];
    self.moreButton.hidden = YES;
#endif
    
    [self setupBlueBackgroundForBounceArea];
    
    [self setupPullToRefresh];
    
#ifdef ENABLE_TRANSACTION_FILTERING
    
    filterAccountButton.titleLabel.font = [UIFont fontWithName:FONT_MONTSERRAT_REGULAR size:FONT_SIZE_SMALL_MEDIUM];
    [filterAccountButton.titleLabel setMinimumScaleFactor:1];
    [filterAccountButton.titleLabel setAdjustsFontSizeToFitWidth:YES];
    [filterAccountButton addTarget:self action:@selector(showFilterMenu) forControlEvents:UIControlEventTouchUpInside];
    [filterAccountChevronButton addTarget:self action:@selector(showFilterMenu) forControlEvents:UIControlEventTouchUpInside];
    filterAccountChevronButton.imageView.transform = CGAffineTransformMakeScale(-1, 1);
    filterAccountChevronButton.imageEdgeInsets = UIEdgeInsetsMake(9, 4, 8, 12);

    self.filterIndex = FILTER_INDEX_ALL;
#else
    filterAccountButton.hidden = YES;
#endif
    
    [self reload];
}

- (void)viewWillAppear:(BOOL)animated
{
    [super viewWillAppear:animated];
    app.mainTitleLabel.hidden = YES;
    app.mainTitleLabel.adjustsFontSizeToFitWidth = YES;
    
    balanceBigButton.center = CGPointMake(headerView.center.x, balanceBigButton.center.y);
}

- (void)viewDidDisappear:(BOOL)animated
{
    [super viewDidDisappear:animated];
#ifdef ENABLE_TRANSACTION_FILTERING
    app.wallet.isFetchingTransactions = NO;
#endif
    app.mainTitleLabel.hidden = NO;
}

#pragma mark - Setup

- (void)setupBlueBackgroundForBounceArea
{
    // Blue background for bounce area
    CGRect frame = self.view.bounds;
    frame.origin.y = -frame.size.height;
    UIView* blueView = [[UIView alloc] initWithFrame:frame];
    blueView.backgroundColor = COLOR_BLOCKCHAIN_BLUE;
    [self.tableView addSubview:blueView];
    // Make sure the refresh control is in front of the blue area
    blueView.layer.zPosition -= 1;
}

- (void)setupPullToRefresh
{
    // Tricky way to get the refreshController to work on a UIViewController - @see http://stackoverflow.com/a/12502450/2076094
    UITableViewController *tableViewController = [[UITableViewController alloc] init];
    tableViewController.tableView = self.tableView;
    refreshControl = [[UIRefreshControl alloc] init];
    [refreshControl setTintColor:[UIColor whiteColor]];
    [refreshControl addTarget:self
                       action:@selector(loadTransactions)
             forControlEvents:UIControlEventValueChanged];
    tableViewController.refreshControl = refreshControl;
}

- (void)setupCardsViewWithConfiguration:(CardConfiguration)configuration
{
    [self.cardsView removeFromSuperview];
    
    UIView *cardsView = [[UIView alloc] initWithFrame:CGRectMake(self.tableView.frame.origin.x, self.tableView.frame.origin.y + self.originalHeaderFrame.size.height, self.originalHeaderFrame.size.width, cardsViewHeight)];
    cardsView.backgroundColor = COLOR_TABLE_VIEW_BACKGROUND_LIGHT_GRAY;
    
    headerView.frame = CGRectMake(self.originalHeaderFrame.origin.x, self.originalHeaderFrame.origin.y, self.originalHeaderFrame.size.width, self.originalHeaderFrame.size.height + cardsViewHeight);
    
    if (configuration == CardConfigurationWelcome) {
        self.cardsView = [self configureCardsViewWelcome:cardsView];
    } else if (configuration == CardConfigurationBuyAvailableNow) {
        self.cardsView = [self configureCardsViewBuyAvailableNow:cardsView];
    }
    
    [headerView addSubview:self.cardsView];
}

- (void)setupNoTransactionsView
{
    [self.noTransactionsView removeFromSuperview];
    
    CGFloat noTransactionsViewOffsetY = 0;
    
    // Special case for iPad/iPhone 4S screens - increase content size to give more space for noTransactionsView under cards view
    if (IS_USING_SCREEN_SIZE_4S && showCards) {
        self.tableView.contentInset = UIEdgeInsetsMake(0, 0, 120, 0);
        noTransactionsViewOffsetY += 60;
    }
    
    self.noTransactionsView = [[UIView alloc] initWithFrame:CGRectMake(self.view.frame.origin.x, self.originalHeaderFrame.size.height + (showCards || showBuyAvailableNow ? cardsViewHeight : 0) + noTransactionsViewOffsetY, self.view.frame.size.width, self.view.frame.size.height)];
    
    // Title label Y origin will be above midpoint between end of cards view and table view height
    UILabel *noTransactionsTitle = [[UILabel alloc] initWithFrame:CGRectZero];
    noTransactionsTitle.textAlignment = NSTextAlignmentCenter;
    noTransactionsTitle.font = [UIFont fontWithName:FONT_MONTSERRAT_REGULAR size:FONT_SIZE_SMALL_MEDIUM];
    noTransactionsTitle.text = BC_STRING_NO_TRANSACTIONS_TITLE;
    noTransactionsTitle.textColor = COLOR_BLOCKCHAIN_BLUE;
    [noTransactionsTitle sizeToFit];
    CGFloat noTransactionsViewCenterY = (tableView.frame.size.height - self.noTransactionsView.frame.origin.y)/2 - noTransactionsTitle.frame.size.height;
    noTransactionsTitle.center = CGPointMake(self.noTransactionsView.center.x, noTransactionsViewCenterY);
    [self.noTransactionsView addSubview:noTransactionsTitle];
    self.noTransactionsTitle = noTransactionsTitle;
    
    // Description label Y origin will be 8 points under title label
    UILabel *noTransactionsDescription = [[UILabel alloc] initWithFrame:CGRectZero];
    noTransactionsDescription.textAlignment = NSTextAlignmentCenter;
    noTransactionsDescription.font = [UIFont fontWithName:FONT_MONTSERRAT_LIGHT size:FONT_SIZE_EXTRA_SMALL];
    noTransactionsDescription.numberOfLines = 0;
    noTransactionsDescription.text = BC_STRING_NO_TRANSACTIONS_TEXT;
    noTransactionsDescription.textColor = COLOR_TEXT_DARK_GRAY;
    [noTransactionsDescription sizeToFit];
    CGSize labelSize = [noTransactionsDescription sizeThatFits:CGSizeMake(170, CGFLOAT_MAX)];
    CGRect labelFrame = noTransactionsDescription.frame;
    labelFrame.size = labelSize;
    noTransactionsDescription.frame = labelFrame;
    [self.noTransactionsView addSubview:noTransactionsDescription];
    noTransactionsDescription.center = CGPointMake(self.noTransactionsView.center.x, noTransactionsDescription.center.y);
    noTransactionsDescription.frame = CGRectMake(noTransactionsDescription.frame.origin.x, noTransactionsTitle.frame.origin.y + noTransactionsTitle.frame.size.height + 8, noTransactionsDescription.frame.size.width, noTransactionsDescription.frame.size.height);
    self.noTransactionsDescription = noTransactionsDescription;
    
    // Get bitcoin button Y origin will be 16 points under description label
    self.getBitcoinButton = [[UIButton alloc] initWithFrame:CGRectMake(0, noTransactionsDescription.frame.origin.y + noTransactionsDescription.frame.size.height + 16, 130, 30)];
    self.getBitcoinButton.clipsToBounds = YES;
    self.getBitcoinButton.layer.cornerRadius = CORNER_RADIUS_BUTTON;
    self.getBitcoinButton.backgroundColor = COLOR_BLOCKCHAIN_LIGHT_BLUE;
    self.getBitcoinButton.center = CGPointMake(self.noTransactionsView.center.x, self.getBitcoinButton.center.y);
    self.getBitcoinButton.titleLabel.font = [UIFont fontWithName:FONT_MONTSERRAT_REGULAR size:FONT_SIZE_EXTRA_SMALL];
    [self.getBitcoinButton setTitleColor:[UIColor whiteColor] forState:UIControlStateNormal];
    [self.getBitcoinButton setTitle:[BC_STRING_GET_BITCOIN uppercaseString] forState:UIControlStateNormal];
    [self.getBitcoinButton addTarget:self action:@selector(getBitcoinButtonClicked) forControlEvents:UIControlEventTouchUpInside];
    [self.noTransactionsView addSubview:self.getBitcoinButton];
    
    if (!showCards && !showBuyAvailableNow) {
        [self centerNoTransactionSubviews];
    } else {
        self.getBitcoinButton.hidden = YES;
    }
    
    [tableView addSubview:self.noTransactionsView];
    
    self.noTransactionsView.hidden = YES;
}

#pragma mark - New Wallet Cards

- (UIView *)configureCardsViewBuyAvailableNow:(UIView *)cardsView
{
    BCCardView *buyAvailableNowCard = [[BCCardView alloc] initWithContainerFrame:cardsView.bounds title:[NSString stringWithFormat:@"\n%@ %@", [BC_STRING_BUY_AVAILABLE_NOW_TITLE uppercaseString], @"🎉"] description:BC_STRING_BUY_AVAILABLE_NOW_DESCRIPTION actionType:ActionTypeBuyBitcoinAvailableNow imageName:@"buy_available" reducedHeightForPageIndicator:NO delegate:self];
    
    UIButton *closeButton = [[UIButton alloc] initWithFrame:CGRectMake(buyAvailableNowCard.bounds.size.width - 25, 12.5, 12.5, 12.5)];
    [closeButton setImage:[[UIImage imageNamed:@"close_large"] imageWithRenderingMode:UIImageRenderingModeAlwaysTemplate] forState:UIControlStateNormal];
    closeButton.tintColor = COLOR_TEXT_DARK_GRAY;
    [closeButton addTarget:self action:@selector(closeBuyAvailableNowCard) forControlEvents:UIControlEventTouchUpInside];
    [buyAvailableNowCard addSubview:closeButton];
    
    [cardsView addSubview:buyAvailableNowCard];
    return cardsView;
}

- (UIView *)configureCardsViewWelcome:(UIView *)cardsView
{
    UIScrollView *scrollView = [[UIScrollView alloc] initWithFrame:cardsView.bounds];
    scrollView.delegate = self;
    scrollView.pagingEnabled = YES;
    scrollView.showsHorizontalScrollIndicator = NO;
    scrollView.scrollEnabled = YES;
    
    NSInteger numberOfPages = 1;
    NSInteger numberOfCards = 0;
    
    // Cards setup
    if ([app.wallet isBuyEnabled]) {
        
        NSString *tickerText = [NSString stringWithFormat:@"%@ = %@", [NSNumberFormatter formatBTC:[CURRENCY_CONVERSION_BTC longLongValue]], [NSNumberFormatter formatMoney:SATOSHI localCurrency:YES]];
        
        BCCardView *priceCard = [[BCCardView alloc] initWithContainerFrame:cardsView.bounds title:[NSString stringWithFormat:@"%@\n%@", BC_STRING_OVERVIEW_MARKET_PRICE_TITLE, tickerText] description:BC_STRING_OVERVIEW_MARKET_PRICE_DESCRIPTION actionType:ActionTypeBuyBitcoin imageName:@"btc_partial" reducedHeightForPageIndicator:YES delegate:self];
        [scrollView addSubview:priceCard];
        numberOfCards++;
        numberOfPages++;
    }

    BCCardView *receiveCard = [[BCCardView alloc] initWithContainerFrame:cardsView.bounds title:BC_STRING_OVERVIEW_RECEIVE_BITCOIN_TITLE description:BC_STRING_OVERVIEW_RECEIVE_BITCOIN_DESCRIPTION actionType:ActionTypeShowReceive imageName:@"receive_partial" reducedHeightForPageIndicator:YES delegate:self];
    receiveCard.frame = CGRectOffset(receiveCard.frame, [self getPageXPosition:cardsView.frame.size.width page:numberOfCards], 0);
    [scrollView addSubview:receiveCard];
    numberOfCards++;
    numberOfPages++;

    BCCardView *QRCard = [[BCCardView alloc] initWithContainerFrame:cardsView.bounds title:BC_STRING_OVERVIEW_QR_CODES_TITLE description:BC_STRING_OVERVIEW_QR_CODES_DESCRIPTION actionType:ActionTypeScanQR imageName:@"qr_partial" reducedHeightForPageIndicator:YES delegate:self];
    QRCard.frame = CGRectOffset(QRCard.frame, [self getPageXPosition:cardsView.frame.size.width page:numberOfCards], 0);
    [scrollView addSubview:QRCard];
    numberOfCards++;
    numberOfPages++;
    
    // Overview complete/last page setup
    CGFloat overviewCompleteCenterX = cardsView.frame.size.width/2 + [self getPageXPosition:cardsView.frame.size.width page:numberOfCards];
    
    UIImageView *checkImageView = [[UIImageView alloc] initWithFrame:CGRectMake(0, 40, 40, 40)];
    checkImageView.image = [[UIImage imageNamed:@"success"] imageWithRenderingMode:UIImageRenderingModeAlwaysTemplate];
    checkImageView.tintColor = COLOR_BLOCKCHAIN_LIGHT_BLUE;
    checkImageView.center = CGPointMake(overviewCompleteCenterX, checkImageView.center.y);
    [scrollView addSubview:checkImageView];
    
    UILabel *doneTitleLabel = [[UILabel alloc] initWithFrame:CGRectMake(0, checkImageView.frame.origin.y + checkImageView.frame.size.height + 14, 150, 30)];
    doneTitleLabel.textAlignment = NSTextAlignmentCenter;
    doneTitleLabel.textColor = COLOR_BLOCKCHAIN_BLUE;
    doneTitleLabel.font = [UIFont fontWithName:FONT_MONTSERRAT_REGULAR size:FONT_SIZE_MEDIUM_LARGE];
    doneTitleLabel.adjustsFontSizeToFitWidth = YES;
    doneTitleLabel.text = BC_STRING_OVERVIEW_COMPLETE_TITLE;
    doneTitleLabel.center = CGPointMake(overviewCompleteCenterX, doneTitleLabel.center.y);
    [scrollView addSubview:doneTitleLabel];
    
    UILabel *doneDescriptionLabel = [[UILabel alloc] initWithFrame:CGRectZero];
    doneDescriptionLabel.textAlignment = NSTextAlignmentCenter;
    doneDescriptionLabel.numberOfLines = 0;
    doneDescriptionLabel.textColor = COLOR_TEXT_DARK_GRAY;
    doneDescriptionLabel.font = [UIFont fontWithName:FONT_MONTSERRAT_LIGHT size:FONT_SIZE_EXTRA_SMALL];
    doneDescriptionLabel.adjustsFontSizeToFitWidth = YES;
    doneDescriptionLabel.text = BC_STRING_OVERVIEW_COMPLETE_DESCRIPTION;
    [doneDescriptionLabel sizeToFit];
    CGFloat maxDoneDescriptionLabelWidth = 170;
    CGFloat maxDoneDescriptionLabelHeight = 70;
    CGSize labelSize = [doneDescriptionLabel sizeThatFits:CGSizeMake(maxDoneDescriptionLabelWidth, maxDoneDescriptionLabelHeight)];
    CGRect labelFrame = doneDescriptionLabel.frame;
    labelFrame.size = labelSize;
    doneDescriptionLabel.frame = labelFrame;
    doneDescriptionLabel.frame = CGRectMake(0, doneTitleLabel.frame.origin.y + doneTitleLabel.frame.size.height, doneDescriptionLabel.frame.size.width, doneDescriptionLabel.frame.size.height);
    doneDescriptionLabel.center = CGPointMake(overviewCompleteCenterX, doneDescriptionLabel.center.y);
    [scrollView addSubview:doneDescriptionLabel];
    
    scrollView.contentSize = CGSizeMake(cardsView.frame.size.width * (numberOfPages), cardsView.frame.size.height);
    [cardsView addSubview:scrollView];
    self.cardsScrollView = scrollView;
    
    // Subviews that disappear/reappear setup
    CGRect cardRect = [receiveCard frameFromContainer:cardsView.bounds];
    
    self.pageControl = [[UIPageControl alloc] initWithFrame:CGRectMake(0, cardRect.origin.y + cardRect.size.height + 8, 100, 30)];
    self.pageControl.center = CGPointMake(cardsView.center.x, self.pageControl.center.y);
    self.pageControl.numberOfPages = numberOfCards;
    self.pageControl.currentPageIndicatorTintColor = COLOR_BLOCKCHAIN_BLUE;
    self.pageControl.pageIndicatorTintColor = COLOR_BLOCKCHAIN_LIGHTEST_BLUE;
    [self.pageControl addTarget:self action:@selector(pageControlChanged:) forControlEvents:UIControlEventValueChanged];
    [cardsView addSubview:self.pageControl];
    
    self.startOverButton = [[UIButton alloc] initWithFrame:CGRectInset(self.pageControl.frame, -40, -10)];
    [cardsView addSubview:self.startOverButton];
    [self.startOverButton setTitle:BC_STRING_START_OVER forState:UIControlStateNormal];
    [self.startOverButton setTitleColor:COLOR_BLOCKCHAIN_LIGHT_BLUE forState:UIControlStateNormal];
    self.startOverButton.titleLabel.font = [UIFont fontWithName:FONT_MONTSERRAT_REGULAR size:FONT_SIZE_EXTRA_SMALL];
    self.startOverButton.hidden = YES;
    [self.startOverButton addTarget:self action:@selector(showFirstCard) forControlEvents:UIControlEventTouchUpInside];
    
    CGFloat closeButtonHeight = 46;
    self.closeCardsViewButton = [[UIButton alloc] initWithFrame:CGRectMake(cardsView.frame.size.width - closeButtonHeight, 0, closeButtonHeight, closeButtonHeight)];
    self.closeCardsViewButton.imageEdgeInsets = UIEdgeInsetsMake(16, 20, 16, 12);
    [self.closeCardsViewButton setImage:[[UIImage imageNamed:@"close"] imageWithRenderingMode:UIImageRenderingModeAlwaysTemplate] forState:UIControlStateNormal];
    self.closeCardsViewButton.imageView.tintColor = COLOR_LIGHT_GRAY;
    [self.closeCardsViewButton addTarget:self action:@selector(closeCardsView) forControlEvents:UIControlEventTouchUpInside];
    [cardsView addSubview:self.closeCardsViewButton];
    self.closeCardsViewButton.hidden = YES;
    
    CGFloat skipAllButtonWidth = 80;
    CGFloat skipAllButtonHeight = 30;
    self.skipAllButton = [[UIButton alloc] initWithFrame:CGRectMake(cardsView.frame.size.width - skipAllButtonWidth, self.pageControl.frame.origin.y, skipAllButtonWidth, skipAllButtonHeight)];
    self.skipAllButton.titleLabel.font = [UIFont fontWithName:FONT_MONTSERRAT_REGULAR size:FONT_SIZE_EXTRA_SMALL];
    self.skipAllButton.backgroundColor = [UIColor clearColor];
    [self.skipAllButton setTitleColor:COLOR_BLOCKCHAIN_LIGHTEST_BLUE forState:UIControlStateNormal];
    [self.skipAllButton setTitle:BC_STRING_SKIP_ALL forState:UIControlStateNormal];
    [self.skipAllButton addTarget:self action:@selector(closeCardsView) forControlEvents:UIControlEventTouchUpInside];
    [cardsView addSubview:self.skipAllButton];
    
    
    // Maintain last viewed page when a refresh is triggered
    CGFloat oldContentOffsetX = [[[NSUserDefaults standardUserDefaults] objectForKey:USER_DEFAULTS_KEY_LAST_CARD_OFFSET] floatValue];
    if (oldContentOffsetX > scrollView.contentSize.width - scrollView.frame.size.width * 1.5) {
        self.startOverButton.hidden = NO;
        self.closeCardsViewButton.hidden = NO;
        self.pageControl.hidden = YES;
        self.skipAllButton.hidden = YES;
    };
    self.cardsScrollView.contentOffset = CGPointMake(oldContentOffsetX > self.cardsScrollView.contentSize.width ? self.cardsScrollView.contentSize.width - self.cardsScrollView.frame.size.width : oldContentOffsetX, self.cardsScrollView.contentOffset.y);
    
    return cardsView;
}

- (CGFloat)getPageXPosition:(CGFloat)cardLength page:(NSInteger)page
{
    return cardLength * page;
}

- (void)showFirstCard
{
    self.cardsScrollView.scrollEnabled = YES;
    [self.cardsScrollView setContentOffset:CGPointZero animated:YES];
    
    [[NSUserDefaults standardUserDefaults] setObject:[NSNumber numberWithFloat:0] forKey:USER_DEFAULTS_KEY_LAST_CARD_OFFSET];
}

- (void)cardActionClicked:(ActionType)actionType
{
    if (actionType == ActionTypeBuyBitcoin ||
        actionType == ActionTypeBuyBitcoinAvailableNow) {
        [app buyBitcoinClicked:nil];
    } else if (actionType == ActionTypeShowReceive) {
        [app receiveCoinClicked:nil];
    } else if (actionType == ActionTypeScanQR) {
        [app QRCodebuttonClicked:nil];
    }
}

- (void)scrollViewDidScroll:(UIScrollView *)scrollView
{
    if (scrollView == self.cardsScrollView) {
        
        BOOL didSeeAllCards = scrollView.contentOffset.x > scrollView.contentSize.width - scrollView.frame.size.width * 1.5;
        if (didSeeAllCards) {
            [[NSUserDefaults standardUserDefaults] setBool:YES forKey:USER_DEFAULTS_KEY_HAS_SEEN_ALL_CARDS];
        }
        
        if (!self.isUsingPageControl) {
            CGFloat pageWidth = scrollView.frame.size.width;
            float fractionalPage = scrollView.contentOffset.x / pageWidth;
            
            if (!didSeeAllCards) {
                if (self.skipAllButton.hidden && self.pageControl.hidden) {
                    [UIView animateWithDuration:ANIMATION_DURATION animations:^{
                        self.skipAllButton.alpha = 1;
                        self.pageControl.alpha = 1;
                        self.startOverButton.alpha = 0;
                        self.closeCardsViewButton.alpha = 0;
                    } completion:^(BOOL finished) {
                        self.skipAllButton.hidden = NO;
                        self.pageControl.hidden = NO;
                        self.startOverButton.hidden = YES;
                        self.closeCardsViewButton.hidden = YES;
                    }];
                }
            } else {
                if (!self.skipAllButton.hidden && !self.pageControl.hidden) {
                    [UIView animateWithDuration:ANIMATION_DURATION animations:^{
                        self.skipAllButton.alpha = 0;
                        self.pageControl.alpha = 0;
                        self.startOverButton.alpha = 1;
                        self.closeCardsViewButton.alpha = 1;
                    } completion:^(BOOL finished) {
                        self.skipAllButton.hidden = YES;
                        self.pageControl.hidden = YES;
                        self.startOverButton.hidden = NO;
                        self.closeCardsViewButton.hidden = NO;
                    }];
                }
            }
            
            NSInteger page = lround(fractionalPage);
            self.pageControl.currentPage = page;
        }
    }
}

- (void)scrollViewDidEndDecelerating:(UIScrollView *)scrollView
{
    if (scrollView == self.cardsScrollView) {
        if (scrollView.contentSize.width - scrollView.frame.size.width <= scrollView.contentOffset.x) {
            scrollView.scrollEnabled = NO;
        }
    
        // Save last viewed page since cards view can be reinstantiated when app is still open
        [[NSUserDefaults standardUserDefaults] setObject:[NSNumber numberWithFloat:scrollView.contentOffset.x] forKey:USER_DEFAULTS_KEY_LAST_CARD_OFFSET];
    }
}

- (void)scrollViewDidEndScrollingAnimation:(UIScrollView *)scrollView
{
    if (scrollView == self.cardsScrollView) {
        self.isUsingPageControl = NO;
    }
}

- (void)pageControlChanged:(UIPageControl *)pageControl
{
    self.isUsingPageControl = YES;
    
    NSInteger page = pageControl.currentPage;
    CGRect frame = self.cardsScrollView.frame;
    frame.origin.x = self.cardsScrollView.frame.size.width * page;
    [self.cardsScrollView scrollRectToVisible:frame animated:YES];
}

- (void)closeBuyAvailableNowCard
{
    [self closeCardsView];
    
    [[NSUserDefaults standardUserDefaults] setBool:YES forKey:USER_DEFAULTS_KEY_SHOULD_HIDE_BUY_NOTIFICATION_CARD];
}

- (void)closeCardsView
{
    self.getBitcoinButton.alpha = 0;

    [UIView animateWithDuration:ANIMATION_DURATION_LONG animations:^{

        [self resetHeaderFrame];
        
        [self centerNoTransactionSubviews];
        
        self.getBitcoinButton.hidden = NO;
        self.getBitcoinButton.alpha = 1;
        
    }];
    
    [[NSUserDefaults standardUserDefaults] setBool:YES forKey:USER_DEFAULTS_KEY_SHOULD_HIDE_ALL_CARDS];
    
    [self.tableView reloadData];
}

- (void)centerNoTransactionSubviews
{
    // Reposition description label Y to center of screen, and reposition title and button Y origins around it
    self.noTransactionsDescription.center = CGPointMake(self.noTransactionsTitle.center.x, self.noTransactionsView.frame.size.height/2 - self.originalHeaderFrame.size.height);
    self.noTransactionsTitle.center = CGPointMake(self.noTransactionsTitle.center.x, self.noTransactionsDescription.frame.origin.y - self.noTransactionsTitle.frame.size.height - 8 + self.noTransactionsTitle.frame.size.height/2);
    self.getBitcoinButton.center = CGPointMake(self.getBitcoinButton.center.x, self.noTransactionsDescription.frame.origin.y + self.noTransactionsDescription.frame.size.height + 16 + self.noTransactionsDescription.frame.size.height/2);
    self.getBitcoinButton.hidden = NO;
}

- (void)resetHeaderFrame
{
    CGRect headerFrame = self.originalHeaderFrame;
    headerFrame.size.height = 80;
    headerView.frame = headerFrame;
    
    self.noTransactionsView.frame = CGRectOffset(self.noTransactionsView.frame, 0, -cardsViewHeight);
}

- (void)getBitcoinButtonClicked
{
    if ([app.wallet isBuyEnabled]) {
        [app buyBitcoinClicked:nil];
    } else {
        [app receiveCoinClicked:nil];
    }
}

@end<|MERGE_RESOLUTION|>--- conflicted
+++ resolved
@@ -21,15 +21,13 @@
 
 @interface TransactionsViewController () <AddressSelectionDelegate, CardViewDelegate, UIScrollViewDelegate>
 
-<<<<<<< HEAD
 @property (nonatomic) int sectionMain;
 @property (nonatomic) int sectionContactsPending;
-=======
+
 typedef NS_ENUM(NSInteger, CardConfiguration){
     CardConfigurationWelcome,
     CardConfigurationBuyAvailableNow,
 };
->>>>>>> c57a1bd4
 
 // Onboarding
 
