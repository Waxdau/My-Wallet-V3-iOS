--- conflicted
+++ resolved
@@ -1699,10 +1699,7 @@
 "Your verified email address is used to send payment alerts, ID reminders, and login codes." = "Ваша підтверджена електронна адреса буде використовуватись для відправки вам сповіщень про надходження платежів, ID нагадувань та кодів для входу у систему.";
 
 /* (No Commment) */
-<<<<<<< HEAD
 "Your mobile phone can be used to enable two-factor authentication or to receive alerts." = "Номер вашого мобільного телефону може використовуватись для увімкнення Двофакторної автентифікації або отримання сповіщень.";
-=======
-"Your mobile phone can be used to enable two-factor authentication or to receive alerts." = "Номер вашого мобільного телефону може використовуватись для увімкнення Двофакторної автентифікації або отримання сповіщень.";
 
 /* (No Commment) */
 "Trade Completed" = "Операцію завершено";
@@ -1720,5 +1717,4 @@
 "Your Transactions" = "Ваші транзакції";
 
 /* (No Commment) */
-"Transactions occur when you send and receive bitcoin." = "Транзакція - це коли ви отримуєте чи відправляєте Біткойн.";
->>>>>>> 0db37170
+"Transactions occur when you send and receive bitcoin." = "Транзакція - це коли ви отримуєте чи відправляєте Біткойн.";