//
//  PinPresenter.swift
//  Blockchain
//
//  Created by Chris Arriola on 6/4/18.
//  Copyright © 2018 Blockchain Luxembourg S.A. All rights reserved.
//

import Foundation
import RxSwift

/// The View that the PinPresenter displays to.
@objc protocol PinView {
    func showLoadingView(withText text: String)

    func hideLoadingView()

    func alertCommonPin(continueHandler: @escaping (() -> Void))

    func error(message: String)

    func errorPinRetryLimitExceeded()

    func errorPinsDontMatch()

    func successPinValid(pinPassword: String)

    func successFirstEntryForChangePin(pin: Pin)

    func successPinCreatedOrChanged()
}

/// Presenter for the pin flow.
@objc class PinPresenter: NSObject {

    private let view: PinView
    private let interactor: PinInteractor
    private let walletService: WalletService

    @objc init(
        view: PinView,
        interactor: PinInteractor = PinInteractor.shared,
        walletService: WalletService = WalletService.shared
    ) {
        self.view = view
        self.interactor = interactor
        self.walletService = walletService
    }

    // MARK: - Changing/First Time Setting Pin

    /// Validates that the 1st pin entered by the user during the change pin flow,
    /// or the first time the user is setting a pin, is valid.
    ///
    /// - Parameter pin: the entered pin
    func validateFirstEntryForChangePin(pin: Pin, previousPin: Pin) {
        guard pin.isValid else {
            self.view.error(message: LocalizationConstants.Pin.chooseAnotherPin)
            return
        }

        guard pin != previousPin else {
            self.view.error(message: LocalizationConstants.Pin.newPinMustBeDifferent)
            return
        }

        guard !pin.isCommon else {
            self.view.alertCommonPin { [unowned self] in
                self.view.successFirstEntryForChangePin(pin: pin)
            }
            return
        }

        self.view.successFirstEntryForChangePin(pin: pin)
    }

    /// Validates that the 2nd pin entered during the change pin flow matches the
    /// 1st pin entered, and if so, it will proceed to change the user's pin.
    ///
    /// - Parameters:
    ///   - pin: the pin to confirm
    ///   - firstPin: the 1st pin entered during the change pin flow
    func validateConfirmPinForChangePin(pin: Pin, firstPin: Pin) -> Disposable {
        guard pin == firstPin else {
            self.view.errorPinsDontMatch()
            return Disposables.create()
        }

        guard let keyPair = try? PinStoreKeyPair.generateNewKeyPair() else {
            self.view.error(message: LocalizationConstants.Pin.genericError)
            return Disposables.create()
        }

        self.view.showLoadingView(withText: LocalizationConstants.verifying)

        let isBiometryFeatureEnabled = AppFeatureConfigurator.shared.configuration(
            for: .biometry
        )?.isEnabled ?? false
        let shouldPersist = isBiometryFeatureEnabled && BlockchainSettings.App.shared.biometryEnabled

        let pinPayload = PinPayload(pinCode: pin.toString, keyPair: keyPair, persistLocally: shouldPersist)

        return interactor.createPin(pinPayload)
            .subscribeOn(MainScheduler.asyncInstance)
            .observeOn(MainScheduler.instance)
            .subscribe(onSuccess: { [weak self] _ in
                guard let strongSelf = self else {
                    return
                }
                strongSelf.handleCreatePinSuccess()
            }, onError: { [weak self] error in
                guard let strongSelf = self else {
                    return
                }
                strongSelf.handleServerError(error: error)
            })
    }

    private func handleCreatePinSuccess() {
        view.hideLoadingView()
        view.successPinCreatedOrChanged()
    }

    // MARK: - Pin Validation

    /// Validates if the provided pin payload (i.e. pin code and pin key combination) is correct.
    /// Calling this method will also fetch the WalletOptions to see if the server is under maintenance.
    /// If the site is under maintenance, the pin will not be validated to the pin-store.
    ///
    /// - Parameter pinPayload: the PinPayload
    /// - Returns: a Disposable
    func validatePin(_ pinPayload: PinPayload) -> Disposable {
        self.view.showLoadingView(withText: LocalizationConstants.verifying)

        return Observable.combineLatest(
            walletService.walletOptions.asObservable(),
            interactor.validatePin(pinPayload).asObservable()
        ) { (walletOptions, pinResponse) -> (WalletOptions, PinStoreResponse) in
            return (walletOptions, pinResponse)
        }.subscribeOn(MainScheduler.asyncInstance)
            .observeOn(MainScheduler.instance)
            .subscribe(onNext: { [weak self] (walletOptions, response) in
                guard let strongSelf = self else {
                    return
                }

                guard !walletOptions.downForMaintenance else {
                    strongSelf.view.hideLoadingView()
                    let errorMessage = walletOptions.mobileInfo?.message ?? LocalizationConstants.Errors.siteMaintenanceError
                    strongSelf.view.error(message: errorMessage)
                    return
                }

                strongSelf.handleValidatePin(response: response)
            }, onError: { [weak self] error in
                guard let strongSelf = self else {
                    return
                }
<<<<<<< HEAD
                strongSelf.handleServerError(error: error)
=======
                strongSelf.view.hideLoadingView()

                // Display error message from server, if any
                if let networkError = error as? NetworkError {
                    if case let NetworkError.generic(message) = networkError {
                        let errorMessage = message ?? LocalizationConstants.Errors.invalidServerResponse
                        strongSelf.view.error(message: errorMessage)
                        return
                    }
                }

                strongSelf.view.error(message: LocalizationConstants.Errors.invalidServerResponse)
>>>>>>> 24fd20fd
            })
    }

    private func handleServerError(error: Error) {
        view.hideLoadingView()

        // Display error message from server, if any
        if let walletServiceError = error as? WalletServiceError {
            if case let WalletServiceError.generic(message) = walletServiceError {
                let errorMessage = message ?? LocalizationConstants.Errors.invalidServerResponse
                view.error(message: errorMessage)
                return
            }
        }

        if let pinError = error as? PinError {
            view.error(message: pinError.localizedDescription)
            return
        }

        view.error(message: LocalizationConstants.Errors.invalidServerResponse)
    }

    private func handleValidatePin(response: PinStoreResponse) {
        guard let statusCode = response.statusCode else {
            view.hideLoadingView()
            view.error(message: LocalizationConstants.Pin.incorrect)
            return
        }

        switch statusCode {
        case .deleted:
            view.hideLoadingView()
            view.errorPinRetryLimitExceeded()
        case .incorrect:
            view.hideLoadingView()
            let errorMessage = response.error ?? LocalizationConstants.Pin.incorrectUnknownError
            view.error(message: errorMessage)
        case .success:
            guard let pinPassword = response.pinDecryptionValue, pinPassword.count != 0 else {
                view.hideLoadingView()
                view.error(message: LocalizationConstants.Pin.responseSuccessLengthZero)
                return
            }
            view.successPinValid(pinPassword: pinPassword)
        }
    }
}<|MERGE_RESOLUTION|>--- conflicted
+++ resolved
@@ -156,22 +156,7 @@
                 guard let strongSelf = self else {
                     return
                 }
-<<<<<<< HEAD
                 strongSelf.handleServerError(error: error)
-=======
-                strongSelf.view.hideLoadingView()
-
-                // Display error message from server, if any
-                if let networkError = error as? NetworkError {
-                    if case let NetworkError.generic(message) = networkError {
-                        let errorMessage = message ?? LocalizationConstants.Errors.invalidServerResponse
-                        strongSelf.view.error(message: errorMessage)
-                        return
-                    }
-                }
-
-                strongSelf.view.error(message: LocalizationConstants.Errors.invalidServerResponse)
->>>>>>> 24fd20fd
             })
     }
 
@@ -179,11 +164,11 @@
         view.hideLoadingView()
 
         // Display error message from server, if any
-        if let walletServiceError = error as? WalletServiceError {
-            if case let WalletServiceError.generic(message) = walletServiceError {
+        if let networkError = error as? NetworkError {
+            if case let NetworkError.generic(message) = networkError {
                 let errorMessage = message ?? LocalizationConstants.Errors.invalidServerResponse
-                view.error(message: errorMessage)
-                return
+                    view.error(message: errorMessage)
+                    return
             }
         }
 
