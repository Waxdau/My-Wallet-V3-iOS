attributes:
  ORGANIZATIONNAME: Blockchain Luxembourg S.A
configs:
  Debug Dev: debug
  Debug Production: debug
  Debug Staging: debug
  Release: release
  Release Internal: release
  Release Staging: release
name: Blockchain
options:
  bundleIdPrefix: com.rainydayapps
  defaultConfig: Release
  deploymentTarget:
    iOS: '13.0'
  groupSortPosition: top
  platform: iOS
schemeTemplates:
  BlockchainScheme:
    analyze:
      config: ${debugConfig}
    archive:
      config: ${releaseConfig}
      customArchiveName: Blockchain
    build:
      targets:
        Blockchain: build
    profile:
      config: ${releaseConfig}
    run:
      config: ${debugConfig}
    test:
      config: ${debugConfig}
      targets:
      - name: ToolKitTests
        randomExecutionOrder: true
      - name: NetworkKitTests
        randomExecutionOrder: true
      - name: CommonCryptoKitTests
        randomExecutionOrder: true
      - name: PlatformKitTests
        randomExecutionOrder: true
      - name: PlatformUIKitTests
        randomExecutionOrder: true
      - name: AlgorandKitTests
        randomExecutionOrder: true
      - name: PolkadotKitTests
        randomExecutionOrder: true
      - name: ActivityKitTests
        randomExecutionOrder: true
      - name: BitcoinKitTests
        randomExecutionOrder: true
      - name: ERC20KitTests
        randomExecutionOrder: true
      - name: EthereumKitTests
        randomExecutionOrder: true
      - name: HDWalletKitTests
        randomExecutionOrder: true
      - name: BuySellKitTests
        randomExecutionOrder: true
      - name: BuySellUIKitTests
        randomExecutionOrder: true
      - name: TransactionKitTests
        randomExecutionOrder: true
      - name: TransactionUIKitTests
        randomExecutionOrder: true
      - name: StellarKitTests
        randomExecutionOrder: true
      - name: KYCKitTests
        randomExecutionOrder: true
      - name: KYCUIKitTests
        randomExecutionOrder: true
      - name: BlockchainTests
        randomExecutionOrder: true
schemes:
  Blockchain:
    templateAttributes:
      debugConfig: Debug Production
      releaseConfig: Release
    templates:
    - BlockchainScheme
  Blockchain (Dev):
    templateAttributes:
      debugConfig: Debug Dev
      releaseConfig: Release
    templates:
    - BlockchainScheme
  Blockchain (Internal Production):
    templateAttributes:
      debugConfig: Debug Production
      releaseConfig: Release Internal
    templates:
    - BlockchainScheme
  Blockchain (Staging):
    templateAttributes:
      debugConfig: Debug Staging
      releaseConfig: Release Staging
    templates:
    - BlockchainScheme
settingGroups:
  base_ios:
    base:
      TARGETED_DEVICE_FAMILY: 1
  base_signing:
    base:
      CODE_SIGN_ENTITLEMENTS: Blockchain/Blockchain.entitlements
      CODE_SIGN_STYLE: Manual
      DEVELOPMENT_TEAM: NZ6PH75U7K
  base_signing_today_extension:
    base:
      CODE_SIGN_ENTITLEMENTS: TodayExtension/TodayExtension.entitlements
      CODE_SIGN_STYLE: Manual
      DEVELOPMENT_TEAM: NZ6PH75U7K
      PRODUCT_BUNDLE_IDENTIFIER: com.rainydayapps.Blockchain.TodayExtension
  debug_signing:
    base:
      CODE_SIGN_IDENTITY: iPhone Developer
      PROVISIONING_PROFILE_SPECIFIER: match Development com.rainydayapps.Blockchain
    groups:
    - base_signing
  debug_signing_today_extension:
    base:
      CODE_SIGN_IDENTITY: iPhone Developer
      PROVISIONING_PROFILE_SPECIFIER: match Development com.rainydayapps.Blockchain.TodayExtension
    groups:
    - base_signing_today_extension
  release_signing:
    base:
      CODE_SIGN_IDENTITY: iPhone Distribution
      PROVISIONING_PROFILE_SPECIFIER: match AppStore com.rainydayapps.Blockchain
    groups:
    - base_signing
  release_signing_today_extension:
    base:
      CODE_SIGN_IDENTITY: iPhone Distribution
      PROVISIONING_PROFILE_SPECIFIER: match AppStore com.rainydayapps.Blockchain.TodayExtension
    groups:
    - base_signing_today_extension
settings:
  base:
    CODE_SIGN_STYLE: Manual
    ENABLE_BITCODE: false
    SUPPORTS_MACCATALYST: false
    VALID_ARCHS: arm64
    VALID_ARCHS[sdk=iphonesimulator*]: x86_64
  configs:
    Debug Dev:
      OTHER_SWIFT_FLAGS: -DINTERNAL_BUILD
    Debug Production:
      OTHER_SWIFT_FLAGS: -DINTERNAL_BUILD
    Debug Staging:
      OTHER_SWIFT_FLAGS: -DINTERNAL_BUILD
    Release Internal:
      OTHER_SWIFT_FLAGS: -DINTERNAL_BUILD
    Release Staging:
      OTHER_SWIFT_FLAGS: -DINTERNAL_BUILD
targetTemplates:
  Framework:
    platform: iOS
    sources:
    - excludes:
      - Scripts
      path: ${target_name}
    type: framework
  FrameworkTest:
    dependencies:
    - carthage: RxRelay
    - carthage: RxSwift
    - carthage: RxBlocking
    - carthage: RxTest
    platform: iOS
    sources:
    - path: ${target_name}
    - createIntermediateGroups: true
      path: TestKit/TestKit/Utilities
    type: bundle.unit-test
  Module:
    dependencies:
    - carthage: DIKit
    - carthage: RxCocoa
    - carthage: RxRelay
    - carthage: RxSwift
    platform: iOS
    sources:
    - createIntermediateGroups: true
      excludes:
      - Scripts
      path: Modules/${featureName}/${target_name}
    type: framework
  ModuleTests:
    dependencies:
    - carthage: DIKit
    - carthage: RxRelay
    - carthage: RxSwift
    - carthage: RxBlocking
    - carthage: RxTest
    platform: iOS
    sources:
    - createIntermediateGroups: true
      path: Modules/${featureName}/${target_name}
    - createIntermediateGroups: true
      path: TestKit/TestKit/Utilities
    type: bundle.unit-test
targets:
  ActivityKit:
    dependencies:
    - carthage: BigInt
    - target: AlgorandKit
    - target: BitcoinCashKit
    - target: BitcoinKit
    - target: BuySellKit
    - target: ERC20Kit
    - target: EthereumKit
    - target: NetworkKit
    - target: PlatformKit
    - target: PolkadotKit
    - target: StellarKit
    - target: ToolKit
    scheme:
      testTargets:
      - ActivityKitTests
    templateAttributes:
      featureName: ActivityFeature
    templates:
    - Module
  ActivityKitTests:
    dependencies:
    - target: ActivityKit
    sources:
    - createIntermediateGroups: true
      path: TestKit/TestKit/Mocks/NetworkKit
    - createIntermediateGroups: true
      path: TestKit/TestKit/Mocks/PlatformKit
    - createIntermediateGroups: true
      path: TestKit/TestKit/Mocks/PlatformKit
    - createIntermediateGroups: true
      path: TestKit/TestKit/Mocks/ToolKit
    templateAttributes:
      featureName: ActivityFeature
    templates:
    - ModuleTests
  ActivityUIKit:
    dependencies:
    - carthage: RxDataSources
    - sdk: LinkPresentation.framework
    - sdk: SafariServices.framework
    - target: ActivityKit
    - target: BuySellKit
    - target: Localization
    - target: PlatformKit
    - target: PlatformUIKit
    - target: ToolKit
    scheme:
      testTargets:
      - ActivityUIKitTests
    templateAttributes:
      featureName: ActivityFeature
    templates:
    - Module
  ActivityUIKitTests:
    dependencies:
    - target: ActivityUIKit
    sources:
    - createIntermediateGroups: true
      path: TestKit/TestKit/Mocks/NetworkKit
    - createIntermediateGroups: true
      path: TestKit/TestKit/Mocks/PlatformKit
    - createIntermediateGroups: true
      path: TestKit/TestKit/Mocks/PlatformUIKit
    - createIntermediateGroups: true
      path: TestKit/TestKit/Mocks/ToolKit
    templateAttributes:
      featureName: ActivityFeature
    templates:
    - ModuleTests
  AlgorandKit:
    dependencies:
    - target: Localization
    - target: PlatformKit
    - target: ToolKit
    - target: NetworkKit
    - carthage: BigInt
    - carthage: DIKit
    - carthage: RxRelay
    - carthage: RxSwift
    scheme:
      testTargets:
      - AlgorandKitTests
    templateAttributes:
      featureName: CryptoAssets
    templates:
    - Module
  AlgorandKitTests:
    dependencies:
    - target: AlgorandKit
    sources:
    - createIntermediateGroups: true
      path: TestKit/TestKit/Mocks/NetworkKit
    - createIntermediateGroups: true
      path: TestKit/TestKit/Mocks/PlatformKit
    - createIntermediateGroups: true
      path: TestKit/TestKit/Mocks/ToolKit
    templateAttributes:
      featureName: CryptoAssets
    templates:
    - ModuleTests
  BitcoinCashKit:
    dependencies:
    - target: BitcoinChainKit
    - target: PlatformKit
    - target: HDWalletKit
    - target: ToolKit
    - target: NetworkKit
    - target: Localization
    - carthage: BigInt
    - carthage: DIKit
    - carthage: RxRelay
    - carthage: RxSwift
    - carthage: LibWally
    scheme:
      testTargets:
      - BitcoinCashKitTests
    templateAttributes:
      featureName: CryptoAssets
    templates:
    - Module
  BitcoinCashKitTests:
    dependencies:
    - target: BitcoinCashKit
    sources:
    - createIntermediateGroups: true
      path: TestKit/TestKit/Mocks/BitcoinKit
    - createIntermediateGroups: true
      path: TestKit/TestKit/Mocks/NetworkKit
    - createIntermediateGroups: true
      path: TestKit/TestKit/Mocks/PlatformKit
    - createIntermediateGroups: true
      path: TestKit/TestKit/Mocks/ToolKit
    templateAttributes:
      featureName: CryptoAssets
    templates:
    - ModuleTests
  BitcoinChainKit:
    dependencies:
    - target: PlatformKit
    - target: HDWalletKit
    - target: ToolKit
    - target: NetworkKit
    - target: Localization
    - target: TransactionKit
    - carthage: BigInt
    - carthage: LibWally
    - carthage: RxCombine
    scheme:
      testTargets:
      - BitcoinChainKitTests
    templateAttributes:
      featureName: CryptoAssets
    templates:
    - Module
  BitcoinChainKitTests:
    dependencies:
    - target: BitcoinChainKit
    sources:
    - createIntermediateGroups: true
      path: TestKit/TestKit/Mocks/BitcoinKit
    - createIntermediateGroups: true
      path: TestKit/TestKit/Mocks/NetworkKit
    - createIntermediateGroups: true
      path: TestKit/TestKit/Mocks/PlatformKit
    - createIntermediateGroups: true
      path: TestKit/TestKit/Mocks/ToolKit
    templateAttributes:
      featureName: CryptoAssets
    templates:
    - ModuleTests
  BitcoinKit:
    dependencies:
    - carthage: BigInt
    - carthage: LibWally
    - target: BitcoinChainKit
    - target: HDWalletKit
    - target: Localization
    - target: NetworkKit
    - target: PlatformKit
    - target: ToolKit
    - target: TransactionKit
    scheme:
      testTargets:
      - BitcoinKitTests
    templateAttributes:
      featureName: CryptoAssets
    templates:
    - Module
  BitcoinKitTests:
    dependencies:
    - target: BitcoinKit
    sources:
    - createIntermediateGroups: true
      path: TestKit/TestKit/Mocks/BitcoinKit
    - createIntermediateGroups: true
      path: TestKit/TestKit/Mocks/NetworkKit
    - createIntermediateGroups: true
      path: TestKit/TestKit/Mocks/PlatformKit
    - createIntermediateGroups: true
      path: TestKit/TestKit/Mocks/ToolKit
    templateAttributes:
      featureName: CryptoAssets
    templates:
    - ModuleTests
  Blockchain:
    configFiles:
      Debug Dev: Config/BlockchainConfig/Blockchain-Dev.xcconfig
      Debug Production: Config/BlockchainConfig/Blockchain-Production.xcconfig
      Debug Staging: Config/BlockchainConfig/Blockchain-Staging.xcconfig
      Release: Config/BlockchainConfig/Blockchain-Production.xcconfig
      Release Internal: Config/BlockchainConfig/Blockchain-Production.xcconfig
      Release Staging: Config/BlockchainConfig/Blockchain-Staging.xcconfig
    dependencies:
    - sdk: libicucore.tbd
    - sdk: AdSupport.framework
    - carthage: BigInt
    - carthage: Charts
    - carthage: DIKit
    - carthage: LibWally
    - carthage: PhoneNumberKit
    - carthage: RxCocoa
    - carthage: RxRelay
    - carthage: RxSwift
    - carthage: RxDataSources
    - carthage: Differentiator
    - carthage: stellarsdk
    - carthage: Veriff
    - carthage: Zxcvbn
    - carthage: Sift
    - carthage: SwiftProtobuf
    - carthage: WalletCore
    - embed: false
      framework: Submodules/OpenSSL-for-iPhone/lib/libcrypto.a
    - target: PlatformUIKit
    - target: TodayExtension
    - target: PlatformKit
    - target: BuySellKit
    - target: BuySellUIKit
    - target: InterestKit
    - target: InterestUIKit
    - target: TransactionKit
    - target: TransactionUIKit
    - target: WalletPayloadKit
    - target: ToolKit
    - target: NetworkKit
    - target: AlgorandKit
    - target: PolkadotKit
    - target: StellarKit
    - target: EthereumKit
    - target: ERC20Kit
    - target: BitcoinKit
    - target: BitcoinCashKit
    - target: BitcoinChainKit
    - target: HDWalletKit
    - target: CommonCryptoKit
    - target: Localization
    - target: ActivityKit
    - target: ActivityUIKit
    - target: KYCKit
    - target: KYCUIKit
    - target: DebugUIKit
    - carthage: FIRAnalyticsConnector
      findFrameworks: false
      linkType: static
    - carthage: FirebaseABTesting
      findFrameworks: false
      linkType: static
    - carthage: FirebaseAnalytics
      findFrameworks: false
      linkType: static
    - carthage: FirebaseCore
      findFrameworks: false
      linkType: static
    - carthage: FirebaseCoreDiagnostics
      findFrameworks: false
      linkType: static
    - carthage: FirebaseCrashlytics
      findFrameworks: false
      linkType: static
    - carthage: FirebaseDynamicLinks
      findFrameworks: false
      linkType: static
    - carthage: FirebaseInstallations
      findFrameworks: false
      linkType: static
    - carthage: FirebaseInstanceID
      findFrameworks: false
      linkType: static
    - carthage: FirebaseMessaging
      findFrameworks: false
      linkType: static
    - carthage: FirebaseRemoteConfig
      findFrameworks: false
      linkType: static
    - carthage: GoogleAppMeasurement
      findFrameworks: false
      linkType: static
    - carthage: GoogleDataTransport
      findFrameworks: false
      linkType: static
    - carthage: GoogleUtilities
      findFrameworks: false
      linkType: static
    - carthage: nanopb
      findFrameworks: false
      linkType: static
    - carthage: PromisesObjC
      findFrameworks: false
      linkType: static
    - carthage: Protobuf
      findFrameworks: false
      linkType: static
    platform: iOS
    postBuildScripts:
    - inputFiles:
      - ${DWARF_DSYM_FOLDER_PATH}/${DWARF_DSYM_FILE_NAME}/Contents/Resources/DWARF/${TARGET_NAME}
      name: Run Crashlytics
      script: ${PROJECT_DIR}/scripts/crashlytics/run
    postCompileScripts:
    - name: Swiftlint
      path: Blockchain/Scripts/swiftlint.sh
    - name: Setup Firebase Environment
      path: Blockchain/Scripts/firebase_copy_plist.sh
    - name: Envman BUILT_PRODUCTS_DIR
      path: Blockchain/Scripts/export_built_products_dir.sh
    preBuildScripts:
    - name: my-wallet SHA256
      script: "if [[ -z \"${BITRISE_PROJECT_PATH}\" ]]; then\n  exit 0\nfi\ncd ${PROJECT_DIR}\n\
        if ! shasum -a 256 -c ${PROJECT_DIR}/my-wallet.js.sha256; then\n  echo \"\
        Checksum failed:\" >&2\n  exit 1\nfi\n"
    settings:
      base:
        COMMIT_HASH: ${COMMIT_HASH}
        GCC_PREFIX_HEADER: Blockchain/Blockchain-Prefix.pch
        HEADER_SEARCH_PATHS:
        - $(PROJECT_DIR)/Submodules/OpenSSL-for-iPhone/include
        - $(PROJECT_DIR)/Submodules/SocketRocket
        LIBRARY_SEARCH_PATHS:
        - $(PROJECT_DIR)/Submodules/OpenSSL-for-iPhone/lib
        OTHER_LDFLAGS:
        - -ObjC
        SWIFT_OBJC_BRIDGING_HEADER: Blockchain/Blockchain-Bridging-Header.h
      configs:
        Debug Dev:
          groups:
          - debug_signing
          - base_ios
        Debug Production:
          groups:
          - debug_signing
          - base_ios
        Debug Staging:
          groups:
          - debug_signing
          - base_ios
        Release:
          groups:
          - release_signing
          - base_ios
        Release Internal:
          groups:
          - release_signing
          - base_ios
        Release Staging:
          groups:
          - release_signing
          - base_ios
    sources:
    - group: Blockchain/JavaScript
      optional: true
      path: Submodules/My-Wallet-V3/dist/my-wallet.js
    - excludes:
      - Firebase
      - Scripts
      path: Blockchain
    - includes:
      - '**/*.[hm]'
      path: Submodules/SocketRocket/SocketRocket
    - includes:
      - BTCAddress.[hm]
      - BTCBase58.[hm]
      - BTCBigNumber.[hm]
      - BTCCurvePoint.[hm]
      - BTCData.[hm]
      - BTCErrors.[hm]
      - BTCKey.[hm]
      - BTCKeychain.[hm]
      - BTCNetwork.[hm]
      - BTCProtocolSerialization.[hm]
      - NSData+BTCData.[hm]
      path: Submodules/CoreBitcoin/CoreBitcoin
    type: application
  BlockchainTests:
    dependencies:
    - target: Blockchain
    - carthage: RxRelay
    - carthage: RxSwift
    - carthage: RxBlocking
    - carthage: RxTest
    platform: iOS
    sources:
    - path: BlockchainTests
    - createIntermediateGroups: true
      path: TestKit/TestKit
    type: bundle.unit-test
  BuySellKit:
    dependencies:
    - target: PlatformKit
    - target: CommonCryptoKit
    - target: NetworkKit
    - target: ToolKit
    - target: Localization
    scheme:
      testTargets:
      - BuySellKitTests
    templateAttributes:
      featureName: BuySellFeature
    templates:
    - Module
  BuySellKitTests:
    dependencies:
    - target: BuySellKit
    sources:
    - createIntermediateGroups: true
      path: TestKit/TestKit/Mocks/BuySellKit
    - createIntermediateGroups: true
      path: TestKit/TestKit/Mocks/NetworkKit
    - createIntermediateGroups: true
      path: TestKit/TestKit/Mocks/PlatformKit
    - createIntermediateGroups: true
      path: TestKit/TestKit/Mocks/ToolKit
    templateAttributes:
      featureName: BuySellFeature
    templates:
    - ModuleTests
  BuySellUIKit:
    dependencies:
    - target: BuySellKit
    - target: CommonCryptoKit
    - target: Localization
    - target: NetworkKit
    - target: PlatformKit
    - target: PlatformUIKit
    - target: ToolKit
    scheme:
      testTargets:
      - BuySellUIKitTests
    templateAttributes:
      featureName: BuySellFeature
    templates:
    - Module
  BuySellUIKitTests:
    dependencies:
    - target: BuySellUIKit
    sources:
    - createIntermediateGroups: true
      path: TestKit/TestKit/Mocks/BuySellKit
    - createIntermediateGroups: true
      path: TestKit/TestKit/Mocks/NetworkKit
    - createIntermediateGroups: true
      path: TestKit/TestKit/Mocks/PlatformKit
    - createIntermediateGroups: true
      path: TestKit/TestKit/Mocks/PlatformUIKit
    - createIntermediateGroups: true
      path: TestKit/TestKit/Mocks/ToolKit
    templateAttributes:
      featureName: BuySellFeature
    templates:
    - ModuleTests
  CommonCryptoKit:
    scheme:
      testTargets:
      - CommonCryptoKitTests
    templateAttributes:
      featureName: Cryptography
    templates:
    - Module
  CommonCryptoKitTests:
    dependencies:
    - target: CommonCryptoKit
    templateAttributes:
      featureName: Cryptography
    templates:
    - ModuleTests
  DebugUIKit:
    dependencies:
    - target: PlatformKit
    - target: PlatformUIKit
    - target: ToolKit
    templateAttributes:
      featureName: Debug
    templates:
    - Module
  ERC20Kit:
    dependencies:
    - carthage: BigInt
    - carthage: SwiftProtobuf
    - carthage: WalletCore
    - target: EthereumKit
    - target: NetworkKit
    - target: PlatformKit
    - target: ToolKit
    - target: TransactionKit
    scheme:
      testTargets:
      - ERC20KitTests
    templateAttributes:
      featureName: CryptoAssets
    templates:
    - Module
  ERC20KitTests:
    dependencies:
    - target: ERC20Kit
    sources:
    - createIntermediateGroups: true
      path: TestKit/TestKit/Mocks/EthereumKit
    - createIntermediateGroups: true
      path: TestKit/TestKit/Mocks/ERC20Kit
    - createIntermediateGroups: true
      path: TestKit/TestKit/Mocks/NetworkKit
    - createIntermediateGroups: true
      path: TestKit/TestKit/Mocks/PlatformKit
    - createIntermediateGroups: true
      path: TestKit/TestKit/Mocks/ToolKit
    templateAttributes:
      featureName: CryptoAssets
    templates:
    - ModuleTests
  EthereumKit:
    dependencies:
    - carthage: BigInt
    - carthage: SwiftProtobuf
    - carthage: WalletCore
    - target: NetworkKit
    - target: PlatformKit
    - target: ToolKit
    - target: TransactionKit
    scheme:
      testTargets:
      - EthereumKitTests
    templateAttributes:
      featureName: CryptoAssets
    templates:
    - Module
  EthereumKitTests:
    dependencies:
    - target: EthereumKit
    sources:
    - createIntermediateGroups: true
      path: TestKit/TestKit/Mocks/EthereumKit
    - createIntermediateGroups: true
      path: TestKit/TestKit/Mocks/NetworkKit
    - createIntermediateGroups: true
      path: TestKit/TestKit/Mocks/PlatformKit
    - createIntermediateGroups: true
      path: TestKit/TestKit/Mocks/ToolKit
    templateAttributes:
      featureName: CryptoAssets
    templates:
    - ModuleTests
  HDWalletKit:
    dependencies:
    - target: CommonCryptoKit
    - carthage: LibWally
    scheme:
      testTargets:
      - HDWalletKitTests
    templateAttributes:
      featureName: HDWallet
    templates:
    - Module
  HDWalletKitTests:
    dependencies:
    - target: HDWalletKit
    templateAttributes:
      featureName: HDWallet
    templates:
    - ModuleTests
  InterestKit:
    dependencies:
    - target: Localization
    - target: NetworkKit
    - target: PlatformKit
    - target: ToolKit
    scheme:
      testTargets:
      - InterestKitTests
    templateAttributes:
      featureName: InterestFeature
    templates:
    - Module
  InterestKitTests:
    dependencies:
    - target: InterestKit
    sources:
    - createIntermediateGroups: true
      path: TestKit/TestKit/Mocks/NetworkKit
    - createIntermediateGroups: true
      path: TestKit/TestKit/Mocks/PlatformKit
    - createIntermediateGroups: true
      path: TestKit/TestKit/Mocks/ToolKit
    templateAttributes:
      featureName: InterestFeature
    templates:
    - ModuleTests
  InterestUIKit:
    dependencies:
    - target: CommonCryptoKit
    - target: InterestKit
    - target: Localization
    - target: NetworkKit
    - target: PlatformKit
    - target: PlatformUIKit
    - target: ToolKit
    scheme:
      testTargets:
      - InterestUIKitTests
    templateAttributes:
      featureName: InterestFeature
    templates:
    - Module
  InterestUIKitTests:
    dependencies:
    - target: InterestUIKit
    sources:
    - createIntermediateGroups: true
      path: TestKit/TestKit/Mocks/NetworkKit
    - createIntermediateGroups: true
      path: TestKit/TestKit/Mocks/PlatformKit
    - createIntermediateGroups: true
      path: TestKit/TestKit/Mocks/PlatformUIKit
    - createIntermediateGroups: true
      path: TestKit/TestKit/Mocks/ToolKit
    templateAttributes:
      featureName: InterestFeature
    templates:
    - ModuleTests
  KYCKit:
    dependencies:
    - target: Localization
    - target: NetworkKit
    - target: PlatformKit
    - target: ToolKit
    scheme:
      testTargets:
      - KYCKitTests
    templateAttributes:
      featureName: KYCFeature
    templates:
    - Module
  KYCKitTests:
    dependencies:
    - target: KYCKit
    sources:
    - createIntermediateGroups: true
      path: TestKit/TestKit/Mocks/NetworkKit
    - createIntermediateGroups: true
      path: TestKit/TestKit/Mocks/PlatformKit
    - createIntermediateGroups: true
      path: TestKit/TestKit/Mocks/ToolKit
    templateAttributes:
      featureName: KYCFeature
    templates:
    - ModuleTests
  KYCUIKit:
    dependencies:
    - carthage: Veriff
    - target: KYCKit
    - target: Localization
    - target: NetworkKit
    - target: PlatformKit
    - target: PlatformUIKit
    - target: ToolKit
    scheme:
      testTargets:
      - KYCUIKitTests
    templateAttributes:
      featureName: KYCFeature
    templates:
    - Module
  KYCUIKitTests:
    dependencies:
    - target: KYCUIKit
    sources:
    - createIntermediateGroups: true
      path: TestKit/TestKit/Mocks/NetworkKit
    - createIntermediateGroups: true
      path: TestKit/TestKit/Mocks/PlatformKit
    - createIntermediateGroups: true
      path: TestKit/TestKit/Mocks/PlatformUIKit
    - createIntermediateGroups: true
      path: TestKit/TestKit/Mocks/ToolKit
    templateAttributes:
      featureName: KYCFeature
    templates:
    - ModuleTests
  Localization:
    templateAttributes:
      featureName: Localization
    templates:
    - Module
  NetworkKit:
    configFiles:
      Debug Dev: Config/NetworkKitConfig/NetworkKit-Dev.xcconfig
      Debug Production: Config/NetworkKitConfig/NetworkKit-Production.xcconfig
      Debug Staging: Config/NetworkKitConfig/NetworkKit-Staging.xcconfig
      Release: Config/NetworkKitConfig/NetworkKit-Production.xcconfig
      Release Internal: Config/NetworkKitConfig/NetworkKit-Production.xcconfig
      Release Staging: Config/NetworkKitConfig/NetworkKit-Staging.xcconfig
    dependencies:
    - carthage: RxSwift
    - carthage: RxCombine
    - carthage: DIKit
    - target: ToolKit
    info:
      path: NetworkKit/Info.plist
      properties:
        API_URL: $(API_URL)
        EVERYPAY_API_URL: $(EVERYPAY_API_URL)
        EXCHANGE_URL: $(EXCHANGE_URL)
        EXPLORER_SERVER: $(EXPLORER_SERVER)
        PIN_CERTIFICATE: $(PIN_CERTIFICATE)
        RETAIL_CORE_SOCKET_URL: $(RETAIL_CORE_SOCKET_URL)
        RETAIL_CORE_URL: $(RETAIL_CORE_URL)
        SWIFTY_BEAVER_APP_ID: $(SWIFTY_BEAVER_APP_ID)
        SWIFTY_BEAVER_APP_KEY: $(SWIFTY_BEAVER_APP_KEY)
        SWIFTY_BEAVER_APP_SECRET: $(SWIFTY_BEAVER_APP_SECRET)
        WALLET_SERVER: $(WALLET_SERVER)
        WEBSOCKET_SERVER: $(WEBSOCKET_SERVER)
        WEBSOCKET_SERVER_BCH: $(WEBSOCKET_SERVER_BCH)
        WEBSOCKET_SERVER_ETH: $(WEBSOCKET_SERVER_ETH)
    platform: iOS
    postCompileScripts:
    - name: Get SSL Certificate
      path: NetworkKit/Scripts/get_ssl_certificate.sh
    scheme:
      testTargets:
      - NetworkKitTests
    sources:
    - excludes:
      - Scripts
      - Cert
      path: NetworkKit
    - buildPhase:
        copyFiles:
          destination: resources
      group: NetworkKit/Cert
      optional: true
      path: NetworkKit/Cert/blockchain.der
    type: framework
  NetworkKitTests:
    dependencies:
    - target: NetworkKit
    sources:
    - createIntermediateGroups: true
      path: TestKit/TestKit/Mocks/ToolKit
    - createIntermediateGroups: true
      path: TestKit/TestKit/Mocks/NetworkKit
    templates:
    - FrameworkTest
  PlatformKit:
    dependencies:
    - carthage: BigInt
    - carthage: CryptoSwift
    - carthage: LibWally
    - target: CommonCryptoKit
    - target: Localization
    - target: NetworkKit
    - target: ToolKit
    - target: WalletPayloadKit
    scheme:
      testTargets:
      - PlatformKitTests
    templateAttributes:
      featureName: Platform
    templates:
    - Module
  PlatformKitTests:
    dependencies:
    - target: PlatformKit
    sources:
    - createIntermediateGroups: true
      path: TestKit/TestKit/Mocks/NetworkKit
    - createIntermediateGroups: true
      path: TestKit/TestKit/Mocks/PlatformKit
    - createIntermediateGroups: true
      path: TestKit/TestKit/Mocks/ToolKit
    templateAttributes:
      featureName: Platform
    templates:
    - ModuleTests
  PlatformUIKit:
    dependencies:
    - carthage: BigInt
    - carthage: Charts
    - carthage: Differentiator
    - carthage: PhoneNumberKit
    - carthage: RIBs
    - carthage: RxDataSources
    - carthage: Zxcvbn
    - target: Localization
    - target: PlatformKit
    - target: ToolKit
    scheme:
      testTargets:
      - PlatformUIKitTests
    templateAttributes:
      featureName: Platform
    templates:
    - Module
  PlatformUIKitTests:
    dependencies:
    - target: PlatformUIKit
    sources:
    - createIntermediateGroups: true
      path: TestKit/TestKit/Mocks/PlatformKit
    - createIntermediateGroups: true
      path: TestKit/TestKit/Mocks/PlatformUIKit
    - createIntermediateGroups: true
      path: TestKit/TestKit/Mocks/ToolKit
    templateAttributes:
      featureName: Platform
    templates:
    - ModuleTests
  PolkadotKit:
    dependencies:
    - carthage: BigInt
    - target: Localization
    - target: NetworkKit
    - target: PlatformKit
    - target: ToolKit
    scheme:
      testTargets:
      - PolkadotKitTests
    templateAttributes:
      featureName: CryptoAssets
    templates:
    - Module
  PolkadotKitTests:
    dependencies:
    - target: PolkadotKit
    sources:
    - createIntermediateGroups: true
      path: TestKit/TestKit/Mocks/NetworkKit
    - createIntermediateGroups: true
      path: TestKit/TestKit/Mocks/PlatformKit
    - createIntermediateGroups: true
      path: TestKit/TestKit/Mocks/PlatformKit
    - createIntermediateGroups: true
      path: TestKit/TestKit/Mocks/ToolKit
    templateAttributes:
      featureName: CryptoAssets
    templates:
    - ModuleTests
  StellarKit:
    dependencies:
    - target: PlatformKit
    - target: Localization
    - target: ToolKit
    - target: TransactionKit
    - carthage: stellarsdk
    scheme:
      testTargets:
      - StellarKitTests
    templateAttributes:
      featureName: CryptoAssets
    templates:
    - Module
  StellarKitTests:
    dependencies:
    - target: StellarKit
    sources:
    - createIntermediateGroups: true
      path: TestKit/TestKit/Mocks/PlatformKit
    - createIntermediateGroups: true
      path: TestKit/TestKit/Mocks/StellarKit
    - createIntermediateGroups: true
      path: TestKit/TestKit/Mocks/ToolKit
    templateAttributes:
      featureName: CryptoAssets
    templates:
    - ModuleTests
  TodayExtension:
    dependencies:
    - sdk: NotificationCenter.framework
    - target: PlatformKit
    - target: PlatformUIKit
    - target: ToolKit
    - target: NetworkKit
    - target: Localization
    - carthage: RxCocoa
    - carthage: RxSwift
    - carthage: RxRelay
    - carthage: RxDataSources
    - carthage: DIKit
    - carthage: Differentiator
    platform: iOS
    settings:
      configs:
        Debug Dev:
          groups:
          - debug_signing_today_extension
        Debug Production:
          groups:
          - debug_signing_today_extension
        Debug Staging:
          groups:
          - debug_signing_today_extension
        Release:
          groups:
          - release_signing_today_extension
        Release Internal:
          groups:
          - release_signing_today_extension
        Release Staging:
          groups:
          - release_signing_today_extension
    sources:
    - TodayExtension
    type: app-extension
  ToolKit:
    dependencies:
    - carthage: BigInt
<<<<<<< HEAD
=======
    - carthage: DIKit
    - carthage: RxSwift
    - carthage: RxRelay
    - carthage: RxCocoa
    - carthage: RxCombine
>>>>>>> 996d29fb
    scheme:
      testTargets:
      - ToolKitTests
    templateAttributes:
      featureName: ToolKit
    templates:
    - Module
  ToolKitTests:
    dependencies:
    - target: ToolKit
    sources:
    - createIntermediateGroups: true
      path: TestKit/TestKit/Mocks/ToolKit
    templateAttributes:
      featureName: ToolKit
    templates:
    - ModuleTests
  TransactionKit:
    dependencies:
    - carthage: BigInt
    - target: Localization
    - target: NetworkKit
    - target: PlatformKit
    - target: ToolKit
    scheme:
      testTargets:
      - TransactionKitTests
    templateAttributes:
      featureName: TransactionsFeature
    templates:
    - Module
  TransactionKitTests:
    dependencies:
    - target: TransactionKit
    sources:
    - createIntermediateGroups: true
      path: TestKit/TestKit/Mocks/NetworkKit
    - createIntermediateGroups: true
      path: TestKit/TestKit/Mocks/PlatformKit
    - createIntermediateGroups: true
      path: TestKit/TestKit/Mocks/PlatformKit
    - createIntermediateGroups: true
      path: TestKit/TestKit/Mocks/ToolKit
    templateAttributes:
      featureName: TransactionsFeature
    templates:
    - ModuleTests
  TransactionUIKit:
    dependencies:
    - carthage: BigInt
    - target: KYCKit
    - target: KYCUIKit
    - target: Localization
    - target: PlatformKit
    - target: PlatformUIKit
    - target: ToolKit
    - target: TransactionKit
    scheme:
      testTargets:
      - BuySellUIKitTests
    templateAttributes:
      featureName: TransactionsFeature
    templates:
    - Module
  TransactionUIKitTests:
    dependencies:
    - target: TransactionUIKit
    sources:
    - createIntermediateGroups: true
      path: TestKit/TestKit/Mocks/NetworkKit
    - createIntermediateGroups: true
      path: TestKit/TestKit/Mocks/PlatformKit
    - createIntermediateGroups: true
      path: TestKit/TestKit/Mocks/PlatformKit
    - createIntermediateGroups: true
      path: TestKit/TestKit/Mocks/PlatformUIKit
    - createIntermediateGroups: true
      path: TestKit/TestKit/Mocks/ToolKit
    templateAttributes:
      featureName: TransactionsFeature
    templates:
    - ModuleTests
  WalletPayloadKit:
    dependencies:
    - target: CommonCryptoKit
    - target: Localization
    - target: ToolKit
    - carthage: CryptoSwift
    scheme:
      testTargets:
      - WalletPayloadKitTests
    templateAttributes:
      featureName: WalletPayload
    templates:
    - Module
  WalletPayloadKitTests:
    dependencies:
    - target: WalletPayloadKit
    sources:
    - createIntermediateGroups: true
      path: TestKit/TestKit/Mocks/ToolKit
    templateAttributes:
      featureName: WalletPayload
    templates:
    - ModuleTests<|MERGE_RESOLUTION|>--- conflicted
+++ resolved
@@ -1127,14 +1127,11 @@
   ToolKit:
     dependencies:
     - carthage: BigInt
-<<<<<<< HEAD
-=======
     - carthage: DIKit
     - carthage: RxSwift
     - carthage: RxRelay
     - carthage: RxCocoa
     - carthage: RxCombine
->>>>>>> 996d29fb
     scheme:
       testTargets:
       - ToolKitTests
