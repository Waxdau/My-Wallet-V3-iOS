--- conflicted
+++ resolved
@@ -679,7 +679,6 @@
       featureName: BuySellFeature
     templates:
     - ModuleTests
-<<<<<<< HEAD
   DashboardKit:
     scheme:
       testTargets:
@@ -715,7 +714,6 @@
     - ModuleTests
     templateAttributes:
       featureName: DashboardFeature
-=======
   SharedPackagesKit:
     dependencies:
     - package: ComposableArchitecture
@@ -729,7 +727,6 @@
       - Scripts
       path: Modules/SharedPackages/SharedPackagesKit
     type: framework
->>>>>>> 7052390f
   CommonCryptoKit:
     scheme:
       testTargets:
